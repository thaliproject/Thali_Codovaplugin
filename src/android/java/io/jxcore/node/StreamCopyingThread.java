--- conflicted
+++ resolved
@@ -116,11 +116,6 @@
         long totalNumberOfBytesWritten = 0;
 
         boolean isFlushing = false;
-<<<<<<< HEAD
-        boolean isDone = false;
-        String errorMessage = null;
-=======
->>>>>>> ea857b46
 
         try {
             while (!mDoStop && (numberOfBytesRead = mInputStream.read(buffer)) != -1) {
@@ -147,35 +142,6 @@
             if (!mDoStop) {
                 String errorMessage;
 
-<<<<<<< HEAD
-            if (numberOfBytesRead == -1 && !mDoStop) {
-                Log.d(TAG, "The end of the stream has been reached (thread ID: "
-                        + getId() + ", thread name: " + mThreadName + ")");
-                isDone = true;
-            }
-        } catch (IOException e) {
-            if (!mDoStop) {
-                if (isFlushing) {
-                    errorMessage = "Failed to flush the output stream";
-                } else if (numberOfBytesRead == -1) {
-                    errorMessage = "Failed to read from the input stream";
-                } else {
-                    errorMessage = "Failed to write to the output stream";
-                }
-
-                Log.e(TAG, errorMessage + " (thread ID: " + getId() + ", thread name: "
-                        + mThreadName + "): " + e.getMessage());
-                errorMessage += ": " + e.getMessage();
-            }
-        }
-
-        if (isDone) {
-            mListener.onStreamCopyingThreadDone(this);
-        }
-
-        if (errorMessage != null) {
-            mListener.onStreamCopyError(this, errorMessage);
-=======
                 if (isFlushing) {
                     errorMessage = "Failed to flush the output stream";
                 } else {
@@ -197,7 +163,6 @@
 
         if (mIsInputStreamDone) {
             mListener.onStreamCopyingThreadDone(this);
->>>>>>> ea857b46
         }
 
         Log.d(TAG, "Exiting thread (ID: " + getId() + ", name: " + mThreadName
@@ -209,23 +174,10 @@
     /**
      * Stops the thread and closes the streams, if not closed already.
      */
-<<<<<<< HEAD
-    public void close() {
-        Log.i(TAG, "close: Thread ID: " + getId());
-        mDoStop = true;
-        closeStreams();
-    }
-
-    /**
-     * Closes the input and the output stream.
-     */
-    public synchronized void closeStreams() {
-=======
     public synchronized void close() {
         Log.i(TAG, "close: Thread ID: " + getId());
         mDoStop = true;
 
->>>>>>> ea857b46
         if (!mIsClosed) {
             try {
                 mInputStream.close();
