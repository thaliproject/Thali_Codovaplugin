/* Copyright (c) 2015-2016 Microsoft Corporation. This software is licensed under the MIT License.
 * See the license file delivered with this project for further information.
 */
package io.jxcore.node;
import com.test.thalitest.RegisterExecuteUT;

import android.content.Context;
import android.content.pm.PackageManager;
import android.net.wifi.WifiManager;
import android.os.Build;
import android.util.Log;
import android.widget.Toast;

import org.json.JSONArray;
import org.json.JSONException;
import org.json.JSONObject;
import org.thaliproject.p2p.btconnectorlib.DiscoveryManager;
import org.thaliproject.p2p.btconnectorlib.PeerProperties;
import org.thaliproject.p2p.btconnectorlib.internal.bluetooth.BluetoothManager;
import org.thaliproject.p2p.btconnectorlib.internal.bluetooth.BluetoothUtils;
import org.thaliproject.p2p.btconnectorlib.utils.CommonUtils;

import java.util.ArrayList;
import java.util.Date;

import io.jxcore.node.jxcore.JXcoreCallback;

/**
 * Implements Thali native interface.
 * For the documentation, please see
 * https://github.com/thaliproject/Thali_CordovaPlugin/blob/vNext/thali/NextGeneration/thaliMobileNative.js
 */
public class JXcoreExtension {

    // Common Thali methods and events
    public static final String CALLBACK_VALUE_LISTENING_ON_PORT_NUMBER = "listeningPort";
    public static final String CALLBACK_VALUE_CLIENT_PORT_NUMBER = "clientPort";
    public static final String CALLBACK_VALUE_SERVER_PORT_NUMBER = "serverPort";

    private static final String METHOD_NAME_START_LISTENING_FOR_ADVERTISEMENTS = "startListeningForAdvertisements";
    private static final String METHOD_NAME_STOP_LISTENING_FOR_ADVERTISEMENTS = "stopListeningForAdvertisements";
    private static final String METHOD_NAME_START_UPDATE_ADVERTISING_AND_LISTENING = "startUpdateAdvertisingAndListening";
    private static final String METHOD_NAME_STOP_ADVERTISING_AND_LISTENING = "stopAdvertisingAndListening";
    private static final String METHOD_NAME_CONNECT = "connect";
    private static final String METHOD_NAME_KILL_CONNECTIONS = "killConnections";
    private static final String METHOD_NAME_DID_REGISTER_TO_NATIVE = "didRegisterToNative";
<<<<<<< HEAD
    private static final String METHOD_NAME_MULTICONNECT = "multiConnect";
    private static final String METHOD_NAME_DISCONNECT = "disconnect";
=======
    private static final String METHOD_NAME_SET_WIFI_RADIO_STATE = "setWifiRadioState";
>>>>>>> 6721f4c3

    private static final String EVENT_NAME_PEER_AVAILABILITY_CHANGED = "peerAvailabilityChanged";
    private static final String EVENT_NAME_DISCOVERY_ADVERTISING_STATE_UPDATE = "discoveryAdvertisingStateUpdateNonTCP";
    private static final String EVENT_NAME_NETWORK_CHANGED = "networkChanged";
    private static final String EVENT_NAME_INCOMING_CONNECTION_TO_PORT_NUMBER_FAILED = "incomingConnectionToPortNumberFailed";

    private static final String METHOD_ARGUMENT_NETWORK_CHANGED = EVENT_NAME_NETWORK_CHANGED;

    private static final String EVENT_VALUE_PEER_ID = "peerIdentifier";
    private static final String EVENT_VALUE_PEER_GENERATION = "generation";
    private static final String EVENT_VALUE_PEER_AVAILABLE = "peerAvailable";
    private static final String EVENT_VALUE_DISCOVERY_ACTIVE = "discoveryActive";
    private static final String EVENT_VALUE_ADVERTISING_ACTIVE = "advertisingActive";
    private static final String EVENT_VALUE_BLUETOOTH_LOW_ENERGY = "bluetoothLowEnergy";
    private static final String EVENT_VALUE_BLUETOOTH = "bluetooth";
    private static final String EVENT_VALUE_WIFI = "wifi";
    private static final String EVENT_VALUE_CELLULAR = "cellular";
    private static final String EVENT_VALUE_BSSID_NAME = "bssidName";
    private static final String EVENT_VALUE_SSID_NAME = "ssidName";
    private static final String EVENT_VALUE_PORT_NUMBER = "portNumber";
    // Android specific methods and events
    private static final String METHOD_NAME_IS_BLE_MULTIPLE_ADVERTISEMENT_SUPPORTED = "isBleMultipleAdvertisementSupported";
    private static final String METHOD_NAME_GET_BLUETOOTH_ADDRESS = "getBluetoothAddress";
    private static final String METHOD_NAME_GET_BLUETOOTH_NAME = "getBluetoothName";
    private static final String METHOD_NAME_KILL_OUTGOING_CONNECTIONS = "killOutgoingConnections";
    private static final String METHOD_NAME_GET_OS_VERSION = "getOSVersion";
    private static final String METHOD_NAME_RECONNECT_WIFI_AP = "reconnectWifiAp";
    private static final String METHOD_NAME_SHOW_TOAST = "showToast";

    private static final String TAG = JXcoreExtension.class.getName();
    private static final String BLUETOOTH_MAC_ADDRESS_AND_TOKEN_COUNTER_SEPARATOR = "-";
    private static final long INCOMING_CONNECTION_FAILED_NOTIFICATION_MIN_INTERVAL_IN_MILLISECONDS = 100;

    private static ConnectionHelper mConnectionHelper = null;
    private static long mLastTimeIncomingConnectionFailedNotificationWasFired = 0;
    private static boolean mNetworkChangedRegistered = false;


    private static String ERROR_PLATFORM_DOES_NOT_SUPPORT_MULTICONNECT = "Platform does not support multiConnect";
    private static String ERROR_NOT_MULTICONNECT_PLATFORM = "Not multiConnect platform";


    public static void LoadExtensions() {
        if (mConnectionHelper != null) {
            Log.e(TAG, "LoadExtensions: A connection helper instance already exists - this indicates that this method was called twice - disposing of the previous instance");
            mConnectionHelper.dispose();
            mConnectionHelper = null;
        }

        mConnectionHelper = new ConnectionHelper();

        final LifeCycleMonitor lifeCycleMonitor = new LifeCycleMonitor(new LifeCycleMonitor.LifeCycleMonitorListener() {
            @Override
            public void onActivityLifeCycleEvent(LifeCycleMonitor.ActivityLifeCycleEvent activityLifeCycleEvent) {
                Log.d(TAG, "onActivityLifeCycleEvent: " + activityLifeCycleEvent);

                switch (activityLifeCycleEvent) {
                    case DESTROYED:
                        mConnectionHelper.dispose();
                    default:
                        // No need to do anything
                }
            }
        });

        lifeCycleMonitor.start();
        /*
            This is the line where we are dynamically sticking execution of UT during build, so if you are
            editing this line, please check updateJXCoreExtensionWithUTMethod in androidBeforeCompile.js.
        */

        jxcore.RegisterMethod(METHOD_NAME_START_LISTENING_FOR_ADVERTISEMENTS, new JXcoreCallback() {
            @Override
            public void Receiver(ArrayList<Object> params, String callbackId) {
                Log.d(TAG, METHOD_NAME_START_LISTENING_FOR_ADVERTISEMENTS);
                startConnectionHelper(ConnectionHelper.NO_PORT_NUMBER, false, callbackId);
            }
        });

        jxcore.RegisterMethod(METHOD_NAME_STOP_LISTENING_FOR_ADVERTISEMENTS, new JXcoreCallback() {
            @Override
            public void Receiver(ArrayList<Object> params, final String callbackId) {
                Log.d(TAG, METHOD_NAME_STOP_LISTENING_FOR_ADVERTISEMENTS);

                mConnectionHelper.stop(true, new JXcoreThaliCallback() {
                    @Override
                    protected void onStartStopCallback(String errorMessage) {
                        ArrayList<Object> args = new ArrayList<Object>();
                        args.add(errorMessage);
                        jxcore.CallJSMethod(callbackId, args.toArray());
                    }
                });
            }
        });

        jxcore.RegisterMethod(METHOD_NAME_START_UPDATE_ADVERTISING_AND_LISTENING, new JXcoreCallback() {
            @Override
            public void Receiver(ArrayList<Object> params, String callbackId) {
                Log.d(TAG, METHOD_NAME_START_UPDATE_ADVERTISING_AND_LISTENING);
                ArrayList<Object> args = new ArrayList<Object>();
                String errorString = null;

                if (params != null && params.size() > 0) {
                    Object parameterObject = params.get(0);

                    if (parameterObject instanceof Integer && ((Integer) parameterObject > 0)) {
                        startConnectionHelper((Integer) parameterObject, true, callbackId);
                    } else {
                        errorString = "Required parameter, {number} portNumber, is invalid - must be a positive integer";
                    }
                } else {
                    errorString = "Required parameter, {number} portNumber, missing";
                }

                if (errorString != null) {
                    // Failed straight away
                    args.add(errorString);
                    jxcore.CallJSMethod(callbackId, args.toArray());
                }
            }
        });

        jxcore.RegisterMethod(METHOD_NAME_STOP_ADVERTISING_AND_LISTENING, new JXcoreCallback() {
            @Override
            public void Receiver(ArrayList<Object> params, final String callbackId) {
                Log.d(TAG, METHOD_NAME_STOP_ADVERTISING_AND_LISTENING);

                mConnectionHelper.stop(false, new JXcoreThaliCallback() {
                    @Override
                    protected void onStartStopCallback(String errorMessage) {
                        ArrayList<Object> args = new ArrayList<Object>();
                        args.add(null);
                        jxcore.CallJSMethod(callbackId, args.toArray());
                    }
                });
            }
        });

        jxcore.RegisterMethod(METHOD_NAME_CONNECT, new JXcoreCallback() {
            @Override
            public void Receiver(ArrayList<Object> params, final String callbackId) {
                if (params.size() == 0) {
                    ArrayList<Object> args = new ArrayList<Object>();
                    args.add("Required parameter, {string} peerIdentifier, missing");
                    args.add(null);
                    jxcore.CallJSMethod(callbackId, args.toArray());
                    return;
                }

                if (mConnectionHelper.getConnectivityMonitor().isBleMultipleAdvertisementSupported() ==
                        BluetoothManager.FeatureSupportedStatus.NOT_SUPPORTED) {
                    ArrayList<Object> args = new ArrayList<Object>();
                    args.add("No Native Non-TCP Support");
                    args.add(null);
                    jxcore.CallJSMethod(callbackId, args.toArray());
                    return;
                }

                if (mConnectionHelper.getDiscoveryManager().getState() ==
                        DiscoveryManager.DiscoveryManagerState.WAITING_FOR_SERVICES_TO_BE_ENABLED) {
                    ArrayList<Object> args = new ArrayList<Object>();
                    args.add("Radio Turned Off");
                    args.add(null);
                    jxcore.CallJSMethod(callbackId, args.toArray());
                    return;
                }

                final DiscoveryManager discoveryManager = mConnectionHelper.getDiscoveryManager();
                final DiscoveryManager.DiscoveryManagerState discoveryManagerState = discoveryManager.getState();

                if (discoveryManagerState != DiscoveryManager.DiscoveryManagerState.RUNNING_BLE) {
                    ArrayList<Object> args = new ArrayList<Object>();
                    args.add("startListeningForAdvertisements is not active");
                    args.add(null);
                    jxcore.CallJSMethod(callbackId, args.toArray());
                    return;
                }

                String peerId = params.get(0).toString();
                String bluetoothMacAddress = null;

                if (peerId != null) {
                    bluetoothMacAddress = peerId;
                }

                if (!BluetoothUtils.isValidBluetoothMacAddress(bluetoothMacAddress)) {
                    ArrayList<Object> args = new ArrayList<Object>();
                    args.add("Illegal peerID");
                    args.add(null);
                    jxcore.CallJSMethod(callbackId, args.toArray());
                    return;
                }

                Log.d(TAG, METHOD_NAME_CONNECT + ": " + bluetoothMacAddress);

                if (mConnectionHelper.getConnectionModel().getOutgoingConnectionCallbackByBluetoothMacAddress(bluetoothMacAddress) != null) {
                    Log.e(TAG, METHOD_NAME_CONNECT + ": Already connecting");
                    ArrayList<Object> args = new ArrayList<Object>();

                    // In case you want to check, if we are already connected (instead of connecting), do:
                    // mConnectionHelper.getConnectionModel().hasOutgoingConnection()

                    args.add("Already connect(ing/ed)");
                    args.add(null);
                    jxcore.CallJSMethod(callbackId, args.toArray());
                    return;
                }

                if (mConnectionHelper.hasMaximumNumberOfConnections()) {
                    ArrayList<Object> args = new ArrayList<Object>();
                    args.add("Max connections reached");
                    args.add(null);
                    jxcore.CallJSMethod(callbackId, args.toArray());
                    return;
                }

                final String errorMessage =
                        mConnectionHelper.connect(bluetoothMacAddress, new JXcoreThaliCallback() {
                            @Override
                            public void onConnectCallback(
                                    String errorMessage,
                                    ListenerOrIncomingConnection listenerOrIncomingConnection) {
                                ArrayList<Object> args = new ArrayList<Object>();
                                args.add(errorMessage);

                                if (errorMessage == null) {
                                    if (listenerOrIncomingConnection != null) {
                                        args.add(listenerOrIncomingConnection.toString());
                                    } else {
                                        throw new NullPointerException(
                                                "ListenerOrIncomingConnection is null even though there is no error message");
                                    }
                                }

                                jxcore.CallJSMethod(callbackId, args.toArray());
                            }
                        });

                if (errorMessage != null) {
                    // Failed to start connecting
                    ArrayList<Object> args = new ArrayList<Object>();
                    args.add(errorMessage);
                    args.add(null);
                    jxcore.CallJSMethod(callbackId, args.toArray());
                }
            }
        });

        /**
         * Not supported on Android.
         */
        jxcore.RegisterMethod(METHOD_NAME_KILL_CONNECTIONS, new JXcoreCallback() {
            @Override
            public void Receiver(ArrayList<Object> params, String callbackId) {
                ArrayList<Object> args = new ArrayList<Object>();
                args.add("Not Supported");
                args.add(null);
                jxcore.CallJSMethod(callbackId, args.toArray());
            }
        });

        jxcore.RegisterMethod(METHOD_NAME_DID_REGISTER_TO_NATIVE, new JXcoreCallback() {
            @Override
            public void Receiver(ArrayList<Object> params, String callbackId) {
                ArrayList<Object> args = new ArrayList<Object>();
                String errorString = null;

                if (params != null && params.size() > 0) {
                    Object parameterObject = params.get(0);

                    if (parameterObject instanceof String
                            && CommonUtils.isNonEmptyString((String) parameterObject)) {
                        String methodName = (String) parameterObject;

                        if (methodName.equals(METHOD_ARGUMENT_NETWORK_CHANGED)) {
                            mNetworkChangedRegistered = true;
                            mConnectionHelper.getConnectivityMonitor().updateConnectivityInfo(true); // Will call notifyNetworkChanged
                        } else {
                            errorString = "Unrecognized method name: " + methodName;
                        }
                    } else {
                        errorString = "Required parameter, {string} methodName, is invalid - must be a non-null and non-empty string";
                    }
                } else {
                    errorString = "Required parameter, {string} methodName, missing";
                }

                args.add(errorString);
                args.add(null);
                jxcore.CallJSMethod(callbackId, args.toArray());
            }
        });


        jxcore.RegisterMethod(METHOD_NAME_MULTICONNECT, new JXcoreCallback() {
            @Override
            public void Receiver(ArrayList<Object> params, String callbackId) {
                ArrayList<Object> args = new ArrayList<Object>();

                args.add(ERROR_PLATFORM_DOES_NOT_SUPPORT_MULTICONNECT);
                args.add(null);
                jxcore.CallJSMethod(callbackId, args.toArray());
            }
        });

        jxcore.RegisterMethod(METHOD_NAME_DISCONNECT, new JXcoreCallback() {
            @Override
            public void Receiver(ArrayList<Object> params, String callbackId) {
                ArrayList<Object> args = new ArrayList<Object>();

                args.add(ERROR_NOT_MULTICONNECT_PLATFORM);
                args.add(null);
                jxcore.CallJSMethod(callbackId, args.toArray());
            }
        });


        /*
         * Android specific methods start here
         */

        jxcore.RegisterMethod(METHOD_NAME_SET_WIFI_RADIO_STATE, new JXcoreCallback() {
            @Override
            public void Receiver(ArrayList<Object> params, String callbackId) {
                String errorString = null;
                ArrayList<Object> args = new ArrayList<Object>();
                if (jxcore.activity.getPackageManager().hasSystemFeature(PackageManager.FEATURE_WIFI)) {
                    if (params != null && params.size() > 0) {
                        Object parameterObject = params.get(0);
                        if (parameterObject instanceof Boolean) {
                            WifiManager wifiManager = (WifiManager) jxcore.activity.getBaseContext().getSystemService(Context.WIFI_SERVICE);
                            wifiManager.setWifiEnabled((Boolean) parameterObject);
                        } else {
                            errorString = "Required parameter, setRadioTo, is invalid - must be a boolean";
                        }
                    } else {
                        errorString = "Required parameter, setRadioTo, missing";
                    }
                } else {
                    errorString = "Wifi is not enabled";
                }

                if (errorString != null) {
                    args.add(errorString);
                }
                args.add(null);
                jxcore.CallJSMethod(callbackId, args.toArray());
            }
        });

        /**
         * Method for checking whether or not the device supports Bluetooth LE multi advertisement.
         *
         * When successful, the method will return two arguments: The first will have null value and
         * the second will contain a string value:
         *
         *  - "Not resolved" if not resolved (can happen when Bluetooth is disabled)
         *  - "Not supported" if not supported
         *  - "Supported" if supported
         *
         * In case of an error the first argument will contain an error message followed by a null
         * argument. More specifically the error message will be a string starting with
         * "Unrecognized status: " followed by the unrecognized status.
         */
        jxcore.RegisterMethod(METHOD_NAME_IS_BLE_MULTIPLE_ADVERTISEMENT_SUPPORTED, new JXcoreCallback() {
            @Override
            public void Receiver(ArrayList<Object> params, String callbackId) {
                ArrayList<Object> args = new ArrayList<Object>();
                BluetoothManager bluetoothManager = mConnectionHelper.getDiscoveryManager().getBluetoothManager();
                BluetoothManager.FeatureSupportedStatus featureSupportedStatus = bluetoothManager.isBleMultipleAdvertisementSupported();
                Log.v(TAG, METHOD_NAME_IS_BLE_MULTIPLE_ADVERTISEMENT_SUPPORTED + ": " + featureSupportedStatus);

                switch (featureSupportedStatus) {
                    case NOT_RESOLVED:
                        args.add(null);
                        args.add("Not resolved");
                        break;
                    case NOT_SUPPORTED:
                        args.add(null);
                        args.add("Not supported");
                        break;
                    case SUPPORTED:
                        args.add(null);
                        args.add("Supported");
                        break;
                    default:
                        String errorMessage = "Unrecognized status: " + featureSupportedStatus;
                        Log.e(TAG, METHOD_NAME_IS_BLE_MULTIPLE_ADVERTISEMENT_SUPPORTED
                                + ": " + errorMessage);
                        args.add(errorMessage);
                        args.add(null);
                        break;
                }

                jxcore.CallJSMethod(callbackId, args.toArray());
            }
        });

        jxcore.RegisterMethod(METHOD_NAME_GET_BLUETOOTH_ADDRESS, new JXcoreCallback() {
            @Override
            public void Receiver(ArrayList<Object> params, String callbackId) {
                ArrayList<Object> args = new ArrayList<Object>();
                String bluetoothMacAddress = mConnectionHelper.getDiscoveryManager().getBluetoothMacAddress();

                if (bluetoothMacAddress == null || bluetoothMacAddress.length() == 0) {
                    args.add("Bluetooth MAC address unknown");
                } else {
                    args.add(null);
                    args.add(bluetoothMacAddress);
                }

                jxcore.CallJSMethod(callbackId, args.toArray());
            }
        });

        jxcore.RegisterMethod(METHOD_NAME_GET_BLUETOOTH_NAME, new JXcoreCallback() {
            @Override
            public void Receiver(ArrayList<Object> params, String callbackId) {
                ArrayList<Object> args = new ArrayList<Object>();
                String bluetoothNameString = mConnectionHelper.getBluetoothName();

                if (bluetoothNameString == null) {
                    args.add("Unable to get the Bluetooth name");
                } else {
                    args.add(null);
                    args.add(bluetoothNameString);
                }

                jxcore.CallJSMethod(callbackId, args.toArray());
            }
        });

        jxcore.RegisterMethod(METHOD_NAME_KILL_OUTGOING_CONNECTIONS, new JXcoreCallback() {
            @Override
            public void Receiver(ArrayList<Object> params, String callbackId) {
                mConnectionHelper.killConnections(false);
                ArrayList<Object> args = new ArrayList<Object>();
                args.add(null);
                jxcore.CallJSMethod(callbackId, args.toArray());
            }
        });

        jxcore.RegisterMethod(METHOD_NAME_GET_OS_VERSION, new JXcoreCallback() {
            @Override
            public void Receiver(ArrayList<Object> params, String callbackId) {
                ArrayList<Object> args = new ArrayList<Object>();
                args.add(Build.VERSION.RELEASE);
                args.add(null);
                jxcore.CallJSMethod(callbackId, args.toArray());
            }
        });

        jxcore.RegisterMethod(METHOD_NAME_RECONNECT_WIFI_AP, new JXcoreCallback() {
            @Override
            public void Receiver(ArrayList<Object> params, String callbackId) {
                ArrayList<Object> args = new ArrayList<Object>();
                WifiManager wifiManager =
                        (WifiManager) jxcore.activity.getBaseContext().getSystemService(Context.WIFI_SERVICE);

                if (wifiManager.reconnect()) {
                    wifiManager.disconnect();

                    if (!wifiManager.reconnect()) {
                        args.add("WifiManager.reconnect returned false");
                    }
                }

                args.add(null);
                jxcore.CallJSMethod(callbackId, args.toArray());
            }
        });

        jxcore.RegisterMethod(METHOD_NAME_SHOW_TOAST, new JXcoreCallback() {
            @Override
            public void Receiver(ArrayList<Object> params, String callbackId) {
                ArrayList<Object> args = new ArrayList<Object>();

                if (params.size() == 0) {
                    args.add("Required parameter (toast message) missing");
                } else {
                    String message = params.get(0).toString();
                    int toastDuration = Toast.LENGTH_SHORT;

                    if (params.size() == 2 && ((Boolean) params.get(1))) {
                        toastDuration = Toast.LENGTH_LONG;
                    }

                    Toast.makeText(jxcore.activity.getApplicationContext(), message, toastDuration).show();
                    args.add(null);
                }

                jxcore.CallJSMethod(callbackId, args.toArray());
            }
        });
    }

    public static void notifyPeerAvailabilityChanged(PeerProperties peerProperties, boolean isAvailable) {
        JSONObject jsonObject = new JSONObject();
        boolean jsonObjectCreated = false;

        try {
            jsonObject.put(EVENT_VALUE_PEER_ID, peerProperties.getId());
            jsonObject.put(EVENT_VALUE_PEER_GENERATION, peerProperties.getExtraInformation());
            jsonObject.put(EVENT_VALUE_PEER_AVAILABLE, isAvailable);
            jsonObjectCreated = true;
        } catch (JSONException e) {
            Log.e(TAG, "notifyPeerAvailabilityChanged: Failed to populate the JSON object: " + e.getMessage(), e);
        }

        if (jsonObjectCreated) {
            JSONArray jsonArray = new JSONArray();
            jsonArray.put(jsonObject);
            final String jsonArrayAsString = jsonArray.toString();

            jxcore.activity.runOnUiThread(new Runnable() {
                @Override
                public void run() {
                    jxcore.CallJSMethod(EVENT_NAME_PEER_AVAILABILITY_CHANGED, jsonArrayAsString);
                }
            });
        }
    }

    public static void notifyDiscoveryAdvertisingStateUpdateNonTcp(
            boolean isDiscoveryActive, boolean isAdvertisingActive) {
        JSONObject jsonObject = new JSONObject();
        boolean jsonObjectCreated = false;

        try {
            jsonObject.put(EVENT_VALUE_DISCOVERY_ACTIVE, isDiscoveryActive);
            jsonObject.put(EVENT_VALUE_ADVERTISING_ACTIVE, isAdvertisingActive);
            jsonObjectCreated = true;
        } catch (JSONException e) {
            Log.e(TAG, "notifyDiscoveryAdvertisingStateUpdateNonTcp: Failed to populate the JSON object: " + e.getMessage(), e);
        }

        if (jsonObjectCreated) {
            final String jsonObjectAsString = jsonObject.toString();

            try {
                jxcore.activity.runOnUiThread(new Runnable() {
                    @Override
                    public void run() {
                        jxcore.CallJSMethod(EVENT_NAME_DISCOVERY_ADVERTISING_STATE_UPDATE, jsonObjectAsString);
                    }
                });
            } catch (NullPointerException e) {
                Log.e(TAG, "notifyDiscoveryAdvertisingStateUpdateNonTcp: Failed to notify: " + e.getMessage(), e);
            }
        }
    }

    /**
     * @param isBluetoothEnabled If true, Bluetooth is enabled. False otherwise.
     * @param isWifiEnabled      If true, Wi-Fi is enabled. False otherwise.
     * @param bssidName          If null this value indicates that either wifiRadioOn is not 'on' or
     *                           that the Wi-Fi isn't currently connected to an access point.
     *                           If non-null then this is the BSSID of the access point that Wi-Fi
     *                           is connected to.
     */
    public static synchronized void notifyNetworkChanged(
            boolean isBluetoothEnabled, boolean isWifiEnabled, String bssidName, String ssidName) {
        if (!mNetworkChangedRegistered) {
            Log.d(TAG, "notifyNetworkChanged: Not registered for event \""
                    + EVENT_NAME_NETWORK_CHANGED + "\" and will not notify, in JS call method \""
                    + METHOD_NAME_DID_REGISTER_TO_NATIVE + "\" with argument \""
                    + METHOD_ARGUMENT_NETWORK_CHANGED + "\" to register");
            return;
        }

        RadioState bluetoothLowEnergyRadioState;
        RadioState bluetoothRadioState;
        RadioState wifiRadioState;
        RadioState cellularRadioState = RadioState.DO_NOT_CARE;

        final ConnectivityMonitor connectivityMonitor = mConnectionHelper.getConnectivityMonitor();

        if (connectivityMonitor.isBleMultipleAdvertisementSupported() !=
                BluetoothManager.FeatureSupportedStatus.NOT_SUPPORTED) {
            if (isBluetoothEnabled) {
                bluetoothLowEnergyRadioState = RadioState.ON;
            } else {
                bluetoothLowEnergyRadioState = RadioState.OFF;
            }
        } else {
            bluetoothLowEnergyRadioState = RadioState.NOT_HERE;
        }

        if (connectivityMonitor.isBluetoothSupported()) {
            if (isBluetoothEnabled) {
                bluetoothRadioState = RadioState.ON;
            } else {
                bluetoothRadioState = RadioState.OFF;
            }
        } else {
            bluetoothRadioState = RadioState.NOT_HERE;
        }

        if (connectivityMonitor.isWifiDirectSupported()) {
            if (isWifiEnabled) {
                wifiRadioState = RadioState.ON;
            } else {
                wifiRadioState = RadioState.OFF;
            }
        } else {
            wifiRadioState = RadioState.NOT_HERE;
        }

        Log.d(TAG, "notifyNetworkChanged: BLE: " + bluetoothLowEnergyRadioState
                + ", Bluetooth: " + bluetoothRadioState
                + ", Wi-Fi: " + wifiRadioState
                + ", cellular: " + cellularRadioState
                + ", BSSID name: " + bssidName
                + ", SSID name: " + ssidName);

        JSONObject jsonObject = new JSONObject();
        boolean jsonObjectCreated = false;

        try {
            jsonObject.put(EVENT_VALUE_BLUETOOTH_LOW_ENERGY, radioStateEnumValueToString(bluetoothLowEnergyRadioState));
            jsonObject.put(EVENT_VALUE_BLUETOOTH, radioStateEnumValueToString(bluetoothRadioState));
            jsonObject.put(EVENT_VALUE_WIFI, radioStateEnumValueToString(wifiRadioState));
            jsonObject.put(EVENT_VALUE_CELLULAR, radioStateEnumValueToString(cellularRadioState));
            jsonObject.put(EVENT_VALUE_BSSID_NAME, bssidName);
            jsonObject.put(EVENT_VALUE_SSID_NAME, ssidName);
            jsonObjectCreated = true;
        } catch (JSONException e) {
            Log.e(TAG, "notifyNetworkChanged: Failed to populate the JSON object: " + e.getMessage(), e);
        }

        if (jsonObjectCreated) {
            final String jsonObjectAsString = jsonObject.toString();

            jxcore.activity.runOnUiThread(new Runnable() {
                @Override
                public void run() {
                    jxcore.CallJSMethod(EVENT_NAME_NETWORK_CHANGED, jsonObjectAsString);
                }
            });
        }
    }

    /**
     * This event is guaranteed to be not sent more often than every 100 ms.
     *
     * @param portNumber The 127.0.0.1 port that the TCP/IP bridge tried to connect to.
     */
    public static void notifyIncomingConnectionToPortNumberFailed(int portNumber) {
        long currentTime = new Date().getTime();

        if (currentTime > mLastTimeIncomingConnectionFailedNotificationWasFired
                + INCOMING_CONNECTION_FAILED_NOTIFICATION_MIN_INTERVAL_IN_MILLISECONDS) {
            JSONObject jsonObject = new JSONObject();
            boolean jsonObjectCreated = false;

            try {
                jsonObject.put(EVENT_VALUE_PORT_NUMBER, portNumber);
                jsonObjectCreated = true;
            } catch (JSONException e) {
                Log.e(TAG, "notifyIncomingConnectionToPortNumberFailed: Failed to populate the JSON object: " + e.getMessage(), e);
            }

            if (jsonObjectCreated) {
                mLastTimeIncomingConnectionFailedNotificationWasFired = currentTime;
                final String jsonObjectAsString = jsonObject.toString();

                jxcore.activity.runOnUiThread(new Runnable() {
                    @Override
                    public void run() {
                        jxcore.CallJSMethod(EVENT_NAME_INCOMING_CONNECTION_TO_PORT_NUMBER_FAILED, jsonObjectAsString);
                    }
                });
            }
        }
    }

    /**
     * Tries to starts the connection helper.
     *
     * @param serverPortNumber    The port on 127.0.0.1 that any incoming connections over the native
     *                            non-TCP/IP transport should be bridged to.
     * @param startAdvertisements If true, will start advertising our presence and scanning for other peers.
     *                            If false, will only scan for other peers.
     * @param callbackId          The JXcore callback ID.
     */
    private static void startConnectionHelper(
            int serverPortNumber, boolean startAdvertisements, final String callbackId) {
        final ArrayList<Object> args = new ArrayList<Object>();
        String errorString = null;

        if (mConnectionHelper.getConnectivityMonitor().isBleMultipleAdvertisementSupported() !=
                BluetoothManager.FeatureSupportedStatus.NOT_SUPPORTED) {
            boolean succeededToStartOrWasAlreadyRunning =
                    mConnectionHelper.start(serverPortNumber, startAdvertisements, new JXcoreThaliCallback() {
                        @Override
                        protected void onStartStopCallback(final String errorMessage) {
                            args.add(errorMessage);
                            jxcore.CallJSMethod(callbackId, args.toArray());
                        }
                    });

            if (succeededToStartOrWasAlreadyRunning) {
                final DiscoveryManager discoveryManager = mConnectionHelper.getDiscoveryManager();

                if (discoveryManager.getState() ==
                        DiscoveryManager.DiscoveryManagerState.WAITING_FOR_SERVICES_TO_BE_ENABLED) {
                    errorString = "Radio Turned Off";

                    // If/when radios are turned on, the discovery is started automatically
                    // unless stop is called
                }
            } else {
                errorString = "Unspecified Error with Radio infrastructure";
            }
        } else {
            errorString = "No Native Non-TCP Support";
        }

        if (errorString != null) {
            // Failed straight away
            args.add(errorString);
            jxcore.CallJSMethod(callbackId, args.toArray());
        }
    }

    /**
     * Returns a string value matching the given RadioState enum value.
     *
     * @param radioState The RadioState enum value.
     * @return A string matching the given RadioState enum value.
     */
    private static String radioStateEnumValueToString(RadioState radioState) {
        switch (radioState) {
            case ON:
                return "on";
            case OFF:
                return "off";
            case UNAVAILABLE:
                return "unavailable";
            case NOT_HERE:
                return "notHere";
            case DO_NOT_CARE:
                return "doNotCare";
        }

        return null;
    }

    public enum RadioState {
        ON, // The radio is on and available for use.
        OFF, // The radio exists on the device but is turned off.
        UNAVAILABLE, // The radio exists on the device and is on but for some reason the system won't let us use it.
        NOT_HERE, // We depend on this radio type for this platform type but it doesn't appear to exist on this device.
        DO_NOT_CARE // Thali doesn't use this radio type on this platform and so makes no effort to determine its state.
    }
}<|MERGE_RESOLUTION|>--- conflicted
+++ resolved
@@ -44,12 +44,9 @@
     private static final String METHOD_NAME_CONNECT = "connect";
     private static final String METHOD_NAME_KILL_CONNECTIONS = "killConnections";
     private static final String METHOD_NAME_DID_REGISTER_TO_NATIVE = "didRegisterToNative";
-<<<<<<< HEAD
     private static final String METHOD_NAME_MULTICONNECT = "multiConnect";
     private static final String METHOD_NAME_DISCONNECT = "disconnect";
-=======
     private static final String METHOD_NAME_SET_WIFI_RADIO_STATE = "setWifiRadioState";
->>>>>>> 6721f4c3
 
     private static final String EVENT_NAME_PEER_AVAILABILITY_CHANGED = "peerAvailabilityChanged";
     private static final String EVENT_NAME_DISCOVERY_ADVERTISING_STATE_UPDATE = "discoveryAdvertisingStateUpdateNonTCP";
