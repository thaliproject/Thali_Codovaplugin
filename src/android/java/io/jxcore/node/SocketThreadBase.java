/* Copyright (c) 2015-2016 Microsoft Corporation. This software is licensed under the MIT License.
 * See the license file delivered with this project for further information.
 */
package io.jxcore.node;

import android.bluetooth.BluetoothSocket;
import android.util.Log;
import org.thaliproject.p2p.btconnectorlib.PeerProperties;
import java.io.IOException;
import java.io.InputStream;
import java.io.OutputStream;
import java.net.Socket;

/**
 * The base (thread) class for outgoing and incoming socket threads.
 */
abstract class SocketThreadBase extends Thread implements StreamCopyingThread.Listener {
    public interface Listener {
        void onListeningForIncomingConnections(int portNumber);

        void onDataTransferred(int numberOfBytes);

        /**
         * Called when either the sending or the receiving thread is done.
         *
         * @param who The associated SocketThreadBase instance (this).
         * @param threadDoneWasSending If true, the sending thread is done. If false, the receiving thread is done.
         */
        void onDone(SocketThreadBase who, boolean threadDoneWasSending);

        void onDisconnected(SocketThreadBase who, String errorMessage);
    }

    private static final String SENDING_THREAD_NAME = "Sender";
    private static final String RECEIVING_THREAD_NAME = "Receiver";
    private static final int STREAM_COPYING_THREAD_BUFFER_SIZE = 1024 * 4;

    protected final BluetoothSocket mBluetoothSocket;
    protected final Listener mListener;
    protected final InputStream mBluetoothInputStream;
    protected final OutputStream mBluetoothOutputStream;
    protected String mTag = SocketThreadBase.class.getName();
    protected Socket mLocalhostSocket = null;
    protected InputStream mLocalInputStream = null;
    protected OutputStream mLocalOutputStream = null;
    protected StreamCopyingThread mSendingThread = null;
    protected StreamCopyingThread mReceivingThread = null;
    protected PeerProperties mPeerProperties = null;
    protected boolean mIsClosing = false;

    /**
     * Constructor.
     *
     * @param bluetoothSocket The Bluetooth socket.
     * @param listener        The listener.
     * @throws IOException Thrown, if either BluetoothSocket.getInputStream or BluetoothSocket.getOutputStream fails.
     */
    public SocketThreadBase(BluetoothSocket bluetoothSocket, Listener listener)
            throws IOException {
        this(bluetoothSocket, listener, bluetoothSocket.getInputStream(),
                bluetoothSocket.getOutputStream());
    }

    /**
     * Constructor for test purposes.
     *
     * @param bluetoothSocket The Bluetooth socket.
     * @param listener        The listener.
     * @param inputStream     The InputStream.
     * @param outputStream    The OutputStream.
     */
    public SocketThreadBase(BluetoothSocket bluetoothSocket, Listener listener,
                            InputStream inputStream, OutputStream outputStream) {
        mBluetoothInputStream = inputStream;
        mBluetoothOutputStream = outputStream;
        mListener = listener;
        mBluetoothSocket = bluetoothSocket;
    }

    public Listener getListener() {
        return mListener;
    }

    public PeerProperties getPeerProperties() {
        return mPeerProperties;
    }

    public void setPeerProperties(PeerProperties peerProperties) {
        mPeerProperties = peerProperties;
    }

    /**
     * Resolves the address of the local host.
     *
     * @return The local host address as a string or null in case of a failure.
     */
    public String getLocalHostAddressAsString() {
        Socket localCopyOfmLocalHostSocket = mLocalhostSocket;
        return localCopyOfmLocalHostSocket == null
                || localCopyOfmLocalHostSocket.getInetAddress() == null
                ? null : localCopyOfmLocalHostSocket.getInetAddress().toString();
    }

    /**
     * Closes all sub threads, sockets and streams.
     */
    public synchronized void close() {
        mIsClosing = true;

        if (mReceivingThread != null) {
            Log.v(mTag, "close: Stopping receiving thread...");
            mReceivingThread.close();
            mReceivingThread = null;
        }

        if (mSendingThread != null) {
            Log.v(mTag, "close: Stopping sending thread...");
            mSendingThread.close();
            mSendingThread = null;
        }

        if (mBluetoothSocket != null) {
            try {
                Log.v(mTag, "close: Closing the Bluetooth socket...");
                mBluetoothSocket.close();
            } catch (IOException e) {
                Log.e(mTag, "close: Failed to close the Bluetooth socket: " + e.getMessage(), e);
            }
        }

        if (mLocalhostSocket != null) {
            try {
                Log.v(mTag, "close: Closing the localhost socket...");
                mLocalhostSocket.close();
            } catch (IOException e) {
                Log.e(mTag, "close: Failed to close the localhost socket: " + e.getMessage(), e);
            }

            mLocalhostSocket = null;
        }

        Log.i(mTag, "close: Complete (thread ID: " + getId() + ")");
    }

    /**
     * Compares this SocketThreadBase instead to the given one. Two SocketThreadBase instances are
     * considered equal when the peers associated with them share the same ID
     * i.e. PeerProperties.equals returns true.
     *
     * @param other The other SocketThreadBase to compare this to.
     * @return True, if the instances match. False otherwise.
     */
    @Override
    public boolean equals(Object other) {
        if (other instanceof SocketThreadBase) {
            SocketThreadBase otherSocketThreadBase = (SocketThreadBase) other;

            return (otherSocketThreadBase.getPeerProperties() != null
                    && mPeerProperties != null
                    && otherSocketThreadBase.getPeerProperties().equals(mPeerProperties));
        }

        return false;
    }

    /**
     *
     * @param who The StreamCopyingThread that is done.
     */
    @Override
    public void onStreamCopyingThreadDone(final StreamCopyingThread who) {
        if (who == mReceivingThread) {
            Log.i(mTag, "The receiving thread is done");
        } else if (who == mSendingThread) {
            Log.i(mTag, "The sending thread is done");
        } else {
            Log.i(mTag, "Unidentified stream copying thread done");
        }

        final SocketThreadBase socketThreadBase = this;

<<<<<<< HEAD
        jxcore.coreThread.handler.postDelayed(new Runnable() {
=======
        /*jxcore.coreThread.handler.postDelayed(new Runnable() {
>>>>>>> ea857b46
            @Override
            public void run() {
                mListener.onDone(socketThreadBase, (who == mSendingThread));
            }
<<<<<<< HEAD
        }, 1000);
=======
        }, 1000);*/

        if (mReceivingThread.getIsDone() && mSendingThread.getIsDone()) {
            Log.i(mTag, "Both threads are done, notifying the listener...");
            mListener.onDone(socketThreadBase, (who == mSendingThread));
        }
>>>>>>> ea857b46
    }

    /**
     * Logs the error and notifies the listener that we got disconnected.
     *
     * @param who          The thread, which failed.
     * @param errorMessage The error message.
     */
    @Override
    public void onStreamCopyError(StreamCopyingThread who, String errorMessage) {
        if (!mIsClosing) {
            if (who == mReceivingThread) {
                // The receiving thread is the one having the Bluetooth input stream. Thus, if it fails,
                // we know that connection was disconnected from the other end.
                Log.e(mTag, "The receiving thread failed with error \"" + errorMessage
                        + "\", this is likely due to peer having disconnected");
            } else if (who == mSendingThread) {
                // The sending thread has the local input stream. Thus, if it fails, we are getting a
                // local disconnect.
                Log.e(mTag, "The sending thread failed with error: " + errorMessage);
            } else {
                Log.e(mTag, "Unidentified stream copying thread failed with error: " + errorMessage);
            }

            mListener.onDisconnected(this, errorMessage);
        }
    }

    /**
     * Logs the event and notifies the listener.
     *
     * @param who           The thread, which succeeded in reading and writing.
     * @param numberOfBytes The number of bytes read and written.
     */
    @Override
    public void onStreamCopySucceeded(StreamCopyingThread who, int numberOfBytes) {
        // Uncomment the following to debug chunks of data transferred
        /*if (who == mReceivingThread) {
            Log.d(mTag, "The receiving thread succeeded to read/write " + numberOfBytes + " bytes");
        } else if (who == mSendingThread) {
            Log.d(mTag, "The sending thread succeeded to read/write " + numberOfBytes + " bytes");
        } else {
            Log.w(mTag, "An unidentified stream copying thread succeeded to read/write " + numberOfBytes + " bytes");
        }*/

        mListener.onDataTransferred(numberOfBytes);
    }

    /**
     * Creates the stream copying threads (one for sending and one for receiving) and starts them.
     */
    protected synchronized void startStreamCopyingThreads() {
        if (mBluetoothInputStream == null
                || mLocalInputStream == null
                || mBluetoothOutputStream == null
                || mLocalOutputStream == null
                || mLocalhostSocket == null) {
            Log.e(mTag, "startStreamCopyingThreads: Cannot start since at least one of the streams is null");
            mListener.onDisconnected(this, "Cannot start stream copying threads since at least one of the streams is null");
        } else {
            String[] temp = mTag.split("\\.");
            String shortName;

            if (temp.length > 0) {
                shortName = temp[temp.length - 1];
            } else {
                shortName = mTag;
            }

            mSendingThread = new StreamCopyingThread(this, mLocalInputStream, mBluetoothOutputStream, shortName + "/" + SENDING_THREAD_NAME);
            mSendingThread.setUncaughtExceptionHandler(this.getUncaughtExceptionHandler());
            mSendingThread.setBufferSize(STREAM_COPYING_THREAD_BUFFER_SIZE);
            mSendingThread.setNotifyStreamCopyingProgress(true);
            mSendingThread.start();

            mReceivingThread = new StreamCopyingThread(this, mBluetoothInputStream, mLocalOutputStream, shortName + "/" + RECEIVING_THREAD_NAME);
            mReceivingThread.setUncaughtExceptionHandler(this.getUncaughtExceptionHandler());
            mReceivingThread.setBufferSize(STREAM_COPYING_THREAD_BUFFER_SIZE);
            mReceivingThread.setNotifyStreamCopyingProgress(true);
            mReceivingThread.start();

            Log.i(mTag, "startStreamCopyingThreads: OK (thread ID: " + getId() + ")");
        }
    }
}<|MERGE_RESOLUTION|>--- conflicted
+++ resolved
@@ -179,25 +179,17 @@
 
         final SocketThreadBase socketThreadBase = this;
 
-<<<<<<< HEAD
-        jxcore.coreThread.handler.postDelayed(new Runnable() {
-=======
         /*jxcore.coreThread.handler.postDelayed(new Runnable() {
->>>>>>> ea857b46
             @Override
             public void run() {
                 mListener.onDone(socketThreadBase, (who == mSendingThread));
             }
-<<<<<<< HEAD
-        }, 1000);
-=======
         }, 1000);*/
 
         if (mReceivingThread.getIsDone() && mSendingThread.getIsDone()) {
             Log.i(mTag, "Both threads are done, notifying the listener...");
             mListener.onDone(socketThreadBase, (who == mSendingThread));
         }
->>>>>>> ea857b46
     }
 
     /**
