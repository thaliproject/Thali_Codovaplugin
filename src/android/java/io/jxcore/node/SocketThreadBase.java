--- conflicted
+++ resolved
@@ -36,11 +36,8 @@
 
         void onDisconnected(SocketThreadBase who, String errorMessage);
 
-<<<<<<< HEAD
         void onDisconnected(SocketThreadBase who, Exception exception);
 
-=======
->>>>>>> 6721f4c3
         void onTransferError(SocketThreadBase who, String errorMessage);
     }
 
