package com.test.thalitest;

import android.util.Log;

import org.json.JSONException;
import org.json.JSONObject;
import org.junit.runner.Result;
import org.thaliproject.p2p.btconnectorlib.PeerProperties;

import java.lang.reflect.InvocationTargetException;
import java.lang.reflect.Method;
import java.util.ArrayList;
import java.util.Date;

import io.jxcore.node.ConnectionHelper;
import io.jxcore.node.ConnectionHelperTest;
import io.jxcore.node.jxcore;

public final class RegisterExecuteUT {
    private RegisterExecuteUT() throws Exception {
        throw new Exception("Constructor should not be called.");

    }

<<<<<<< HEAD
    static String TAG = "RegisterExecuteUT";

    private static void FireTestedMethod(String methodName) {
        ConnectionHelperTest.mConnectionHelper = new ConnectionHelper();
        try {
                if(methodName.equals("onPeerLost")){
                    Method onPeerLostMethod = ConnectionHelperTest.mConnectionHelper.getClass().getMethod(methodName, PeerProperties.class);
                    onPeerLostMethod.invoke(ConnectionHelperTest.mConnectionHelper, new PeerProperties("11:22:33:22:11"));
                }
                if(methodName.equals("onPeerDiscovered")){
                    Method onPeerDiscoveredMethod = ConnectionHelperTest.mConnectionHelper.getClass().getMethod(methodName, PeerProperties.class);
                    onPeerDiscoveredMethod.invoke(ConnectionHelperTest.mConnectionHelper, new PeerProperties("33:44:55:44:33"));
                }
            } catch (IllegalAccessException e) {
                e.printStackTrace();
            } catch (NoSuchMethodException e) {
                e.printStackTrace();
            } catch (InvocationTargetException e) {
                e.printStackTrace();
            }
        }

    public static void RegisterExecuteUT() {
        jxcore.RegisterMethod("testNativeMethod", new jxcore.JXcoreCallback() {
            @Override
            public void Receiver(ArrayList<Object> params, final String callbackId) {
                String methodToTest = "";

                if (params.size() == 0) {
                    Log.e(TAG, "Required parameter (toast message) missing");
                } else {
                    methodToTest = params.get(0).toString();
                    FireTestedMethod(methodToTest);
                }

                JSONObject jsonObject = new JSONObject();
                try {
                    jsonObject.put("Testing_", methodToTest);
                } catch (JSONException e) {
                    e.printStackTrace();
                }
                final String jsonObjectAsString = jsonObject.toString();

                jxcore.CallJSMethod(callbackId, jsonObjectAsString);
            }
        });

=======
    public static void Register() {
>>>>>>> f41621ee
        jxcore.RegisterMethod("ExecuteNativeTests", new jxcore.JXcoreCallback() {
            @Override
            public void Receiver(ArrayList<Object> params, String callbackId) {
                String logtag = "ExecuteNativeTests";
                Log.d(logtag, "Running unit tests");
                Result resultTest = ThaliTestRunner.runTests();

                JSONObject jsonObject = new JSONObject();
                Boolean jsonObjectCreated = false;

                try {
                    jsonObject.put("total", resultTest.getRunCount());
                    jsonObject.put("passed", resultTest.getRunCount() -
                            resultTest.getFailureCount() - resultTest.getIgnoreCount());
                    jsonObject.put("failed", resultTest.getFailureCount());
                    jsonObject.put("ignored", resultTest.getIgnoreCount());
                    jsonObject.put("duration", new Date(resultTest.getRunTime()).getTime());
                    jsonObject.put("executed", true);
                    jsonObjectCreated = true;
                } catch (JSONException e) {
                    Log.e(logtag, "executeNativeTests: " +
                            "Failed to populate the JSON object: " + e.getMessage(), e);
                }

                if (jsonObjectCreated) {
                    final String jsonObjectAsString = jsonObject.toString();

                    jxcore.CallJSMethod(callbackId, jsonObjectAsString);
                }
            }
        });
    }
}<|MERGE_RESOLUTION|>--- conflicted
+++ resolved
@@ -22,7 +22,6 @@
 
     }
 
-<<<<<<< HEAD
     static String TAG = "RegisterExecuteUT";
 
     private static void FireTestedMethod(String methodName) {
@@ -43,10 +42,7 @@
             } catch (InvocationTargetException e) {
                 e.printStackTrace();
             }
-        }
-
-    public static void RegisterExecuteUT() {
-        jxcore.RegisterMethod("testNativeMethod", new jxcore.JXcoreCallback() {
+        }        jxcore.RegisterMethod("testNativeMethod", new jxcore.JXcoreCallback() {
             @Override
             public void Receiver(ArrayList<Object> params, final String callbackId) {
                 String methodToTest = "";
@@ -70,9 +66,6 @@
             }
         });
 
-=======
-    public static void Register() {
->>>>>>> f41621ee
         jxcore.RegisterMethod("ExecuteNativeTests", new jxcore.JXcoreCallback() {
             @Override
             public void Receiver(ArrayList<Object> params, String callbackId) {
