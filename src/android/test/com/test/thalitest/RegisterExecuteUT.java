--- conflicted
+++ resolved
@@ -45,7 +45,6 @@
         }
 
     public static void Register() {
-<<<<<<< HEAD
         jxcore.RegisterMethod("TestNativeMethod", new jxcore.JXcoreCallback() {
             @Override
             public void Receiver(ArrayList<Object> params, final String callbackId) {
@@ -76,17 +75,11 @@
             }
         });
 
-        jxcore.RegisterMethod("ExecuteNativeTests", new jxcore.JXcoreCallback() {
+        jxcore.RegisterMethod("executeNativeTests", new jxcore.JXcoreCallback() {
             @Override
             public void Receiver(ArrayList<Object> params, String callbackId) {
                 ConnectionHelperTest.mConnectionHelper = new ConnectionHelper();
                 String logtag = "ExecuteNativeTests";
-=======
-        jxcore.RegisterMethod("executeNativeTests", new jxcore.JXcoreCallback() {
-            @Override
-            public void Receiver(ArrayList<Object> params, String callbackId) {
-                String logtag = "executeNativeTests";
->>>>>>> b1ac7bcd
                 Log.d(logtag, "Running unit tests");
                 Result resultTest = ThaliTestRunner.runTests();
 
