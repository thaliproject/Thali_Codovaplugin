package io.jxcore.node;

import android.support.annotation.NonNull;
import android.util.Log;

import com.test.thalitest.ThaliTestRunner;

import org.junit.Before;
import org.junit.Rule;
import org.junit.Test;
import org.junit.rules.TestRule;
import org.junit.rules.TestWatcher;
import org.junit.runner.Description;

import java.io.ByteArrayInputStream;
import java.io.ByteArrayOutputStream;
import java.io.IOException;
import java.io.InputStream;
import java.io.OutputStream;
import java.lang.reflect.Field;
import java.net.ServerSocket;
import java.util.concurrent.Callable;
import java.util.concurrent.CountDownLatch;
import java.util.concurrent.ExecutorService;
import java.util.concurrent.Executors;
import java.util.concurrent.Future;
import java.util.concurrent.TimeUnit;

import static org.hamcrest.CoreMatchers.equalTo;
import static org.hamcrest.CoreMatchers.is;
import static org.hamcrest.CoreMatchers.notNullValue;
import static org.hamcrest.CoreMatchers.nullValue;
import static org.hamcrest.MatcherAssert.assertThat;

public class OutgoingSocketThreadTest {

    static String mTag = OutgoingSocketThreadTest.class.getName();
    private ByteArrayOutputStream outgoingOutputStream;
    private OutgoingSocketThreadMock mOutgoingSocketThread;
    private String textOutgoing = "Nullam in massa. Vivamus elit odio, in neque ut congue quis, " +
        "venenatis placerat, nulla ornare suscipit, erat urna, pellentesque dapibus vel, " +
        "lorem. Sed egestas non, dolor. Aliquam hendrerit sollicitudin sed.";

    private ByteArrayOutputStream incomingOutputStream;
    private IncomingSocketThreadMock mIncomingSocketThread;
//    private String textIncoming = "Lorem ipsum dolor sit amet elit nibh, imperdiet dignissim, " +
//        "imperdiet wisi. Morbi vel risus. Nunc molestie placerat, nulla mi, id nulla ornare " +
//        "risus. Sed lacinia, urna eros lacus, elementum eu.";

    private ExecutorService mExecutor;
    private CountDownLatch copyingFinishedLatch;

    @Rule
    public TestRule watcher = new TestWatcher() {
        protected void starting(Description description) {
            Log.i(mTag, "Starting test: " + description.getMethodName());
        }
    };

    @Before
    public void setUp() throws Exception {
        outgoingOutputStream = new ByteArrayOutputStream();
        incomingOutputStream = new ByteArrayOutputStream();
        // See comment in IncomingSocketThreadTest setUp
        copyingFinishedLatch = new CountDownLatch(2);
        initOutgiongSocketThread();
        initIncomingSocketThread();

        mExecutor = Executors.newSingleThreadExecutor();
    }

    private void initOutgiongSocketThread() throws IOException {
        InputStream inputStreamMockOutgoing = new InputStreamMock(textOutgoing);
        OutputStreamMock outputStreamMockOutgoing = new OutputStreamMock(outgoingOutputStream);
        ListenerMock mListenerMockOutgoing = new ListenerMock();
        mOutgoingSocketThread =
            new OutgoingSocketThreadMock(null, mListenerMockOutgoing, inputStreamMockOutgoing,
                outputStreamMockOutgoing);
    }

    private void initIncomingSocketThread() throws IOException {
        InputStream inputStreamMockIncoming = new EmptyInputStreamMock();
        OutputStreamMock outputStreamMockIncoming = new OutputStreamMock(incomingOutputStream);
        ListenerMock mListenerMockIncoming = new ListenerMock();
        mIncomingSocketThread =
            new IncomingSocketThreadMock(null, mListenerMockIncoming, inputStreamMockIncoming,
                outputStreamMockIncoming);
    }

    public Callable<Boolean> createCheckOutgoingSocketThreadStart() {
        return new Callable<Boolean>() {
            int counter = 0;

            @Override
            public Boolean call() {
                while (mOutgoingSocketThread.mServerSocket == null && counter < ThaliTestRunner.counterLimit) {
                    try {
                        Thread.sleep(ThaliTestRunner.timeoutLimit);
                        counter++;
                    } catch (InterruptedException e) {
                        e.printStackTrace();
                        return false;
                    }
                }
                if (counter < ThaliTestRunner.counterLimit) {
                    return true;
                } else {
                    Log.e(mTag, "OutgoingSocketThread didn't start after 5s!");
                    return false;
                }
            }
        };
    }

    public Callable<Boolean> createCheckIncomingSocketThreadStart() {
        return new Callable<Boolean>() {
            int counter = 0;

            @Override
            public Boolean call() {
                while (!mIncomingSocketThread.localStreamsCreatedSuccessfully && counter < ThaliTestRunner.counterLimit) {
                    try {
                        Thread.sleep(ThaliTestRunner.timeoutLimit);
                        counter++;
                    } catch (InterruptedException e) {
                        e.printStackTrace();
                        return false;
                    }
                }
                if (counter < ThaliTestRunner.counterLimit) {
                    return true;
                } else {
                    Log.e(mTag, "IncomingSocketThread didn't start after 5s!");
                    return false;
                }
            }
        };
    }

    @Test
    public void testConstructor() throws Exception {
        assertThat("mIncomingSocketThread should not be null", mOutgoingSocketThread,
            is(notNullValue()));
    }

    @Test
    public void testGetListeningOnPortNumber() throws Exception {
        assertThat("getListeningOnPortNumber should be 0",
            mOutgoingSocketThread.getListeningOnPortNumber(), is(equalTo(0)));
    }

    @Test
    public void testClose() throws Exception {
        mOutgoingSocketThread.close();

        Field fServerSocket = mOutgoingSocketThread.getClass().getDeclaredField("mServerSocket");
        fServerSocket.setAccessible(true);
        ServerSocket mServerSocket = (ServerSocket) fServerSocket.get(mOutgoingSocketThread);

        assertThat("mServerSocket should be null", mServerSocket, is(nullValue()));
    }

<<<<<<< HEAD
    //@Test
=======
    //#1214
   // @Test
>>>>>>> 6fa9eb75
    public void testRun() throws Exception {
        int testPortNumber = 57775;
        mOutgoingSocketThread.setPort(testPortNumber);
        mIncomingSocketThread.setPort(testPortNumber);

        try {
            mOutgoingSocketThread.start();
            Future<Boolean> mFuture = mExecutor.submit(createCheckOutgoingSocketThreadStart());

            assertThat("OutgoingSocketThread started", mFuture.get(), is(true));

            Field fServerSocket = mOutgoingSocketThread.getClass().getDeclaredField("mServerSocket");
            Field fListeningOnPortNumber = mOutgoingSocketThread.getClass().getDeclaredField("mListeningOnPortNumber");

            fServerSocket.setAccessible(true);
            fListeningOnPortNumber.setAccessible(true);

            ServerSocket mServerSocket = (ServerSocket) fServerSocket.get(mOutgoingSocketThread);
            int mListeningOnPortNumber = fListeningOnPortNumber.getInt(mOutgoingSocketThread);

            assertThat("mServerSocket should not be null", mServerSocket, is(notNullValue()));
            assertThat("mListeningOnPortNumber should be equal to mServerSocket.getLocalPort()",
                mListeningOnPortNumber, is(equalTo(mServerSocket.getLocalPort())));
            assertThat("mServerSocket.isBound should return true", mServerSocket.isBound(), is(true));

            mIncomingSocketThread.start(); //Simulate incoming connection

            mFuture = mExecutor.submit(createCheckIncomingSocketThreadStart());

            assertThat("IncomingSocketThread started", mFuture.get(), is(true));
            assertThat("localStreamsCreatedSuccessfully should be true",
                mOutgoingSocketThread.localStreamsCreatedSuccessfully,
                is(true));

            assertThat("tempInputStream should be equal to mLocalInputStream",
                mOutgoingSocketThread.tempInputStream,
                is(equalTo(mOutgoingSocketThread.mLocalInputStream)));

            assertThat("tempOutputStream should be equal to mLocalOutputStream",
                mOutgoingSocketThread.tempOutputStream,
                is(equalTo(mOutgoingSocketThread.mLocalOutputStream)));

            assertThat("mLocalhostSocket port should be equal to " + testPortNumber,
                mOutgoingSocketThread.mLocalhostSocket.getLocalPort(),
                is(equalTo(testPortNumber)));

            copyingFinishedLatch.await(5000L, TimeUnit.MILLISECONDS);

            //See the comment in IncomingSocketThread testRun
//            assertThat("OutgoingSocketThread should get inputStream from IncomingSocketThread and " +
//                    "copy it to local outgoingOutputStream", outgoingOutputStream.toString(),
//                is(equalTo(textIncoming)));

            assertThat("IncomingSocketThread should get inputStream from OutgoingSocketThread and " +
                    "copy it to local incomingOutputStream", incomingOutputStream.toString(),
                is(equalTo(textOutgoing)));
        } finally {
            if (mOutgoingSocketThread.mServerSocket != null) {
                mOutgoingSocketThread.mServerSocket.close();
            }
            mIncomingSocketThread.close();
            mOutgoingSocketThread.close();
        }
    }

    private class OutputStreamMock extends OutputStream {
        public boolean isClosed = false;

        private OutputStream outputStream;

        OutputStreamMock(OutputStream outputStream) {
            this.outputStream = outputStream;
        }

        @Override
        public void write(int oneByte) throws IOException {
            outputStream.write(oneByte);
        }

        @Override
        public void close() throws IOException {
            isClosed = true;
        }
    }

    private class InputStreamMock extends InputStream {
        public boolean isClosed = false;

        ByteArrayInputStream inputStream;

        InputStreamMock(String s) {
            inputStream = new ByteArrayInputStream(s.getBytes());
        }

        @Override
        public int read() throws IOException {
            return inputStream.read();
        }
    }

    private class EmptyInputStreamMock extends InputStream {

        @Override
        public int read() throws IOException {
            return 0;
        }

    }
}<|MERGE_RESOLUTION|>--- conflicted
+++ resolved
@@ -160,12 +160,8 @@
         assertThat("mServerSocket should be null", mServerSocket, is(nullValue()));
     }
 
-<<<<<<< HEAD
-    //@Test
-=======
     //#1214
    // @Test
->>>>>>> 6fa9eb75
     public void testRun() throws Exception {
         int testPortNumber = 57775;
         mOutgoingSocketThread.setPort(testPortNumber);
