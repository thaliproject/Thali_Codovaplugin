--- conflicted
+++ resolved
@@ -1,5 +1,6 @@
 package io.jxcore.node;
 
+import android.content.Context;
 import android.os.CountDownTimer;
 
 import org.junit.After;
@@ -10,6 +11,7 @@
 
 import java.lang.reflect.Field;
 import java.lang.reflect.Method;
+import java.util.UUID;
 
 import static org.hamcrest.CoreMatchers.equalTo;
 import static org.hamcrest.CoreMatchers.is;
@@ -19,30 +21,35 @@
 import static org.hamcrest.core.IsNot.not;
 
 public class StartStopOperationHandlerTest {
-    
-    private ConnectionManager mConnectionManager;
-    private DiscoveryManager mDiscoveryManager;
-    private ConnectionHelper mConnectionHelper;
-    private StartStopOperationHandler mStartStopOperationHandler;
-    private JXcoreThaliCallbackMock mJXcoreThaliCallback;
-    
+
+    public static Context mContext;
+    public static ConnectionManager mConnectionManager;
+    public static DiscoveryManager mDiscoveryManager;
+    public static ConnectionHelper mConnectionHelper;
+    public static StartStopOperationHandler mStartStopOperationHandler;
+    public static JXcoreThaliCallbackMock mJXcoreThaliCallback;
+
+    String SERVICE_UUID_AS_STRING = "fa87c0d0-afac-11de-8a39-0800200c9a66";
+    String BLUETOOTH_NAME = "Thali_Bluetooth";
+    String SERVICE_TYPE = "Cordovap2p._tcp";
+    String BLE_SERVICE_UUID_AS_STRING = "b6a44ad1-d319-4b3a-815d-8b805a47fb51";
+
+    UUID SERVICE_UUID = UUID.fromString(SERVICE_UUID_AS_STRING);
+    UUID BLE_SERVICE_UUID = UUID.fromString(BLE_SERVICE_UUID_AS_STRING);
+
     @Before
     public void setUp() throws Exception {
-        
         mConnectionHelper = new ConnectionHelper();
         mJXcoreThaliCallback = new JXcoreThaliCallbackMock();
-        
-        mDiscoveryManager = mConnectionHelper.getDiscoveryManager();
-        
-        Field fConnectionManager = mConnectionHelper.getClass().getDeclaredField("mConnectionManager");
-        fConnectionManager.setAccessible(true);
-        mConnectionManager = (ConnectionManager) fConnectionManager.get(mConnectionHelper);
-        
-        Field fStartStopOperationHandler = mConnectionHelper.getClass().getDeclaredField("mStartStopOperationHandler");
-        fStartStopOperationHandler.setAccessible(true);
-        mStartStopOperationHandler = (StartStopOperationHandler) fStartStopOperationHandler.get(mConnectionHelper);
-    }
-    
+        mContext = jxcore.activity.getBaseContext();
+        mConnectionManager =
+                new ConnectionManager(mContext, mConnectionHelper, SERVICE_UUID, BLUETOOTH_NAME);
+        mDiscoveryManager =
+                new DiscoveryManager(mContext, mConnectionHelper, BLE_SERVICE_UUID, SERVICE_TYPE);
+        mStartStopOperationHandler =
+                new StartStopOperationHandler(mConnectionManager, mDiscoveryManager);
+    }
+
     @After
     public void tearDown() throws Exception {
         mConnectionHelper.killConnections(true);
@@ -58,129 +65,128 @@
         mDiscoveryManager.dispose();
         mConnectionManager.dispose();
     }
-    
+
     @Test
     public void testConstructor() throws Exception {
         Field fConnectionManager = mStartStopOperationHandler.getClass()
-        .getDeclaredField("mConnectionManager");
+                .getDeclaredField("mConnectionManager");
         Field fDiscoveryManager = mStartStopOperationHandler.getClass()
-        .getDeclaredField("mDiscoveryManager");
-        
+                .getDeclaredField("mDiscoveryManager");
+
         fConnectionManager.setAccessible(true);
         fDiscoveryManager.setAccessible(true);
-        
+
         ConnectionManager mConnectionManager1 =
-        (ConnectionManager) fConnectionManager.get(mStartStopOperationHandler);
+                (ConnectionManager) fConnectionManager.get(mStartStopOperationHandler);
         DiscoveryManager mDiscoveryManager1 =
-        (DiscoveryManager) fDiscoveryManager.get(mStartStopOperationHandler);
-        
+                (DiscoveryManager) fDiscoveryManager.get(mStartStopOperationHandler);
+
         assertThat("mStartStopOperationHandler should not be null", mStartStopOperationHandler,
-                   is(notNullValue()));
+                is(notNullValue()));
         assertThat("mConnectionManager1 should not be null", mConnectionManager1,
-                   is(notNullValue()));
+                is(notNullValue()));
         assertThat("mConnectionManager1 should be equal to mConnectionManager",
-                   mConnectionManager1, is(equalTo(mConnectionManager)));
+                mConnectionManager1, is(equalTo(mConnectionManager)));
         assertThat("mDiscoveryManager1 should not be null", mDiscoveryManager1,
-                   is(notNullValue()));
+                is(notNullValue()));
         assertThat("mDiscoveryManager1 should be equal to mDiscoveryManager",
-                   mDiscoveryManager1, is(equalTo(mDiscoveryManager)));
-    }
-    
+                mDiscoveryManager1, is(equalTo(mDiscoveryManager)));
+    }
+
     @Test
     public void testCancelCurrentOperation() throws Exception {
         mStartStopOperationHandler.cancelCurrentOperation();
-        
-        Field fCurrentOperation = mStartStopOperationHandler.getClass()
-        .getDeclaredField("mCurrentOperation");
-        fCurrentOperation.setAccessible(true);
-        StartStopOperation mCurrentOperation =
-        (StartStopOperation) fCurrentOperation.get(mStartStopOperationHandler);
-        
+
+        Field fCurrentOperation = mStartStopOperationHandler.getClass()
+                .getDeclaredField("mCurrentOperation");
+        fCurrentOperation.setAccessible(true);
+        StartStopOperation mCurrentOperation =
+                (StartStopOperation) fCurrentOperation.get(mStartStopOperationHandler);
+
         Field fOperationTimeoutTimer =
-        mStartStopOperationHandler.getClass().getDeclaredField("mOperationTimeoutTimer");
+                mStartStopOperationHandler.getClass().getDeclaredField("mOperationTimeoutTimer");
         fOperationTimeoutTimer.setAccessible(true);
         CountDownTimer mOperationTimeoutTimer =
-        (CountDownTimer) fOperationTimeoutTimer.get(mStartStopOperationHandler);
-        
-        assertThat("mCurrentOperation should be null3", mCurrentOperation, is(nullValue()));
+                (CountDownTimer) fOperationTimeoutTimer.get(mStartStopOperationHandler);
+
+        assertThat("mCurrentOperation should be null", mCurrentOperation, is(nullValue()));
         assertThat("mOperationTimeoutTimer should be null", mOperationTimeoutTimer,
-                   is(nullValue()));
-    }
-    
+                is(nullValue()));
+    }
+
     @Test
     public void testExecuteStartOperation() throws Exception {
         mStartStopOperationHandler.executeStartOperation(false, mJXcoreThaliCallback);
-        Thread.sleep(3000); //After 3s mCurrentOperation should be null
-        
+
         Field fDiscoveryManager =
-        mStartStopOperationHandler.getClass().getDeclaredField("mDiscoveryManager");
-        Field fCurrentOperation = mStartStopOperationHandler.getClass()
-        .getDeclaredField("mCurrentOperation");
-        
+                mStartStopOperationHandler.getClass().getDeclaredField("mDiscoveryManager");
+        Field fCurrentOperation = mStartStopOperationHandler.getClass()
+                .getDeclaredField("mCurrentOperation");
+
         fDiscoveryManager.setAccessible(true);
         fCurrentOperation.setAccessible(true);
-        
+
         DiscoveryManager mDiscoveryManager1 =
-        (DiscoveryManager) fDiscoveryManager.get(mStartStopOperationHandler);
-        StartStopOperation mCurrentOperation =
-        (StartStopOperation) fCurrentOperation.get(mStartStopOperationHandler);
-        
-        assertThat("mCurrentOperation should be null2", mCurrentOperation, is(nullValue()));
-        
-        
+                (DiscoveryManager) fDiscoveryManager.get(mStartStopOperationHandler);
+        StartStopOperation mCurrentOperation =
+                (StartStopOperation) fCurrentOperation.get(mStartStopOperationHandler);
+
+
         if (!mDiscoveryManager1.isBleMultipleAdvertisementSupported()) {
             assertThat("mDiscoveryManager1 state should be NOT_STARTED",
-                       mDiscoveryManager1.getState(),
-                       is(equalTo(DiscoveryManager.DiscoveryManagerState.NOT_STARTED)));
+                    mDiscoveryManager1.getState(),
+                    is(equalTo(DiscoveryManager.DiscoveryManagerState.NOT_STARTED)));
             assertThat("mDiscoveryManager1 should be not running",
-                       mDiscoveryManager1.isRunning(),
-                       is(false));
+                    mDiscoveryManager1.isRunning(),
+                    is(false));
+            assertThat("mCurrentOperation should be null", mCurrentOperation, is(nullValue()));
         } else {
             assertThat("mDiscoveryManager1 state should not be NOT_STARTED",
-                       mDiscoveryManager1.getState(),
-                       is(not(equalTo(DiscoveryManager.DiscoveryManagerState.NOT_STARTED))));
+                    mDiscoveryManager1.getState(),
+                    is(not(equalTo(DiscoveryManager.DiscoveryManagerState.NOT_STARTED))));
             assertThat("mDiscoveryManager1 should be running", mDiscoveryManager1.isRunning(),
-                       is(true));
+                    is(true));
+            assertThat("mCurrentOperation should not be null", mCurrentOperation,
+                    is(notNullValue()));
         }
     }
-    
+
     @Test
     public void testExecuteStopOperation() throws Exception {
         mStartStopOperationHandler.executeStartOperation(false, mJXcoreThaliCallback);
         mStartStopOperationHandler.executeStopOperation(false, mJXcoreThaliCallback);
-        Thread.sleep(3000); //After 3s mCurrentOperation should be null
-        
-        Field fCurrentOperation = mStartStopOperationHandler.getClass()
-        .getDeclaredField("mCurrentOperation");
+
+        Field fCurrentOperation = mStartStopOperationHandler.getClass()
+                .getDeclaredField("mCurrentOperation");
         Field fDiscoveryManager =
-        mStartStopOperationHandler.getClass().getDeclaredField("mDiscoveryManager");
-        
+                mStartStopOperationHandler.getClass().getDeclaredField("mDiscoveryManager");
+
         fCurrentOperation.setAccessible(true);
         fDiscoveryManager.setAccessible(true);
-        
-        StartStopOperation mCurrentOperation =
-        (StartStopOperation) fCurrentOperation.get(mStartStopOperationHandler);
+
+        StartStopOperation mCurrentOperation =
+                (StartStopOperation) fCurrentOperation.get(mStartStopOperationHandler);
         DiscoveryManager mDiscoveryManager1 =
-        (DiscoveryManager) fDiscoveryManager.get(mStartStopOperationHandler);
-        
-        assertThat("mCurrentOperation should be null", mCurrentOperation, is(nullValue()));
-        
+                (DiscoveryManager) fDiscoveryManager.get(mStartStopOperationHandler);
+
+        if (!mConnectionHelper.getDiscoveryManager().isBleMultipleAdvertisementSupported()) {
+            assertThat("mCurrentOperation should be null", mCurrentOperation, is(nullValue()));
+
+        } else {
+            assertThat("mCurrentOperation should not be null", mCurrentOperation,
+                    is(notNullValue()));
+        }
+
         assertThat("mDiscoveryManager1 state should be NOT_STARTED", mDiscoveryManager1.getState(),
-                   is(equalTo(DiscoveryManager.DiscoveryManagerState.NOT_STARTED)));
-    }
-    
+                is(equalTo(DiscoveryManager.DiscoveryManagerState.NOT_STARTED)));
+    }
+
     @Test
     public void testCheckCurrentOperationStatus() throws Exception {
         Field fCurrentOperation = mStartStopOperationHandler.getClass()
-        .getDeclaredField("mCurrentOperation");
+                .getDeclaredField("mCurrentOperation");
         fCurrentOperation.setAccessible(true);
         fCurrentOperation.set(mStartStopOperationHandler,
-<<<<<<< HEAD
-                              StartStopOperation.createStartOperation(false, mJXcoreThaliCallback));
-        
-        mStartStopOperationHandler.checkCurrentOperationStatus();
-        
-=======
                 StartStopOperation.createStartOperation(true, mJXcoreThaliCallback));
 
         mStartStopOperationHandler.processCurrentOperationStatus();
@@ -189,42 +195,14 @@
                 (StartStopOperation) fCurrentOperation.get(mStartStopOperationHandler);
         assertThat("mCurrentOperation is still not null", mCurrentOperation, is(notNullValue()));
 
->>>>>>> db485a50
         Method executeCurrentOperation = mStartStopOperationHandler.getClass()
-        .getDeclaredMethod("executeCurrentOperation");
+                .getDeclaredMethod("executeCurrentOperation");
         executeCurrentOperation.setAccessible(true);
         executeCurrentOperation.invoke(mStartStopOperationHandler);
-<<<<<<< HEAD
-        
-        StartStopOperation mCurrentOperation =
-        (StartStopOperation) fCurrentOperation.get(mStartStopOperationHandler);
-        
-        
-        if(mDiscoveryManager.isBleMultipleAdvertisementSupported())
-        {
-            fCurrentOperation.set(mStartStopOperationHandler, StartStopOperation.createStartOperation(false, mJXcoreThaliCallback));
-            mCurrentOperation =
-            (StartStopOperation) fCurrentOperation.get(mStartStopOperationHandler);
-            
-            assertThat("mCurrentOperation should not be null1", mCurrentOperation, is(notNullValue()));
-            
-            mStartStopOperationHandler.checkCurrentOperationStatus();
-            Thread.sleep(3000);
-            
-            mCurrentOperation =
-            (StartStopOperation) fCurrentOperation.get(mStartStopOperationHandler);
-            
-            assertThat("mCurrentOperation should be null1", mCurrentOperation, is(nullValue()));
-        } else {
-            Thread.sleep(3000);
-            assertThat("mCurrentOperation should be null1", mCurrentOperation, is(nullValue()));
-        }
-=======
 
         mStartStopOperationHandler.processCurrentOperationStatus();
 
         mCurrentOperation = (StartStopOperation) fCurrentOperation.get(mStartStopOperationHandler);
         assertThat("mCurrentOperation should be null", mCurrentOperation, is(nullValue()));
->>>>>>> db485a50
     }
 }