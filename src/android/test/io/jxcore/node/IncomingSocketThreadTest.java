package io.jxcore.node;

import android.util.Log;

import com.test.thalitest.ThaliTestRunner;

import org.junit.Before;
import org.junit.Rule;
import org.junit.Test;
import org.junit.rules.TestRule;
import org.junit.rules.TestWatcher;
import org.junit.runner.Description;

import java.io.ByteArrayInputStream;
import java.io.ByteArrayOutputStream;
import java.io.IOException;
import java.io.InputStream;
import java.io.OutputStream;
import java.lang.reflect.Field;
import java.net.Socket;
import java.util.concurrent.Callable;
import java.util.concurrent.ExecutorService;
import java.util.concurrent.Executors;
import java.util.concurrent.Future;

import static org.hamcrest.CoreMatchers.equalTo;
import static org.hamcrest.CoreMatchers.is;
import static org.hamcrest.CoreMatchers.notNullValue;
import static org.hamcrest.CoreMatchers.nullValue;
import static org.hamcrest.MatcherAssert.assertThat;

public class IncomingSocketThreadTest {

<<<<<<< HEAD
=======
    static String mTag = IncomingSocketThreadTest.class.getName();
>>>>>>> 81bec8bc
    ByteArrayOutputStream outgoingOutputStream;
    ListenerMock mListenerMockOutgoing;
    InputStreamMock mInputStreamMockOutgoing;
    OutputStreamMockOutgoing mOutputStreamMockOutgoing;
    OutgoingSocketThreadMock mOutgoingSocketThread;
<<<<<<< HEAD
    String textOutgoing = "Lorem ipsum dolor sit amet elit nibh, imperdiet dignissim, imperdiet " +
            "wisi. Morbi vel risus. Nunc molestie placerat, nulla mi, id nulla ornare risus. Sed " +
            "lacinia, urna eros lacus, elementum eu.";
=======
    String textOutgoing = "Lorem ipsum dolor sit amet elit nibh, imperdiet dignissim, " +
            "imperdiet wisi. Morbi vel risus. Nunc molestie placerat, nulla mi, id nulla ornare " +
            "risus. Sed lacinia, urna eros lacus, elementum eu.";

    final int testPortNumber = 47775;
>>>>>>> 81bec8bc

    ByteArrayOutputStream incomingOutputStream;
    ListenerMock mListenerMockIncoming;
    InputStreamMock mInputStreamMockIncoming;
    OutputStreamMockIncoming mOutputStreamMockIncoming;
    IncomingSocketThreadMock mIncomingSocketThread;
<<<<<<< HEAD
    String textIncoming = "Nullam in massa. Vivamus elit odio, in neque ut congue quis, venenatis" +
            " placerat, nulla ornare suscipit, erat urna, pellentesque dapibus vel, lorem. Sed " +
            "egestas non, dolor. Aliquam hendrerit sollicitudin sed.";

    @Before
    public void setUp() throws Exception {

=======
    String textIncoming = "Nullam in massa. Vivamus elit odio, in neque ut congue quis, " +
            "venenatis placerat, nulla ornare suscipit, erat urna, pellentesque dapibus vel, " +
            "lorem. Sed egestas non, dolor. Aliquam hendrerit sollicitudin sed.";

    ExecutorService mExecutor;

    @Rule
    public TestRule watcher = new TestWatcher() {
        protected void starting(Description description) {
            Log.i(mTag, "Starting test: " + description.getMethodName());
        }
    };

    @Before
    public void setUp() throws Exception {
>>>>>>> 81bec8bc
        outgoingOutputStream = new ByteArrayOutputStream();
        incomingOutputStream = new ByteArrayOutputStream();

        mInputStreamMockIncoming = new InputStreamMock(textIncoming);
        mOutputStreamMockIncoming = new OutputStreamMockIncoming();
        mListenerMockIncoming = new ListenerMock();
        mIncomingSocketThread =
                new IncomingSocketThreadMock(null, mListenerMockIncoming, mInputStreamMockIncoming,
                        mOutputStreamMockIncoming);

        mInputStreamMockOutgoing = new InputStreamMock(textOutgoing);
        mOutputStreamMockOutgoing = new OutputStreamMockOutgoing();
        mListenerMockOutgoing = new ListenerMock();
        mOutgoingSocketThread =
                new OutgoingSocketThreadMock(null, mListenerMockOutgoing, mInputStreamMockOutgoing,
                        mOutputStreamMockOutgoing);
<<<<<<< HEAD
=======

        mExecutor = Executors.newSingleThreadExecutor();
    }

    public Callable<Boolean> createCheckOutgoingSocketThreadStart() {
        return new Callable<Boolean>() {
            int counter = 0;
            @Override
            public Boolean call() {
                while (mOutgoingSocketThread.mServerSocket == null && counter < ThaliTestRunner.counterLimit) {
                    try {
                        Thread.sleep(ThaliTestRunner.timeoutLimit);
                        counter++;
                    } catch (InterruptedException e1) {
                        e1.printStackTrace();
                        return false;
                    }
                }
                if (counter < ThaliTestRunner.counterLimit) {
                    return true;
                } else {
                    Log.e(mTag, "OutgoingSocketThread didn't start after 5s!");
                    return false;
                }
            }
        };
    }

    public Callable<Boolean> createCheckIncomingSocketThreadStart() {
        return new Callable<Boolean>() {
            int counter = 0;
            @Override
            public Boolean call() {
                while (!mIncomingSocketThread.localStreamsCreatedSuccessfully && counter < ThaliTestRunner.counterLimit) {
                    try {
                        Thread.sleep(ThaliTestRunner.timeoutLimit);
                        counter++;
                    } catch (InterruptedException e) {
                        e.printStackTrace();
                        return false;
                    }
                }
                if (counter < ThaliTestRunner.counterLimit) {
                    return true;
                } else {
                    Log.e(mTag, "IncomingSocketThread didn't start after 5s!");
                    return false;
                }
            }
        };
>>>>>>> 81bec8bc
    }

    @Test
    public void testConstructor() throws Exception {
        assertThat("mIncomingSocketThread should not be null", mIncomingSocketThread,
                is(notNullValue()));
    }

    @Test
    public void testGetTcpPortNumber() throws Exception {
        Field fTcpPortNumber = mIncomingSocketThread.getClass().getSuperclass()
                .getDeclaredField("mTcpPortNumber");
        fTcpPortNumber.setAccessible(true);

        int mTcpPortNumber = fTcpPortNumber.getInt(mIncomingSocketThread);

        assertThat("mTcpPortNumber should be equal to getTcpPortNumber", mTcpPortNumber,
                is(equalTo(mIncomingSocketThread.getTcpPortNumber())));
    }

    @Test
    public void testSetTcpPortNumber() throws Exception {
        int tcpPortNumberSample = 1111;
        mIncomingSocketThread.setTcpPortNumber(tcpPortNumberSample);

        assertThat("tcpPortNumber from get method should be equal to tcpPortNumberSample",
                mIncomingSocketThread.getTcpPortNumber(), is(equalTo(tcpPortNumberSample)));
    }

    @Test
    public void testGetLocalHostPort() throws Exception {
        Field fLocalhostSocket = mIncomingSocketThread.getClass().getSuperclass()
                .getSuperclass().getDeclaredField("mLocalhostSocket");
        fLocalhostSocket.setAccessible(true);
        Socket mLocalhostSocket = (Socket) fLocalhostSocket.get(mIncomingSocketThread);

        if (mLocalhostSocket == null) {
            assertThat("getLocalHostPort should return 0 if mLocalhostSocket is not null",
                    mIncomingSocketThread.getLocalHostPort(), is(0));
        } else {
            assertThat("getLocalHostPort should return null if mLocalhostSocket is null",
                    mIncomingSocketThread.getLocalHostPort(), is(nullValue()));
        }
    }

    @Test
    public void testRun() throws Exception {
<<<<<<< HEAD
        mOutgoingSocketThread.setPort(47775);
        mIncomingSocketThread.setPort(47775);

        mOutgoingSocketThread.start(); //Simulate end point to connect to
        Thread.sleep(3000); //Wait for thread to start

        mIncomingSocketThread.start(); //Connect to end point
        Thread.sleep(3000); //Wait for streamCopyingThreads
=======
        Future<Boolean> mFuture;
        mOutgoingSocketThread.setPort(testPortNumber);
        mIncomingSocketThread.setPort(testPortNumber);

        mOutgoingSocketThread.start(); //Simulate end point to connect to

        mFuture = mExecutor.submit(createCheckOutgoingSocketThreadStart());

        assertThat("OutgoingSocketThread started", mFuture.get(), is(true));

        mIncomingSocketThread.start(); //Connect to end point
        mFuture = mExecutor.submit(createCheckIncomingSocketThreadStart());

        assertThat("IncomingSocketThread started", mFuture.get(), is(true));
>>>>>>> 81bec8bc

        assertThat("localStreamsCreatedSuccessfully should be true",
                mIncomingSocketThread.localStreamsCreatedSuccessfully,
                is(true));

        assertThat("tempInputStream should be equal to mLocalInputStream",
                mIncomingSocketThread.tempInputStream,
                is(equalTo(mIncomingSocketThread.mLocalInputStream)));

        assertThat("tempOutputStream should be equal to mLocalOutputStream",
                mIncomingSocketThread.tempOutputStream,
                is(equalTo(mIncomingSocketThread.mLocalOutputStream)));

<<<<<<< HEAD
        assertThat("mLocalhostSocket port should be equal to 47775",
                mIncomingSocketThread.mLocalhostSocket.getPort(),
                is(equalTo(47775)));
=======
        assertThat("mLocalhostSocket port should be equal to " + testPortNumber,
                mIncomingSocketThread.mLocalhostSocket.getPort(),
                is(equalTo(testPortNumber)));
>>>>>>> 81bec8bc

        assertThat("OutgoingSocketThread should get inputStream from IncomingSocketThread and " +
                        "copy it to local outgoingOutputStream", outgoingOutputStream.toString(),
                is(equalTo(textIncoming)));

        assertThat("IncomingSocketThread should get inputStream from OutgoingSocketThread and " +
                        "copy it to local incomingOutputStream", incomingOutputStream.toString(),
                is(equalTo(textOutgoing)));

        try {
            mOutgoingSocketThread.mServerSocket.close();
            mIncomingSocketThread.close();
            mOutgoingSocketThread.close();
        } catch (IOException e) {
            e.printStackTrace();
        }
    }

    class OutputStreamMockOutgoing extends OutputStream {
        public boolean isClosed = false;

        @Override
        public void write(int oneByte) throws IOException {
            outgoingOutputStream.write(oneByte);
        }

        @Override
        public void close() throws IOException {
            isClosed = true;
        }
    }

    class OutputStreamMockIncoming extends OutputStream {
        public boolean isClosed = false;

        @Override
        public void write(int oneByte) throws IOException {
            incomingOutputStream.write(oneByte);
        }

        @Override
        public void close() throws IOException {
            isClosed = true;
        }
    }

    class InputStreamMock extends InputStream {
        public boolean isClosed = false;

        ByteArrayInputStream inputStream;

        InputStreamMock(String s) {
            inputStream = new ByteArrayInputStream(s.getBytes());
        }

        @Override
        public int read() throws IOException {
            return inputStream.read();
        }

        @Override
        public int read(byte[] buffer) throws IOException {
            return inputStream.read(buffer);
        }
    }
}<|MERGE_RESOLUTION|>--- conflicted
+++ resolved
@@ -31,41 +31,23 @@
 
 public class IncomingSocketThreadTest {
 
-<<<<<<< HEAD
-=======
     static String mTag = IncomingSocketThreadTest.class.getName();
->>>>>>> 81bec8bc
     ByteArrayOutputStream outgoingOutputStream;
     ListenerMock mListenerMockOutgoing;
     InputStreamMock mInputStreamMockOutgoing;
     OutputStreamMockOutgoing mOutputStreamMockOutgoing;
     OutgoingSocketThreadMock mOutgoingSocketThread;
-<<<<<<< HEAD
-    String textOutgoing = "Lorem ipsum dolor sit amet elit nibh, imperdiet dignissim, imperdiet " +
-            "wisi. Morbi vel risus. Nunc molestie placerat, nulla mi, id nulla ornare risus. Sed " +
-            "lacinia, urna eros lacus, elementum eu.";
-=======
     String textOutgoing = "Lorem ipsum dolor sit amet elit nibh, imperdiet dignissim, " +
             "imperdiet wisi. Morbi vel risus. Nunc molestie placerat, nulla mi, id nulla ornare " +
             "risus. Sed lacinia, urna eros lacus, elementum eu.";
 
     final int testPortNumber = 47775;
->>>>>>> 81bec8bc
 
     ByteArrayOutputStream incomingOutputStream;
     ListenerMock mListenerMockIncoming;
     InputStreamMock mInputStreamMockIncoming;
     OutputStreamMockIncoming mOutputStreamMockIncoming;
     IncomingSocketThreadMock mIncomingSocketThread;
-<<<<<<< HEAD
-    String textIncoming = "Nullam in massa. Vivamus elit odio, in neque ut congue quis, venenatis" +
-            " placerat, nulla ornare suscipit, erat urna, pellentesque dapibus vel, lorem. Sed " +
-            "egestas non, dolor. Aliquam hendrerit sollicitudin sed.";
-
-    @Before
-    public void setUp() throws Exception {
-
-=======
     String textIncoming = "Nullam in massa. Vivamus elit odio, in neque ut congue quis, " +
             "venenatis placerat, nulla ornare suscipit, erat urna, pellentesque dapibus vel, " +
             "lorem. Sed egestas non, dolor. Aliquam hendrerit sollicitudin sed.";
@@ -81,7 +63,6 @@
 
     @Before
     public void setUp() throws Exception {
->>>>>>> 81bec8bc
         outgoingOutputStream = new ByteArrayOutputStream();
         incomingOutputStream = new ByteArrayOutputStream();
 
@@ -98,8 +79,6 @@
         mOutgoingSocketThread =
                 new OutgoingSocketThreadMock(null, mListenerMockOutgoing, mInputStreamMockOutgoing,
                         mOutputStreamMockOutgoing);
-<<<<<<< HEAD
-=======
 
         mExecutor = Executors.newSingleThreadExecutor();
     }
@@ -150,7 +129,6 @@
                 }
             }
         };
->>>>>>> 81bec8bc
     }
 
     @Test
@@ -198,16 +176,6 @@
 
     @Test
     public void testRun() throws Exception {
-<<<<<<< HEAD
-        mOutgoingSocketThread.setPort(47775);
-        mIncomingSocketThread.setPort(47775);
-
-        mOutgoingSocketThread.start(); //Simulate end point to connect to
-        Thread.sleep(3000); //Wait for thread to start
-
-        mIncomingSocketThread.start(); //Connect to end point
-        Thread.sleep(3000); //Wait for streamCopyingThreads
-=======
         Future<Boolean> mFuture;
         mOutgoingSocketThread.setPort(testPortNumber);
         mIncomingSocketThread.setPort(testPortNumber);
@@ -222,7 +190,6 @@
         mFuture = mExecutor.submit(createCheckIncomingSocketThreadStart());
 
         assertThat("IncomingSocketThread started", mFuture.get(), is(true));
->>>>>>> 81bec8bc
 
         assertThat("localStreamsCreatedSuccessfully should be true",
                 mIncomingSocketThread.localStreamsCreatedSuccessfully,
@@ -236,15 +203,9 @@
                 mIncomingSocketThread.tempOutputStream,
                 is(equalTo(mIncomingSocketThread.mLocalOutputStream)));
 
-<<<<<<< HEAD
-        assertThat("mLocalhostSocket port should be equal to 47775",
-                mIncomingSocketThread.mLocalhostSocket.getPort(),
-                is(equalTo(47775)));
-=======
         assertThat("mLocalhostSocket port should be equal to " + testPortNumber,
                 mIncomingSocketThread.mLocalhostSocket.getPort(),
                 is(equalTo(testPortNumber)));
->>>>>>> 81bec8bc
 
         assertThat("OutgoingSocketThread should get inputStream from IncomingSocketThread and " +
                         "copy it to local outgoingOutputStream", outgoingOutputStream.toString(),
