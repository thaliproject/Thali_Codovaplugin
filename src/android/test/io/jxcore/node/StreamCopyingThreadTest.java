--- conflicted
+++ resolved
@@ -2,24 +2,18 @@
 
 import android.content.Context;
 import android.util.Log;
-<<<<<<< HEAD
-=======
-
+
+import org.junit.Assert;
 import com.test.thalitest.ThaliTestRunner;
->>>>>>> 81bec8bc
-
-import org.junit.Assert;
+
 import org.junit.Before;
 import org.junit.Rule;
 import org.junit.Test;
 import org.junit.rules.ExpectedException;
-<<<<<<< HEAD
 import org.thaliproject.p2p.btconnectorlib.PeerProperties;
-=======
 import org.junit.rules.TestRule;
 import org.junit.rules.TestWatcher;
 import org.junit.runner.Description;
->>>>>>> 81bec8bc
 
 import java.io.ByteArrayInputStream;
 import java.io.ByteArrayOutputStream;
@@ -30,14 +24,11 @@
 import java.lang.reflect.Field;
 import java.util.ArrayList;
 import java.util.Random;
-<<<<<<< HEAD
 import java.util.Arrays;
-=======
 import java.util.concurrent.Callable;
 import java.util.concurrent.ExecutorService;
 import java.util.concurrent.Executors;
 import java.util.concurrent.Future;
->>>>>>> 81bec8bc
 
 import static org.hamcrest.CoreMatchers.is;
 import static org.hamcrest.MatcherAssert.assertThat;
@@ -52,230 +43,6 @@
     String mThreadName = "My test thread name";
     String mResult;
     String mText = "TestingText";
-<<<<<<< HEAD
-    int counter = 0;
-    int bufferLength = 0;
-    ByteArrayOutputStream bOutputStream;
-    ArrayList<Integer> notifications;
-    boolean doThrowException = false;
-    String lastExceptionMessage = "";
-
-
-    @Rule
-    public ExpectedException thrown = ExpectedException.none();
-
-    @Before
-    public void setUp() throws Exception {
-
-        mResult = "Lorem ipsum dolor sit.";
-        notifications = new ArrayList<Integer>();
-
-        mContext = jxcore.activity.getBaseContext();
-        mListener = new ListenerMock();
-
-        bOutputStream = new ByteArrayOutputStream();
-        mInputStream = new StreamCopyingThreadInputStream(mResult);
-        mOutputStream = new StreamCopyingThreadOutputStream(bOutputStream);
-
-        mStreamCopyingThread = new StreamCopyingThread(mListener, mInputStream, mOutputStream,
-            mThreadName, new ConnectionData(new PeerProperties(), false));
-    }
-
-    @Test
-    public void testSetBufferSize() throws Exception {
-        Field mBufferSizeField = mStreamCopyingThread.getClass().getDeclaredField("mBufferSize");
-        mBufferSizeField.setAccessible(true);
-
-        mStreamCopyingThread.setBufferSize(512 * 8);
-
-        assertThat("The mBufferSize is properly set",
-                mBufferSizeField.getInt(mStreamCopyingThread),
-                is(512 * 8));
-
-        thrown.expect(IllegalArgumentException.class);
-        mStreamCopyingThread.setBufferSize(0);
-
-        thrown.expect(IllegalArgumentException.class);
-        mStreamCopyingThread.setBufferSize(1024 * 8 + 1);
-    }
-
-    @Test
-    public void testRun() throws Exception {
-        mResult = "";
-        bOutputStream = new ByteArrayOutputStream();
-        mInputStream = new StreamCopyingThreadInputStreamInfinite(mText);
-        mOutputStream = new StreamCopyingThreadOutputStreamInfinite();
-        mStreamCopyingThread = new StreamCopyingThread(mListener, mInputStream, mOutputStream, mThreadName,
-            new ConnectionData(new PeerProperties(), false));
-
-        mStreamCopyingThread.start();
-
-        Thread.sleep(2000);
-
-        mStreamCopyingThread.close();
-
-        assertThat("The content of the input stream is equal to the output stream",
-                bOutputStream.toString(),
-                is(mResult));
-    }
-
-    @Test
-    public void testRunWithException() throws Exception {
-
-        doThrowException = true;
-        StreamCopyingThread streamCopyingThread = new StreamCopyingThread(mListener, mInputStream, mOutputStream,
-                mThreadName, new ConnectionData(new PeerProperties(), false));
-        Thread runner = new Thread(streamCopyingThread);
-        runner.setName("thread test");
-        runner.start();
-        runner.join();
-
-        doThrowException = false;
-
-        assertThat("The exception is properly handled.",
-                lastExceptionMessage,
-                is("Failed to write to the output stream: Test exception."));
-    }
-
-    @Test
-    public void testRunNotify() throws Exception {
-        mStreamCopyingThread.setNotifyStreamCopyingProgress(true);
-        Thread runner = new Thread(mStreamCopyingThread);
-        runner.start();
-        runner.join();
-
-        assertThat("The content of the input stream is equal to the output stream",
-                bOutputStream.toString(),
-                is(mResult));
-
-        assertThat("The stream copying progress notifications is properly updated",
-            notifications.size() > 0,
-            is(true));
-
-        notifications.size();
-    }
-
-    @Test
-    public void testCopyBigData() throws InterruptedException {
-
-        byte[] data = new byte[20 * 1024 * 1024];
-        Arrays.fill(data, (byte) 19);
-        String threadName = "testCopyBigData thread";
-
-        ByteArrayOutputStream bOutputStream = new ByteArrayOutputStream();
-        InputStream inputStream = new StreamCopyingThreadInputStream(data);
-        OutputStream outputStream = new StreamCopyingThreadOutputStream(bOutputStream);
-
-        StreamCopyingThread streamCopyingThread = new StreamCopyingThread(mListener, inputStream, outputStream,
-            threadName, new ConnectionData(new PeerProperties(), false));
-
-        Thread runner = new Thread(streamCopyingThread);
-        runner.start();
-        runner.join();
-
-        assertThat("The content of the input stream is equal to the output stream",
-            bOutputStream.toByteArray(),
-            is(data));
-    }
-
-
-    @Test
-    public void testCopyDataAndCloseConnection() throws InterruptedException, IOException {
-        int dataSize = 20 * 1024 * 1024;
-        byte[] data = new byte[dataSize];
-        Arrays.fill(data, (byte) 19);
-        String threadName = "testCopyDataAndCloseConnection thread";
-
-        ByteArrayOutputStream bOutputStream = new ByteArrayOutputStream();
-        final InputStream inputStream = new StreamCopyingThreadInputStream(data);
-        OutputStream outputStream = new StreamCopyingThreadOutputStream(bOutputStream);
-        ListenerMock listenerMock = new ListenerMock(new OnHalfStreamCopiedListener() {
-            @Override
-            public void onHalfStreamCopied() {
-                try {
-                    Log.i("testCopyDataAndClose", "closing input stream");
-                    inputStream.close();
-                } catch (IOException e) {
-                    Assert.fail("IOException while closing stream");
-                }
-            }
-        }, dataSize / 2);
-        StreamCopyingThread streamCopyingThread = new StreamCopyingThread(listenerMock, inputStream, outputStream,
-            threadName, new ConnectionData(new PeerProperties(), false));
-        streamCopyingThread.setNotifyStreamCopyingProgress(true);
-        Thread runner = new Thread(streamCopyingThread);
-        runner.start();
-        runner.join();
-
-        assertThat("The content of the input stream is equal to the output stream",
-            bOutputStream.toByteArray(),
-            is(data));
-        //We can't write to stream and get the IOException because ByteArrayOutputStream does nothing in close
-        assertThat("Closing input stream closes output stream",
-            ((StreamCopyingThreadOutputStream) outputStream).isCloseCalled,
-            is(true));
-
-    }
-
-    interface OnHalfStreamCopiedListener {
-        void onHalfStreamCopied();
-    }
-
-    class ListenerMock implements StreamCopyingThread.Listener {
-
-        OnHalfStreamCopiedListener onHalfStreamCopiedListener;
-        private int halfOfStreamData;
-        private long totalBytesRead;
-        private boolean halfCopiedCalled = false;
-
-        public ListenerMock(OnHalfStreamCopiedListener onHalfStreamCopiedListener, int halfOfStreamData) {
-            this.onHalfStreamCopiedListener = onHalfStreamCopiedListener;
-            this.halfOfStreamData = halfOfStreamData;
-        }
-
-        public ListenerMock() {
-        }
-
-        @Override
-        public void onStreamCopyError(StreamCopyingThread who, String errorMessage) {
-            lastExceptionMessage = errorMessage;
-        }
-
-        @Override
-        public void onStreamCopySucceeded(StreamCopyingThread who, int numberOfBytes) {
-            notifications.add(numberOfBytes);
-            totalBytesRead += numberOfBytes;
-            if (onHalfStreamCopiedListener != null) {
-                if (!halfCopiedCalled && totalBytesRead >= halfOfStreamData) {
-                    Log.w("!!", "call onHalfStreamCopied");
-                    onHalfStreamCopiedListener.onHalfStreamCopied();
-                    halfCopiedCalled = true;
-                }
-            }
-        }
-
-        @Override
-        public void onStreamCopyingThreadDone(StreamCopyingThread who) {
-
-        }
-    }
-
-    class StreamCopyingThreadInputStream extends InputStream {
-
-        ByteArrayInputStream inputStream;
-
-        StreamCopyingThreadInputStream(String s) {
-            inputStream = new ByteArrayInputStream(s.getBytes());
-        }
-
-        StreamCopyingThreadInputStream(byte[] data) {
-            inputStream = new ByteArrayInputStream(data);
-        }
-
-        @Override
-        public int read() throws IOException {
-            return inputStream.read();
-=======
     String lastExceptionMessage = "";
     int bufferLength = 0;
     ByteArrayOutputStream bOutputStream;
@@ -343,10 +110,10 @@
 
 bOutputStream = new ByteArrayOutputStream();
 mInputStream = new StreamCopyingThreadInputStream(mResult);
-mOutputStream = new StreamCopyingThreadOutputStream();
+mOutputStream = new StreamCopyingThreadOutputStream(bOutputStream);
 
 mStreamCopyingThread = new StreamCopyingThread(mListener, mInputStream, mOutputStream,
-mThreadName);
+mThreadName, new ConnectionData(new PeerProperties(), false);
 mExecutor = Executors.newSingleThreadExecutor();
 }
 
@@ -375,9 +142,8 @@
 mInputStream = new StreamCopyingThreadInputStreamInfinite(mText);
 mOutputStream = new StreamCopyingThreadOutputStreamInfinite();
 mStreamCopyingThread = new StreamCopyingThread(mListener, mInputStream, mOutputStream,
-mThreadName);
-
-mStreamCopyingThread.setNotifyStreamCopyingProgress(true);
+mThreadName, new ConnectionData(new PeerProperties(), false));
+
 
 mStreamCopyingThread.start();
 
@@ -422,27 +188,110 @@
 is(true));
 }
 
+    @Test
+    public void testCopyBigData() throws InterruptedException {
+
+        byte[] data = new byte[20 * 1024 * 1024];
+        Arrays.fill(data, (byte) 19);
+        String threadName = "testCopyBigData thread";
+
+        ByteArrayOutputStream bOutputStream = new ByteArrayOutputStream();
+        InputStream inputStream = new StreamCopyingThreadInputStream(data);
+        OutputStream outputStream = new StreamCopyingThreadOutputStream(bOutputStream);
+
+        StreamCopyingThread streamCopyingThread = new StreamCopyingThread(mListener, inputStream, outputStream,
+            threadName, new ConnectionData(new PeerProperties(), false));
+
+        Thread runner = new Thread(streamCopyingThread);
+        runner.start();
+        runner.join();
+
+        assertThat("The content of the input stream is equal to the output stream",
+            bOutputStream.toByteArray(),
+            is(data));
+    }
+
+
+    @Test
+    public void testCopyDataAndCloseConnection() throws InterruptedException, IOException {
+        int dataSize = 20 * 1024 * 1024;
+        byte[] data = new byte[dataSize];
+        Arrays.fill(data, (byte) 19);
+        String threadName = "testCopyDataAndCloseConnection thread";
+
+        ByteArrayOutputStream bOutputStream = new ByteArrayOutputStream();
+        final InputStream inputStream = new StreamCopyingThreadInputStream(data);
+        OutputStream outputStream = new StreamCopyingThreadOutputStream(bOutputStream);
+        ListenerMock listenerMock = new ListenerMock(new OnHalfStreamCopiedListener() {
+            @Override
+            public void onHalfStreamCopied() {
+                try {
+                    Log.i("testCopyDataAndClose", "closing input stream");
+                    inputStream.close();
+                } catch (IOException e) {
+                    Assert.fail("IOException while closing stream");
+                }
+            }
+        }, dataSize / 2);
+        StreamCopyingThread streamCopyingThread = new StreamCopyingThread(listenerMock, inputStream, outputStream,
+            threadName, new ConnectionData(new PeerProperties(), false));
+        streamCopyingThread.setNotifyStreamCopyingProgress(true);
+        Thread runner = new Thread(streamCopyingThread);
+        runner.start();
+        runner.join();
+
+        assertThat("The content of the input stream is equal to the output stream",
+            bOutputStream.toByteArray(),
+            is(data));
+        //We can't write to stream and get the IOException because ByteArrayOutputStream does nothing in close
+        assertThat("Closing input stream closes output stream",
+            ((StreamCopyingThreadOutputStream) outputStream).isCloseCalled,
+            is(true));
+
+    }
+
+    interface OnHalfStreamCopiedListener {
+        void onHalfStreamCopied();
+    }
+
 class ListenerMock implements StreamCopyingThread.Listener {
-    
-    @Override
-    public void onStreamCopyError(StreamCopyingThread who, String errorMessage) {
-        lastExceptionMessage = errorMessage;
-    }
-    
-    @Override
-    public void onStreamCopySucceeded(StreamCopyingThread who, int numberOfBytes) {
-        notifications.add(numberOfBytes);
-        
-        if (notifications.size() > 10) {
-            mStreamCopyingThread.close();
-        }
-    }
-    
-    @Override
-    public void onStreamCopyingThreadDone(StreamCopyingThread who){
-        
-    }
-}
+
+        OnHalfStreamCopiedListener onHalfStreamCopiedListener;
+        private int halfOfStreamData;
+        private long totalBytesRead;
+        private boolean halfCopiedCalled = false;
+
+        public ListenerMock(OnHalfStreamCopiedListener onHalfStreamCopiedListener, int halfOfStreamData) {
+            this.onHalfStreamCopiedListener = onHalfStreamCopiedListener;
+            this.halfOfStreamData = halfOfStreamData;
+        }
+
+        public ListenerMock() {
+        }
+
+        @Override
+        public void onStreamCopyError(StreamCopyingThread who, String errorMessage) {
+            lastExceptionMessage = errorMessage;
+        }
+
+        @Override
+        public void onStreamCopySucceeded(StreamCopyingThread who, int numberOfBytes) {
+            notifications.add(numberOfBytes);
+            totalBytesRead += numberOfBytes;
+            if (onHalfStreamCopiedListener != null) {
+                if (!halfCopiedCalled && totalBytesRead >= halfOfStreamData) {
+                    Log.w("!!", "call onHalfStreamCopied");
+                    onHalfStreamCopiedListener.onHalfStreamCopied();
+                    halfCopiedCalled = true;
+                }
+            }
+        }
+
+        @Override
+        public void onStreamCopyingThreadDone(StreamCopyingThread who) {
+
+        }
+    }
 
 class StreamCopyingThreadInputStream extends InputStream {
     
@@ -451,6 +300,10 @@
     StreamCopyingThreadInputStream(String s) {
         inputStream = new ByteArrayInputStream(s.getBytes());
     }
+
+        StreamCopyingThreadInputStream(byte[] data) {
+            inputStream = new ByteArrayInputStream(data);
+        }
     
     @Override
     public int read() throws IOException {
@@ -487,51 +340,10 @@
             Thread.sleep((random.nextInt(200) + 50));
         } catch (InterruptedException e) {
             e.printStackTrace();
->>>>>>> 81bec8bc
         }
         return inputStream.read(buffer);
     }
 }
-
-class StreamCopyingThreadOutputStream extends OutputStream {
-    
-    @Override
-    public void write(int oneByte) throws IOException {
-        if (doThrowException) {
-            throw new IOException("Test exception.");
-        }
-        bOutputStream.write(oneByte);
-    }
-<<<<<<< HEAD
-
-    class StreamCopyingThreadInputStreamInfinite extends InputStream {
-
-        ByteArrayInputStream inputStream;
-        Random random = new Random();
-
-        StreamCopyingThreadInputStreamInfinite(String s) {
-            inputStream = new ByteArrayInputStream(s.getBytes());
-            bufferLength = s.length();
-        }
-
-        @Override
-        public int read() throws IOException {
-            inputStream.reset();
-            return inputStream.read();
-        }
-
-        @Override
-        public int read(byte[] buffer) throws IOException {
-            inputStream.reset();
-
-            try {
-                Thread.sleep((random.nextInt(200) + 50));
-            } catch (InterruptedException e) {
-                e.printStackTrace();
-            }
-            return inputStream.read(buffer);
-        }
-    }
 
     class StreamCopyingThreadOutputStream extends OutputStream {
 
@@ -563,20 +375,6 @@
         }
     }
 
-    class StreamCopyingThreadOutputStreamInfinite extends OutputStream {
-
-        @Override
-        public void write(int oneByte) throws IOException {
-            counter++;
-            if(counter % bufferLength == 0){
-                mResult += mText;
-            }
-            bOutputStream.write(oneByte);
-        }
-
-=======
-}
-
 class StreamCopyingThreadOutputStreamInfinite extends OutputStream {
     public int counter = 0;
     @Override
@@ -586,7 +384,6 @@
             mResult += mText;
         }
         bOutputStream.write(oneByte);
->>>>>>> 81bec8bc
     }
 }
 }