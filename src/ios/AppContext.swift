--- conflicted
+++ resolved
@@ -317,11 +317,7 @@
         self.updateListeningAdvertisingState()
     }
 
-<<<<<<< HEAD
     public func multiConnectToPeer(parameters: [AnyObject], validationCompletionHandler: (NSError?) -> Void)  {
-=======
-    public func multiConnectToPeer(parameters: [AnyObject]) throws {
->>>>>>> d91507cc
         guard parameters.count >= 2 else {
             validationCompletionHandler(AppContextError.badParameters as NSError)
             return
@@ -331,7 +327,6 @@
                 validationCompletionHandler(AppContextError.badParameters as NSError)
                 return
         }
-<<<<<<< HEAD
         validationCompletionHandler(nil)
 
         // This code MUST be executed after validation to avoid racing on JXcore side between
@@ -350,30 +345,6 @@
                     self?.handleMultiConnectConnectionFailure(withIdentifier: identifierString,
                                                               error: error)
                 }
-=======
-
-        // This code MUST be executed asynchronously to avoid race conditions on JXcore side
-        dispatch_async(dispatch_get_main_queue()) {
-            do {
-                let _ = try Peer(uuidIdentifier: identifierString, generation: 0)
-                guard self.bluetoothState == .on || NetworkReachability().isWiFiEnabled() else {
-                    self.handleMultiConnectConnectionFailure(withIdentifier: identifierString,
-                                                             error: ThaliCoreError.RadioTurnedOff)
-                    return
-                }
-                self.browserManager.connectToPeer(identifierString, syncValue: syncValue) {
-                    [weak self] syncValue, error, port in
-                    self?.handleMultiConnectResolved(withSyncValue: syncValue, port: port, error: error)
-                    if let error = error {
-                        self?.handleMultiConnectConnectionFailure(withIdentifier: identifierString,
-                                                                  error: error)
-                    }
-                }
-            } catch let err {
-                self.handleMultiConnectResolved(withSyncValue: syncValue, port: nil, error: err)
-
-                return
->>>>>>> d91507cc
             }
         } catch let err {
             self.handleMultiConnectResolved(withSyncValue: syncValue, port: nil, error: err)
