//
//  Thali CordovaPlugin
//  AppContext.swift
//
//  Copyright (C) Microsoft. All rights reserved.
//  Licensed under the MIT license.
//  See LICENSE.txt file in the project root for full license information.
//

import CoreBluetooth
import Foundation
import ThaliCore

func jsonValue(object: AnyObject) -> String {
    guard let data = try? NSJSONSerialization.dataWithJSONObject(object, options:
        NSJSONWritingOptions(rawValue:0)) else {
        return ""
    }
    return String(data: data, encoding: NSUTF8StringEncoding) ?? ""
}

func dictionaryValue(jsonText: String) -> [String : AnyObject]? {
    if let data = jsonText.dataUsingEncoding(NSUTF8StringEncoding) {
        do {
            return try
                NSJSONSerialization.JSONObjectWithData(data, options: []) as? [String : AnyObject]
        } catch let error as NSError {
            print(error)
        }
    }
    return nil
}

enum RadioState: String {

    case on = "on"
    case off = "off"
    case unavailable = "unavailable"
    case notHere = "notHere"
    case doNotCare = "doNotCare"
}

enum NetworkStatusParameters: String {

    case bluetooth = "bluetooth"
    case bluetoothLowEnergy = "bluetoothLowEnergy"
    case wifi = "wifi"
    case cellular = "cellular"
    case bssid = "bssid"
}

@objc public enum AppContextError: Int, ErrorType {
    case BadParameters
    case UnknownError
}

public enum JSONKey: String {

    case peerIdentifier
    case peerAvailable
    case discoveryActive
    case advertisingActive
    case generation
}

// MARK: - JSON representation of PeerAvailability object
extension PeerAvailability {

    var dictionaryValue: [String : AnyObject] {
        return [JSONKey.peerIdentifier.rawValue : peerIdentifier.uuid,
                JSONKey.peerAvailable.rawValue : available,
                JSONKey.generation.rawValue : peerIdentifier.generation,
        ]
    }
}

@objc public protocol AppContextDelegate: class, NSObjectProtocol {
    /**
     Notifies about context's peer changes

     - parameter peers:   json with data about changed peers
     - parameter context: related AppContext
     */
    func context(context: AppContext, didChangePeerAvailability peersJSONString: String)

    /**
     Notifies about network status changes

     - parameter status:  json string with network availability status
     - parameter context: related AppContext
     */
    func context(context: AppContext, didChangeNetworkStatus statusJSONString: String)

    /**
     Notifies about peer advertisement update

     - parameter discoveryAdvertisingState: json with information about peer's state
     - parameter context:                   related AppContext
     */
    func context(context: AppContext, didUpdateDiscoveryAdvertisingState
                 discoveryAdvertisingStateJSONString: String)

    /**
     Notifies about failing connection to port

     - parameter port:      port failed to connect
     - parameter context: related AppContext
     */
    func context(context: AppContext, didFailIncomingConnectionToPort port: UInt16)

    /**
     callback for multiConnect function

     */
    func context(context: AppContext, didResolveMultiConnectWith paramsJSONString: String)

    /**
     callback for multiConnect function

     */
    func context(context: AppContext, didFailMultiConnectConnectionWith paramsJSONString: String)

    /**
     Notifies about entering background

     - parameter context: related AppContext
     */
    func appWillEnterBackground(with context: AppContext)

    /**
     Notifies about entering foreground

     - parameter context: related AppContext
     */
    func appDidEnterForeground(with context: AppContext)
}

/// Interface for communication between native and cross-platform parts
@objc public final class AppContext: NSObject {
    private let disposeAdvertiserTimeout = 30.0
    private let inputStreamReceiveTimeout = 5.0

    private let serviceType: String
    private let appNotificationsManager: ApplicationStateNotificationsManager

    private var networkChangedRegistered: Bool = false
    public weak var delegate: AppContextDelegate?
    lazy private var browserManager: BrowserManager = { [unowned self] in
         return BrowserManager(serviceType: self.serviceType,
                               inputStreamReceiveTimeout: self.inputStreamReceiveTimeout) { peers in
                                   self.handleOnPeersAvailabilityChanged(peers)
                               }
    }()
    private let advertiserManager: AdvertiserManager

    private var bluetoothState = RadioState.unavailable
    private var bluetoothLowEnergyState = RadioState.unavailable
    private var bluetoothManager: CBCentralManager?

    private func notifyOnDidUpdateNetworkStatus() {

        var wifiState = RadioState.unavailable
        let cellularState = RadioState.doNotCare

        let networkReachability = NetworkReachability()
        let wifiEnabled = networkReachability.isWiFiEnabled()
        let wifiConnected = networkReachability.isWiFiConnected()

        wifiState = wifiEnabled ? .on : .off

        let bssid = ((wifiState == .on) && wifiConnected)
            ? networkReachability.BSSID()
            : NSNull()

        let networkStatus = [
            NetworkStatusParameters.wifi.rawValue                : wifiState.rawValue,
            NetworkStatusParameters.bluetooth.rawValue           : bluetoothState.rawValue,
            NetworkStatusParameters.bluetoothLowEnergy.rawValue  : bluetoothLowEnergyState.rawValue,
            NetworkStatusParameters.cellular.rawValue            : cellularState.rawValue,
            NetworkStatusParameters.bssid.rawValue               : bssid
        ]


        delegate?.context(self, didChangeNetworkStatus: jsonValue(networkStatus))
    }

    private func handleWillEnterBackground() {
        delegate?.appWillEnterBackground(with: self)
    }

    private func handleDidEnterForeground() {
        delegate?.appDidEnterForeground(with: self)
    }

    private func handleOnPeersAvailabilityChanged(peers: [PeerAvailability]) {
        let mappedPeers = peers.map {
            $0.dictionaryValue
        }
        delegate?.context(self, didChangePeerAvailability: jsonValue(mappedPeers))
    }

    private func updateListeningAdvertisingState() {
        let newState = [
            JSONKey.discoveryActive.rawValue : browserManager.listening,
            JSONKey.advertisingActive.rawValue : advertiserManager.advertising
        ]
        delegate?.context(self, didUpdateDiscoveryAdvertisingState: jsonValue(newState))
    }

    private func handleMultiConnectResolved(withSyncValue value: String, port: UInt16?,
                                                          error: ErrorType?) {
        let parameters = [
            "syncValue" : value,
            "error" : error != nil ? errorDescription(error!) : NSNull(),
            "port" : port != nil ? NSNumber(unsignedShort: port!) : NSNull()
        ]
        delegate?.context(self, didResolveMultiConnectWith: jsonValue(parameters))
    }

    private func handleMultiConnectConnectionFailure(withIdentifier identifier: String,
                                                                    error: ErrorType?) {
        let parameters = [
            "peerIdentifier" : identifier,
            "error" : error != nil ? errorDescription(error!) : NSNull()
        ]
        delegate?.context(self, didFailMultiConnectConnectionWith: jsonValue(parameters))
    }

    public init(serviceType: String) {
        appNotificationsManager = ApplicationStateNotificationsManager()
        self.serviceType = serviceType
        advertiserManager = AdvertiserManager(serviceType: serviceType,
                                              disposeAdvertiserTimeout: disposeAdvertiserTimeout,
                                              inputStreamReceiveTimeout: inputStreamReceiveTimeout)
        super.init()
        appNotificationsManager.didEnterForegroundHandler = {[weak self] in
            self?.handleDidEnterForeground()
        }
        appNotificationsManager.willEnterBackgroundHandler = { [weak self] in
            self?.handleWillEnterBackground()
        }

        #if TEST
            // We use background queue because CI tests use main_queue synchronously
            // Otherwise we won't be able to get centralManager state.
            let centralManagerDispatchQueue =
                dispatch_get_global_queue(DISPATCH_QUEUE_PRIORITY_BACKGROUND, 0)
        #else
            let centralManagerDispatchQueue: dispatch_queue_t? = nil
        #endif
        bluetoothManager =
            CBCentralManager(delegate: self,
                             queue: centralManagerDispatchQueue,
                             options: [CBCentralManagerOptionShowPowerAlertKey : false])
    }

    public func startListeningForAdvertisements() throws {
        browserManager.startListeningForAdvertisements { [weak self] error in
            print("failed start listening due the error \(error)")
            self?.updateListeningAdvertisingState()
        }
        updateListeningAdvertisingState()
    }

    public func stopListeningForAdvertisements() throws {
        browserManager.stopListeningForAdvertisements()
        updateListeningAdvertisingState()
    }

    public func startUpdateAdvertisingAndListening(withParameters parameters: [AnyObject]) throws {
        guard let port = (parameters.first as? NSNumber)?.unsignedShortValue else {
            throw AppContextError.BadParameters
        }
        advertiserManager.startUpdateAdvertisingAndListening(withPort: port) { [weak self] error in
            print("failed start advertising due the error \(error)")
            self?.updateListeningAdvertisingState()
        }
        updateListeningAdvertisingState()
    }

    public func stopListening() throws {
    }

    public func stopAdvertisingAndListening() throws {
    }

    public func multiConnectToPeer(parameters: [AnyObject]) throws {
        guard bluetoothState == .on || NetworkReachability().isWiFiEnabled() else {
            throw ThaliCoreError.RadioTurnedOff
        }
        guard parameters.count >= 2 else {
            throw AppContextError.BadParameters
        }
        guard let identifierString = parameters[0] as? String, syncValue = parameters[1] as? String
            else {
            throw AppContextError.BadParameters
        }
        let peerIdentifier = try PeerIdentifier(stringValue: identifierString)
        browserManager.connectToPeer(peerIdentifier) { [weak self] port, error in
            self?.handleMultiConnectResolved(withSyncValue: syncValue, port: port, error: error)
            if let error = error {
                self?.handleMultiConnectConnectionFailure(withIdentifier: identifierString,
                                                          error: error)
            }
        }
    }

    public func disconnect(parameters: [AnyObject]) throws {
        guard parameters.count >= 1 else {
            throw AppContextError.BadParameters
        }
        guard let identifierString = parameters[0] as? String else {
            throw AppContextError.BadParameters
        }
        handleMultiConnectConnectionFailure(withIdentifier: identifierString, error: nil)
    }

    public func killConnection(parameters: [AnyObject]) throws {
    }

    public func getIOSVersion() -> String {
        return NSProcessInfo().operatingSystemVersionString
    }

    public func didRegisterToNative(parameters: [AnyObject]) throws {
        guard let functionName = parameters.first as? String else {
            throw AppContextError.BadParameters
        }
        if functionName == AppContextJSEvent.networkChanged {
            notifyOnDidUpdateNetworkStatus()
        }
    }

    public func disconnect(parameters: [AnyObject]) throws {
        guard let peerID = parameters.first as? String else {
            throw AppContextError.BadParameters
        }
        let peerIdentifier = try PeerIdentifier(stringValue: peerID)
        browserManager.disconnect(peerIdentifier)
    }


    #if TEST
    func executeNativeTests() -> String {
    let runner = TestRunner.`default`
    runner.runTest()
    return runner.resultDescription ?? ""
    }
    #endif

}

// MARK: CBCentralManagerDelegate
extension AppContext: CBCentralManagerDelegate {

    public func centralManagerDidUpdateState(central: CBCentralManager) {
        switch central.state {
        case .PoweredOn:
            bluetoothState = .on
            bluetoothLowEnergyState = .on
            #if TEST
                NSNotificationCenter.defaultCenter().postNotificationName(
                    Constants.NSNotificationName.centralBluetoothManagerDidChangeState,
                    object: self
                )
            #endif
        case .PoweredOff:
            bluetoothState = .off
            bluetoothLowEnergyState = .off
            #if TEST
                NSNotificationCenter.defaultCenter().postNotificationName(
                    Constants.NSNotificationName.centralBluetoothManagerDidChangeState,
                    object: self
                )
            #endif
        case .Unsupported:
            bluetoothState = .notHere
            bluetoothLowEnergyState = .notHere
        default:
            bluetoothState = .unavailable
            bluetoothLowEnergyState = .unavailable
        }
    }
}

/// Node functions names
@objc public class AppContextJSEvent: NSObject {
    @objc public static let networkChanged: String = "networkChanged"
    @objc public static let peerAvailabilityChanged: String = "peerAvailabilityChanged"
    @objc public static let appEnteringBackground: String = "appEnteringBackground"
    @objc public static let appEnteredForeground: String = "appEnteredForeground"
    @objc public static let discoveryAdvertisingStateUpdateNonTCP: String =
        "discoveryAdvertisingStateUpdateNonTCP"
    @objc public static let incomingConnectionToPortNumberFailed: String =
        "incomingConnectionToPortNumberFailed"
    @objc public static let executeNativeTests: String = "executeNativeTests"
    @objc public static let getOSVersion: String = "getOSVersion"
    @objc public static let didRegisterToNative: String = "didRegisterToNative"
    @objc public static let killConnections: String = "killConnections"
    @objc public static let connect: String = "connect"
    @objc public static let multiConnect: String = "multiConnect"
    @objc public static let multiConnectResolved: String = "multiConnectResolved"
    @objc public static let multiConnectConnectionFailure: String = "multiConnectConnectionFailure"
    @objc public static let stopAdvertisingAndListening: String = "stopAdvertisingAndListening"
    @objc public static let startUpdateAdvertisingAndListening: String =
                        "startUpdateAdvertisingAndListening"
    @objc public static let stopListeningForAdvertisements: String =
                        "stopListeningForAdvertisements"
    @objc public static let startListeningForAdvertisements: String =
<<<<<<< HEAD
                        "startListeningForAdvertisements"
}

func errorDescription(error: ErrorType) -> String {
    if let thaliCoreError = error as? ThaliCoreError {
        return thaliCoreError.rawValue
    }
    return (error as NSError).localizedDescription
=======
        "startListeningForAdvertisements"
    @objc public static let disconnect: String =
        "disconnect"
>>>>>>> 57905ce2
}<|MERGE_RESOLUTION|>--- conflicted
+++ resolved
@@ -407,8 +407,9 @@
     @objc public static let stopListeningForAdvertisements: String =
                         "stopListeningForAdvertisements"
     @objc public static let startListeningForAdvertisements: String =
-<<<<<<< HEAD
                         "startListeningForAdvertisements"
+    @objc public static let disconnect: String =
+                        "disconnect"
 }
 
 func errorDescription(error: ErrorType) -> String {
@@ -416,9 +417,4 @@
         return thaliCoreError.rawValue
     }
     return (error as NSError).localizedDescription
-=======
-        "startListeningForAdvertisements"
-    @objc public static let disconnect: String =
-        "disconnect"
->>>>>>> 57905ce2
 }