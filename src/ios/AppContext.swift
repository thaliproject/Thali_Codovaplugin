//
//  Thali CordovaPlugin
//  AppContext.swift
//
//  Copyright (C) Microsoft. All rights reserved.
//  Licensed under the MIT license. See LICENSE.txt file in the project root for full license information.
//

import CoreBluetooth
import Foundation
import ThaliCore

func jsonValue(object: AnyObject) -> String {
    guard let data = try? NSJSONSerialization.dataWithJSONObject(object, options: NSJSONWritingOptions(rawValue:0)) else {
        return ""
    }
    return String(data: data, encoding: NSUTF8StringEncoding) ?? ""
}

func dictionaryValue(jsonText: String) -> [String : AnyObject]? {
    if let data = jsonText.dataUsingEncoding(NSUTF8StringEncoding) {
        do {
            return try NSJSONSerialization.JSONObjectWithData(data, options: []) as? [String : AnyObject]
        } catch let error as NSError {
            print(error)
        }
    }
    return nil
}

enum RadioState: String {
    case on = "on"
    case off = "off"
    case unavailable = "unavailable"
    case notHere = "notHere"
    case doNotCare = "doNotCare"
}

enum NetworkStatusParameters: String {
    case bluetooth = "bluetooth"
    case bluetoothLowEnergy = "bluetoothLowEnergy"
    case wifi = "wifi"
    case cellular = "cellular"
    case bssid = "bssid"
}

func dictionaryValue(jsonText: String) -> [String : AnyObject]? {
    if let data = jsonText.dataUsingEncoding(NSUTF8StringEncoding) {
        do {
            return try NSJSONSerialization.JSONObjectWithData(data, options: []) as? [String : AnyObject]
        } catch let error as NSError {
            print(error)
        }
    }
    return nil
}

enum RadioState: String {
    case on = "on"
    case off = "off"
    case unavailable = "unavailable"
    case notHere = "notHere"
    case doNotCare = "doNotCare"
}

enum NetworkStatusParameters: String {
    case bluetooth = "bluetooth"
    case bluetoothLowEnergy = "bluetoothLowEnergy"
    case wifi = "wifi"
    case cellular = "cellular"
    case bssid = "bssid"
}

public typealias ClientConnectCallback = (String, String) -> Void

@objc public enum AppContextError: Int, ErrorType {
    case BadParameters
    case UnknownError
}

extension PeerAvailability {
    var dictionaryValue: [String : AnyObject] {
        return ["peerIdentifier" : peerIdentifier.uuid,
                "peerAvailable" : available
        ]
    }
}

@objc public protocol AppContextDelegate: class, NSObjectProtocol {
    /**
     Notifies about context's peer changes

     - parameter peers:   json with data about changed peers
     - parameter context: related AppContext
     */
    func context(context: AppContext, didChangePeerAvailability peers: String)

    /**
     Notifies about network status changes

     - parameter status:  json string with network availability status
     - parameter context: related AppContext
     */
    func context(context: AppContext, didChangeNetworkStatus status: String)

    /**
     Notifies about peer advertisement update

     - parameter discoveryAdvertisingState: json with information about peer's state
     - parameter context:                   related AppContext
     */
    func context(context: AppContext, didUpdateDiscoveryAdvertisingState discoveryAdvertisingState: String)

    /**
     Notifies about failing connection to port

     - parameter port:      port failed to connect
     - parameter context: related AppContext
     */
    func context(context: AppContext, didFailIncomingConnectionToPort port: UInt16)

    /**
     Notifies about entering background

     - parameter context: related AppContext
     */
    func appWillEnterBackground(withContext context: AppContext)

    /**
     Notifies about entering foreground

     - parameter context: related AppContext
     */
    func appDidEnterForeground(withContext context: AppContext)
}

/// Interface for communication between native and cross-platform parts
@objc public final class AppContext: NSObject {
    /// delegate for AppContext's events
    public weak var delegate: AppContextDelegate?
    private let serviceType: String
    private let appNotificationsManager: ApplicationStateNotificationsManager
    private var networkChangedRegistered: Bool = false
    private let browserManager: BrowserManager
    private let advertiserManager: AdvertiserManager

    private var bluetoothState = RadioState.unavailable
    private var bluetoothLowEnergyState = RadioState.unavailable
    private var bluetoothManager: CBCentralManager?

    private var bluetoothState = RadioState.unavailable
    private var bluetoothLowEnergyState = RadioState.unavailable
    private var bluetoothManager: CBCentralManager?

    private func notifyOnDidUpdateNetworkStatus() {

        var wifiState = RadioState.unavailable
        let cellularState = RadioState.doNotCare

        let networkReachability = NetworkReachability()
        let wifiEnabled = networkReachability.isWiFiEnabled()
        let wifiConnected = networkReachability.isWiFiConnected()

        wifiState = wifiEnabled ? .on : .off

        let bssid = ((wifiState == .on) && wifiConnected)
            ? networkReachability.BSSID()
            : NSNull()

        let networkStatus = [
            NetworkStatusParameters.wifi.rawValue                : wifiState.rawValue,
            NetworkStatusParameters.bluetooth.rawValue           : bluetoothState.rawValue,
            NetworkStatusParameters.bluetoothLowEnergy.rawValue  : bluetoothLowEnergyState.rawValue,
            NetworkStatusParameters.cellular.rawValue            : cellularState.rawValue,
            NetworkStatusParameters.bssid.rawValue               : bssid
        ]


        do {
            delegate?.context(self, didChangeNetworkStatus: try jsonValue(networkStatus)!)
        } catch let error {
            assert(false, "\(error)")
        }
    }

    private func willEnterBackground() {
        delegate?.appWillEnterBackground(withContext: self)
    }

    private func didEnterForeground() {
        delegate?.appDidEnterForeground(withContext: self)
    }

    private func peersAvailabilityChanged(peers: [PeerAvailability]) {
        let mappedPeers = peers.map {
            $0.dictionaryValue
        }
        delegate?.context(self, didChangePeerAvailability: jsonValue(mappedPeers))
    }

    private func updateListeningAdvertisingState() {
        let newState = [
            "discoveryActive" : browserManager.isListening,
            "advertisingActive" : advertiserManager.advertising
        ]
        delegate?.context(self, didUpdateDiscoveryAdvertisingState: jsonValue(newState))
    }

    public init(serviceType: String) {
        appNotificationsManager = ApplicationStateNotificationsManager()
        self.serviceType = serviceType
        browserManager = BrowserManager(serviceType: serviceType)
        advertiserManager = AdvertiserManager(serviceType: serviceType)
        super.init()
        browserManager.peersAvailabilityChanged = { [weak self] peers in
            self?.peersAvailabilityChanged(peers)
        }
        appNotificationsManager.didEnterForegroundHandler = {[weak self] in
            self?.willEnterBackground()
        }
        appNotificationsManager.willEnterBackgroundHandler = { [weak self] in
            self?.willEnterBackground()
        }

        #if TEST
            // We use background queue because CI tests use main_queue synchronously
            // Otherwise we won't be able to get centralManager state.
            let centralManagerDispatchQueue =
                dispatch_get_global_queue(DISPATCH_QUEUE_PRIORITY_BACKGROUND, 0)
        #else
            let centralManagerDispatchQueue: dispatch_queue_t? = nil
        #endif
        bluetoothManager =
            CBCentralManager(delegate: self,
                             queue: centralManagerDispatchQueue,
                             options: [CBCentralManagerOptionShowPowerAlertKey : false])
    }

    public func startListeningForAdvertisements() throws {
        browserManager.startListeningForAdvertisements()
        updateListeningAdvertisingState()
    }

    public func stopListeningForAdvertisements() throws {
        browserManager.stopListeningForAdvertisements()
        updateListeningAdvertisingState()
    }

    public func startUpdateAdvertisingAndListening(withParameters parameters: [AnyObject]) throws {
        guard let port = (parameters.first as? NSNumber)?.unsignedShortValue where parameters.count == 2 else {
            throw AppContextError.BadParameters
        }
        advertiserManager.startUpdateAdvertisingAndListening(port)
    }

    public func stopListening() throws {
    }

    public func stopAdvertisingAndListening() throws {
    }

    public func multiConnectToPeer(parameters: [AnyObject]) throws {

    }

    public func killConnection(parameters: [AnyObject]) throws {
    }

    public func getIOSVersion() -> String {
        return NSProcessInfo().operatingSystemVersionString
    }

    public func didRegisterToNative(parameters: [AnyObject]) throws {
        guard let functionName = parameters.first as? String where parameters.count == 2 else {
            throw AppContextError.BadParameters
        }
        if functionName == AppContextJSEvent.networkChanged {
            notifyOnDidUpdateNetworkStatus()
        }
    }


    #if TEST
    func executeNativeTests() -> String {
    let runner = TestRunner.`default`
    runner.runTest()
    return runner.resultDescription ?? ""
    }
    #endif
<<<<<<< HEAD
=======

}
>>>>>>> 0f0130ac

// MARK: CBCentralManagerDelegate
extension AppContext: CBCentralManagerDelegate {

    public func centralManagerDidUpdateState(central: CBCentralManager) {
        switch central.state {
        case .PoweredOn:
            bluetoothState = .on
            bluetoothLowEnergyState = .on
            #if TEST
                NSNotificationCenter.defaultCenter().postNotificationName(
                    Constants.NSNotificationName.centralBluetoothManagerDidChangeState,
                    object: self
                )
            #endif
        case .PoweredOff:
            bluetoothState = .off
            bluetoothLowEnergyState = .off
            #if TEST
                NSNotificationCenter.defaultCenter().postNotificationName(
                    Constants.NSNotificationName.centralBluetoothManagerDidChangeState,
                    object: self
                )
            #endif
        case .Unsupported:
            bluetoothState = .notHere
            bluetoothLowEnergyState = .notHere
        default:
            bluetoothState = .unavailable
            bluetoothLowEnergyState = .unavailable
        }
    }
}

// MARK: CBCentralManagerDelegate
extension AppContext: CBCentralManagerDelegate {

    public func centralManagerDidUpdateState(central: CBCentralManager) {
        switch central.state {
        case .PoweredOn:
            bluetoothState = .on
            bluetoothLowEnergyState = .on
            #if TEST
                NSNotificationCenter.defaultCenter().postNotificationName(
                    Constants.NSNotificationName.centralBluetoothManagerDidChangeState,
                    object: self
                )
            #endif
        case .PoweredOff:
            bluetoothState = .off
            bluetoothLowEnergyState = .off
            #if TEST
                NSNotificationCenter.defaultCenter().postNotificationName(
                    Constants.NSNotificationName.centralBluetoothManagerDidChangeState,
                    object: self
                )
            #endif
        case .Unsupported:
            bluetoothState = .notHere
            bluetoothLowEnergyState = .notHere
        default:
            bluetoothState = .unavailable
            bluetoothLowEnergyState = .unavailable
        }
    }
}

/// Node functions names
@objc public class AppContextJSEvent: NSObject {
    @objc public static let networkChanged: String = "networkChanged"
    @objc public static let peerAvailabilityChanged: String = "peerAvailabilityChanged"
    @objc public static let appEnteringBackground: String = "appEnteringBackground"
    @objc public static let appEnteredForeground: String = "appEnteredForeground"
    @objc public static let discoveryAdvertisingStateUpdateNonTCP: String = "discoveryAdvertisingStateUpdateNonTCP"
    @objc public static let incomingConnectionToPortNumberFailed: String = "incomingConnectionToPortNumberFailed"
    @objc public static let executeNativeTests: String = "executeNativeTests"
    @objc public static let getOSVersion: String = "getOSVersion"
    @objc public static let didRegisterToNative: String = "didRegisterToNative"
    @objc public static let killConnections: String = "killConnections"
    @objc public static let connect: String = "connect"
    @objc public static let stopAdvertisingAndListening: String = "stopAdvertisingAndListening"
    @objc public static let startUpdateAdvertisingAndListening: String = "startUpdateAdvertisingAndListening"
    @objc public static let stopListeningForAdvertisements: String = "stopListeningForAdvertisements"
    @objc public static let startListeningForAdvertisements: String = "startListeningForAdvertisements"
}<|MERGE_RESOLUTION|>--- conflicted
+++ resolved
@@ -15,33 +15,6 @@
         return ""
     }
     return String(data: data, encoding: NSUTF8StringEncoding) ?? ""
-}
-
-func dictionaryValue(jsonText: String) -> [String : AnyObject]? {
-    if let data = jsonText.dataUsingEncoding(NSUTF8StringEncoding) {
-        do {
-            return try NSJSONSerialization.JSONObjectWithData(data, options: []) as? [String : AnyObject]
-        } catch let error as NSError {
-            print(error)
-        }
-    }
-    return nil
-}
-
-enum RadioState: String {
-    case on = "on"
-    case off = "off"
-    case unavailable = "unavailable"
-    case notHere = "notHere"
-    case doNotCare = "doNotCare"
-}
-
-enum NetworkStatusParameters: String {
-    case bluetooth = "bluetooth"
-    case bluetoothLowEnergy = "bluetoothLowEnergy"
-    case wifi = "wifi"
-    case cellular = "cellular"
-    case bssid = "bssid"
 }
 
 func dictionaryValue(jsonText: String) -> [String : AnyObject]? {
@@ -143,30 +116,26 @@
     private var networkChangedRegistered: Bool = false
     private let browserManager: BrowserManager
     private let advertiserManager: AdvertiserManager
-
+    
     private var bluetoothState = RadioState.unavailable
     private var bluetoothLowEnergyState = RadioState.unavailable
     private var bluetoothManager: CBCentralManager?
-
-    private var bluetoothState = RadioState.unavailable
-    private var bluetoothLowEnergyState = RadioState.unavailable
-    private var bluetoothManager: CBCentralManager?
-
+    
     private func notifyOnDidUpdateNetworkStatus() {
-
+        
         var wifiState = RadioState.unavailable
         let cellularState = RadioState.doNotCare
-
+        
         let networkReachability = NetworkReachability()
         let wifiEnabled = networkReachability.isWiFiEnabled()
         let wifiConnected = networkReachability.isWiFiConnected()
-
+        
         wifiState = wifiEnabled ? .on : .off
-
+        
         let bssid = ((wifiState == .on) && wifiConnected)
             ? networkReachability.BSSID()
             : NSNull()
-
+        
         let networkStatus = [
             NetworkStatusParameters.wifi.rawValue                : wifiState.rawValue,
             NetworkStatusParameters.bluetooth.rawValue           : bluetoothState.rawValue,
@@ -174,30 +143,25 @@
             NetworkStatusParameters.cellular.rawValue            : cellularState.rawValue,
             NetworkStatusParameters.bssid.rawValue               : bssid
         ]
-
-
-        do {
-            delegate?.context(self, didChangeNetworkStatus: try jsonValue(networkStatus)!)
-        } catch let error {
-            assert(false, "\(error)")
-        }
-    }
-
+        
+        delegate?.context(self, didChangeNetworkStatus: jsonValue(networkStatus))
+    }
+    
     private func willEnterBackground() {
         delegate?.appWillEnterBackground(withContext: self)
     }
-
+    
     private func didEnterForeground() {
         delegate?.appDidEnterForeground(withContext: self)
     }
-
+    
     private func peersAvailabilityChanged(peers: [PeerAvailability]) {
         let mappedPeers = peers.map {
             $0.dictionaryValue
         }
         delegate?.context(self, didChangePeerAvailability: jsonValue(mappedPeers))
     }
-
+    
     private func updateListeningAdvertisingState() {
         let newState = [
             "discoveryActive" : browserManager.isListening,
@@ -205,7 +169,7 @@
         ]
         delegate?.context(self, didUpdateDiscoveryAdvertisingState: jsonValue(newState))
     }
-
+    
     public init(serviceType: String) {
         appNotificationsManager = ApplicationStateNotificationsManager()
         self.serviceType = serviceType
@@ -221,7 +185,7 @@
         appNotificationsManager.willEnterBackgroundHandler = { [weak self] in
             self?.willEnterBackground()
         }
-
+        
         #if TEST
             // We use background queue because CI tests use main_queue synchronously
             // Otherwise we won't be able to get centralManager state.
@@ -235,41 +199,41 @@
                              queue: centralManagerDispatchQueue,
                              options: [CBCentralManagerOptionShowPowerAlertKey : false])
     }
-
+    
     public func startListeningForAdvertisements() throws {
         browserManager.startListeningForAdvertisements()
         updateListeningAdvertisingState()
     }
-
+    
     public func stopListeningForAdvertisements() throws {
         browserManager.stopListeningForAdvertisements()
         updateListeningAdvertisingState()
     }
-
+    
     public func startUpdateAdvertisingAndListening(withParameters parameters: [AnyObject]) throws {
         guard let port = (parameters.first as? NSNumber)?.unsignedShortValue where parameters.count == 2 else {
             throw AppContextError.BadParameters
         }
         advertiserManager.startUpdateAdvertisingAndListening(port)
     }
-
+    
     public func stopListening() throws {
     }
-
+    
     public func stopAdvertisingAndListening() throws {
     }
-
+    
     public func multiConnectToPeer(parameters: [AnyObject]) throws {
-
-    }
-
+        
+    }
+    
     public func killConnection(parameters: [AnyObject]) throws {
     }
-
+    
     public func getIOSVersion() -> String {
         return NSProcessInfo().operatingSystemVersionString
     }
-
+    
     public func didRegisterToNative(parameters: [AnyObject]) throws {
         guard let functionName = parameters.first as? String where parameters.count == 2 else {
             throw AppContextError.BadParameters
@@ -278,8 +242,8 @@
             notifyOnDidUpdateNetworkStatus()
         }
     }
-
-
+    
+    
     #if TEST
     func executeNativeTests() -> String {
     let runner = TestRunner.`default`
@@ -287,15 +251,13 @@
     return runner.resultDescription ?? ""
     }
     #endif
-<<<<<<< HEAD
-=======
-
-}
->>>>>>> 0f0130ac
+    
+}
+
 
 // MARK: CBCentralManagerDelegate
 extension AppContext: CBCentralManagerDelegate {
-
+    
     public func centralManagerDidUpdateState(central: CBCentralManager) {
         switch central.state {
         case .PoweredOn:
@@ -326,39 +288,6 @@
     }
 }
 
-// MARK: CBCentralManagerDelegate
-extension AppContext: CBCentralManagerDelegate {
-
-    public func centralManagerDidUpdateState(central: CBCentralManager) {
-        switch central.state {
-        case .PoweredOn:
-            bluetoothState = .on
-            bluetoothLowEnergyState = .on
-            #if TEST
-                NSNotificationCenter.defaultCenter().postNotificationName(
-                    Constants.NSNotificationName.centralBluetoothManagerDidChangeState,
-                    object: self
-                )
-            #endif
-        case .PoweredOff:
-            bluetoothState = .off
-            bluetoothLowEnergyState = .off
-            #if TEST
-                NSNotificationCenter.defaultCenter().postNotificationName(
-                    Constants.NSNotificationName.centralBluetoothManagerDidChangeState,
-                    object: self
-                )
-            #endif
-        case .Unsupported:
-            bluetoothState = .notHere
-            bluetoothLowEnergyState = .notHere
-        default:
-            bluetoothState = .unavailable
-            bluetoothLowEnergyState = .unavailable
-        }
-    }
-}
-
 /// Node functions names
 @objc public class AppContextJSEvent: NSObject {
     @objc public static let networkChanged: String = "networkChanged"
