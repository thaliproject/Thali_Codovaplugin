//
//  Thali CordovaPlugin
//  JXcoreExtension.m
//
//  Copyright (C) Microsoft. All rights reserved.
//  Licensed under the MIT license. See LICENSE.txt file in the project root for full license information.
//

#import "JXcore.h"
#import "JXcoreExtension.h"
#import "ThaliTest-swift.h"

// JXcoreExtension implementation.
@interface JXcoreExtension (AppContextDelegate) <AppContextDelegate>

@end

@implementation JXcoreExtension

- (instancetype)init {
    if (self = [super init]) {
        return self;
    }
    return nil;
}

#pragma mark - Define public API to node methods

// Defines methods.
- (void)defineMethods {
    static AppContext * appContext = nil;
    
    if (!appContext) {
        static dispatch_once_t onceToken;
        dispatch_once(&onceToken, ^{
            appContext = [[AppContext alloc] initWithServiceType:@"thaliproject"];
        });
    }
    appContext.delegate = self;
    
    // Export the public API to node
    [self defineStartListeningForAdvertisements:appContext];
    [self defineStopListeningForAdvertisements:appContext];
    [self defineStartUpdateAdvertisingAndListening:appContext];
    [self defineStopAdvertisingAndListening:appContext];
    [self defineMulticonnect:appContext];
    [self defineKillConnections:appContext];
    [self defineDidRegisterToNative:appContext];
    [self defineGetOSVersion:appContext];
#ifdef TEST
    [self defineExecuteNativeTests:appContext];
#endif
}

- (void)handleCallback:(NSString *)callback error:(NSError *)error {
    @synchronized(self) {
        if (error == nil) {
            [JXcore callEventCallback:callback withParams:@[[NSNull null]]];
        } else {
            [JXcore callEventCallback:callback withParams:@[error.localizedDescription]];
        }
    }
}

- (void)defineStartListeningForAdvertisements:(AppContext *)appContext {
    [JXcore addNativeBlock:^(NSArray * params, NSString * callbackId) {
        NSError *error = nil;
        [appContext startListeningForAdvertisementsAndReturnError:&error];
        [self handleCallback:callbackId error:error];
    } withName:[AppContextJSEvent startListeningForAdvertisements]];
}

- (void)defineStopListeningForAdvertisements:(AppContext *)appContext {
    [JXcore addNativeBlock:^(NSArray * params, NSString * callbackId) {
        NSError *error = nil;
        [appContext stopListeningForAdvertisementsAndReturnError:&error];
        [self handleCallback:callbackId error:error];
    } withName:[AppContextJSEvent stopListeningForAdvertisements]];
}

- (void)defineStartUpdateAdvertisingAndListening:(AppContext *)appContext {
    [JXcore addNativeBlock:^(NSArray * params, NSString * callbackId) {
        NSError *error = nil;
        [appContext startUpdateAdvertisingAndListeningWithParameters:params error:&error];
        [self handleCallback:callbackId error:error];
    } withName:[AppContextJSEvent startUpdateAdvertisingAndListening]];
}

- (void)defineStopAdvertisingAndListening:(AppContext *)appContext {
    [JXcore addNativeBlock:^(NSArray * params, NSString * callbackId) {
        NSError *error = nil;
        [appContext stopAdvertisingAndListeningAndReturnError:&error];
        [self handleCallback:callbackId error:error];
    } withName:[AppContextJSEvent stopAdvertisingAndListening]];
}

- (void)defineMulticonnect:(AppContext *)appContext {
    [JXcore addNativeBlock:^(NSArray * params, NSString *callbackId) {
<<<<<<< HEAD
         if (params.count != 2 || ![params[0] isKindOfClass:[NSString class]]) {
             NSLog(@"jxcore: connect: badParam");

             @synchronized(self) {
                 [JXcore callEventCallback:callbackId withParams:@[@"Bad argument"]];
             }
         }
         else {
             NSLog(@"jxcore: connect %@", params[0]);
             void (^connectCallback)(NSString *, NSDictionary *) = ^(NSString *errorMsg, NSDictionary *connection) {
                 if (errorMsg == nil) {
                     NSLog(@"jxcore: connect: success");

                     @synchronized(self) {
                         [JXcore callEventCallback:callbackId withParams:
                          @[[NSNull null], [JXcoreExtension objectToJSON:connection]]];
                     }
                 }
                 else {
                     NSLog(@"jxcore: connect: fail: %@", errorMsg);

                     @synchronized(self) {
                         [JXcore callEventCallback:callbackId withParams:@[errorMsg, [NSNull null]]];
                     }
                 }
             };

             // We'll callback to the upper layer when the connect completes or fails
             [appContext multiconnectToPeer:params[0] error:nil callback:connectCallback];
         }
     } withName:[AppContext multiconnect]];
=======
        NSError *error = nil;
        [appContext multiConnectToPeer:params error:&error];
        [self handleCallback:callbackId error:error];
    } withName:[AppContextJSEvent connect]];
>>>>>>> b6ef7e1e
}

- (void)defineKillConnections:(AppContext *)appContext {
    [JXcore addNativeBlock:^(NSArray * params, NSString *callbackId) {
        NSError *error = nil;
        [appContext killConnection:params error:&error];
        [self handleCallback:callbackId error:error];
    } withName:[AppContextJSEvent killConnections]];
}

- (void)defineDidRegisterToNative:(AppContext *)appContext {
    [JXcore addNativeBlock:^(NSArray * params, NSString *callbackId) {
        NSError *error = nil;
        [appContext didRegisterToNative: params error:&error];
        [self handleCallback:callbackId error:error];
        
    } withName:[AppContextJSEvent didRegisterToNative]];
}

- (void)defineGetOSVersion:(AppContext *)appContext {
    [JXcore addNativeBlock:^(NSArray * params, NSString *callbackId) {
        NSString * const version = [appContext getIOSVersion];
        @synchronized(self) {
            [JXcore callEventCallback:callbackId withParams:@[version]];
        }
    } withName:[AppContextJSEvent getOSVersion]];
}

#ifdef TEST
- (void)defineExecuteNativeTests:(AppContext *)appContext {
    [JXcore addNativeBlock:^(NSArray * params, NSString *callbackId) {
#pragma clang diagnostic push
#pragma clang diagnostic ignored "-Wundeclared-selector"
        if ([appContext respondsToSelector:@selector(executeNativeTests)]) {
            NSString *result = [appContext performSelector:@selector(executeNativeTests)];
#pragma clang diagnostic pop
            
            @synchronized(self) {
                [JXcore callEventCallback:callbackId withJSON:result];
            }
        }
        else {
            @synchronized(self) {
                [JXcore callEventCallback:callbackId withParams:@[@"Method not available"]];
            }
        }
    } withName:[AppContextJSEvent executeNativeTests]];
}
#endif

@end

@implementation JXcoreExtension(AppContextDelegate)

- (void)context:(AppContext * _Nonnull)context didChangePeerAvailability:(NSString * _Nonnull)peers {
    @synchronized(self) {
        [JXcore callEventCallback:[AppContextJSEvent peerAvailabilityChanged]
                         withJSON:peers];
    }
}

- (void)context:(AppContext * _Nonnull)context didChangeNetworkStatus:(NSString * _Nonnull)status {
    @synchronized(self) {
        [JXcore callEventCallback:[AppContextJSEvent networkChanged]
                         withJSON:status];
    }
}

- (void)context:(AppContext * _Nonnull)context didUpdateDiscoveryAdvertisingState:(NSString * _Nonnull)discoveryAdvertisingState {
    @synchronized(self) {
        [JXcore callEventCallback:[AppContextJSEvent discoveryAdvertisingStateUpdateNonTCP]
                         withJSON:discoveryAdvertisingState];
    }
}

- (void)context:(AppContext * _Nonnull)context didFailIncomingConnectionToPort:(uint16_t)port {
    @synchronized(self) {
        [JXcore callEventCallback:[AppContextJSEvent incomingConnectionToPortNumberFailed] withParams:@[@(port)]];
    }
}

- (void)appWillEnterBackgroundWithContext:(AppContext * _Nonnull)context {
    @synchronized(self) {
        [JXcore callEventCallback:[AppContextJSEvent appEnteringBackground] withParams:@[]];
    }
}

- (void)appDidEnterForegroundWithContext:(AppContext * _Nonnull)context {
    @synchronized(self) {
        [JXcore callEventCallback:[AppContextJSEvent appEnteredForeground] withParams:@[]];
    }
}

@end<|MERGE_RESOLUTION|>--- conflicted
+++ resolved
@@ -37,7 +37,7 @@
         });
     }
     appContext.delegate = self;
-    
+
     // Export the public API to node
     [self defineStartListeningForAdvertisements:appContext];
     [self defineStopListeningForAdvertisements:appContext];
@@ -96,44 +96,10 @@
 
 - (void)defineMulticonnect:(AppContext *)appContext {
     [JXcore addNativeBlock:^(NSArray * params, NSString *callbackId) {
-<<<<<<< HEAD
-         if (params.count != 2 || ![params[0] isKindOfClass:[NSString class]]) {
-             NSLog(@"jxcore: connect: badParam");
-
-             @synchronized(self) {
-                 [JXcore callEventCallback:callbackId withParams:@[@"Bad argument"]];
-             }
-         }
-         else {
-             NSLog(@"jxcore: connect %@", params[0]);
-             void (^connectCallback)(NSString *, NSDictionary *) = ^(NSString *errorMsg, NSDictionary *connection) {
-                 if (errorMsg == nil) {
-                     NSLog(@"jxcore: connect: success");
-
-                     @synchronized(self) {
-                         [JXcore callEventCallback:callbackId withParams:
-                          @[[NSNull null], [JXcoreExtension objectToJSON:connection]]];
-                     }
-                 }
-                 else {
-                     NSLog(@"jxcore: connect: fail: %@", errorMsg);
-
-                     @synchronized(self) {
-                         [JXcore callEventCallback:callbackId withParams:@[errorMsg, [NSNull null]]];
-                     }
-                 }
-             };
-
-             // We'll callback to the upper layer when the connect completes or fails
-             [appContext multiconnectToPeer:params[0] error:nil callback:connectCallback];
-         }
-     } withName:[AppContext multiconnect]];
-=======
         NSError *error = nil;
         [appContext multiConnectToPeer:params error:&error];
         [self handleCallback:callbackId error:error];
     } withName:[AppContextJSEvent connect]];
->>>>>>> b6ef7e1e
 }
 
 - (void)defineKillConnections:(AppContext *)appContext {
@@ -149,7 +115,7 @@
         NSError *error = nil;
         [appContext didRegisterToNative: params error:&error];
         [self handleCallback:callbackId error:error];
-        
+
     } withName:[AppContextJSEvent didRegisterToNative]];
 }
 
@@ -170,7 +136,7 @@
         if ([appContext respondsToSelector:@selector(executeNativeTests)]) {
             NSString *result = [appContext performSelector:@selector(executeNativeTests)];
 #pragma clang diagnostic pop
-            
+
             @synchronized(self) {
                 [JXcore callEventCallback:callbackId withJSON:result];
             }
