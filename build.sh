#!/bin/sh

### START - JXcore Test Server --------.........................
### Testing environment prepares separate packages for each node.
### Package builder calls this script with each node's IP address
### Make sure multiple calls to this script file compiles the application file
### END - JXcore Test Server   --------

set -euo pipefail

NORMAL_COLOR='\033[0m'
RED_COLOR='\033[0;31m'
GREEN_COLOR='\033[0;32m'
GRAY_COLOR='\033[0;37m'

OUTPUT() {
  echo -e "${RED_COLOR}$BASH_COMMAND FAILED - build.sh failure${NORMAL_COLOR}"
}

trap OUTPUT ERR

# The build has sometimes failed with the default value of maximum open
# files per process, which is 256. Try to boost it as workaround.
ulimit -n 1024

WORKING_DIR=$(pwd)

# A hack to workaround an issue where the install scripts assume that the
# folder of the Thali Cordova plugin is called exactly Thali_CordovaPlugin,
# but this isn't always the case in the CI.
# https://github.com/thaliproject/Thali_CordovaPlugin/issues/218
THALI_PLUGIN_DIR="${WORKING_DIR}/../Thali_CordovaPlugin"
if [ ! -d "$THALI_PLUGIN_DIR" ]; then
  cp -R . $THALI_PLUGIN_DIR
  cd $THALI_PLUGIN_DIR
fi

# Check the existence of the script that in CI gives the right test server
# IP address.
if [ -x "$(command -v CIGIVEMEMYIP.sh)" ]; then
  RUN_IN_CI=0
else
  RUN_IN_CI=1
fi

# Print the Cordova version for debugging purposes
# and to make sure Cordova is installed
echo "Cordova version:"
cordova -v

# Run first the tests that can be run on desktop
<<<<<<< HEAD
thali/install/setUpDesktop.sh
cd test/www/jxcore/

# Check if build is running in CI Test Mode
CI_TEST_MODE=false;

if [ $CI_TEST_MODE == true ]
then
  echo -e "${GREEN_COLOR} Running in CI test mode ${NORMAL_COLOR}"
  node CITestMode.js
fi

jx npm test
jx npm run test-meta
jx runCoordinatedTests.js --networkType NATIVE
jx runCoordinatedTests.js --networkType WIFI
jx runCoordinatedTests.js --networkType BOTH
=======
thali/install/setUpDesktop.sh;ERROR_ABORT
cd test/www/jxcore/;ERROR_ABORT
jx runTests.js --networkType WIFI;ERROR_ABORT
jx runTests.js --networkType NATIVE;ERROR_ABORT
jx runTests.js --networkType BOTH;ERROR_ABORT
jx npm run test-meta;ERROR_ABORT
jx runCoordinatedTests.js --networkType NATIVE;ERROR_ABORT
jx runCoordinatedTests.js --networkType WIFI;ERROR_ABORT
jx runCoordinatedTests.js --networkType BOTH;ERROR_ABORT
>>>>>>> bb7816da

# Verify that docs can be generated
#cd $WORKING_DIR/thali/
#jx npm run createPublicDocs
#jx npm run createInternalDocs

# Make sure we are back in the project root folder
# after the test execution
cd $WORKING_DIR

if [ $RUN_IN_CI == 0 ]; then
  SERVER_ADDRESS=$(CIGIVEMEMYIP.sh)
else
  # Passing an empty value as the server address means that the address
  # will be generated later in the build process based on the current host.
  SERVER_ADDRESS=""
fi

# Remove the previous build result (if any) to start from a clean state.
rm -rf ../ThaliTest

# Either PerfTest_app.js or UnitTest_app.js
TEST_TYPE="UnitTest_app.js"

# The line below is really supposed to be 'jx npm run setupUnit -- $SERVER_ADDRESS' but getting the last argument
# passed through npm run and then into sh script seems to be a step too far. Eventually we could use an
# intermediary node.js script to fix this but for now we'll just hack it.
thali/install/setUpTests.sh $TEST_TYPE $SERVER_ADDRESS

if [ $RUN_IN_CI == 0 ]; then

  # Make sure we are back in the project root folder
  # after the setting up the tests
  cd $WORKING_DIR

  # Remove the node_modules in the CI environment, because the coordination
  # server may have different OS and CPU architecture than the build server
  # so modules need to be installed there separately (this is handled by the CI).
  rm -rf test/TestServer/node_modules

  # A hack workround due to the fact that CI server doesn't allow relative paths outside
  # of the original parent folder as a path to the build output binaries.
  # https://github.com/thaliproject/Thali_CordovaPlugin/issues/232
  rm -rf android-release-unsigned.apk
  cp -R ../ThaliTest/platforms/android/build/outputs/apk/android-release-unsigned.apk android-release-unsigned.apk

  rm -rf ThaliTest.app
  cp -R ../ThaliTest/platforms/ios/build/device/ThaliTest.app ThaliTest.app
fi<|MERGE_RESOLUTION|>--- conflicted
+++ resolved
@@ -49,7 +49,6 @@
 cordova -v
 
 # Run first the tests that can be run on desktop
-<<<<<<< HEAD
 thali/install/setUpDesktop.sh
 cd test/www/jxcore/
 
@@ -62,22 +61,13 @@
   node CITestMode.js
 fi
 
-jx npm test
+jx runTests.js --networkType WIFI
+jx runTests.js --networkType NATIVE
+jx runTests.js --networkType BOTH
 jx npm run test-meta
 jx runCoordinatedTests.js --networkType NATIVE
 jx runCoordinatedTests.js --networkType WIFI
 jx runCoordinatedTests.js --networkType BOTH
-=======
-thali/install/setUpDesktop.sh;ERROR_ABORT
-cd test/www/jxcore/;ERROR_ABORT
-jx runTests.js --networkType WIFI;ERROR_ABORT
-jx runTests.js --networkType NATIVE;ERROR_ABORT
-jx runTests.js --networkType BOTH;ERROR_ABORT
-jx npm run test-meta;ERROR_ABORT
-jx runCoordinatedTests.js --networkType NATIVE;ERROR_ABORT
-jx runCoordinatedTests.js --networkType WIFI;ERROR_ABORT
-jx runCoordinatedTests.js --networkType BOTH;ERROR_ABORT
->>>>>>> bb7816da
 
 # Verify that docs can be generated
 #cd $WORKING_DIR/thali/
