--- conflicted
+++ resolved
@@ -52,20 +52,14 @@
             <clobbers target="window.ThaliPermissions" />
         </js-module>
         <source-file src="src/android/java/org/thaliproject/p2p/ThaliPermissions.java" target-dir="src/org/thaliproject/p2p/" />
-<<<<<<< HEAD
-
-        <hook type="before_plugin_install" src="scripts/before_plugin_install.js" />
-        <hook type="before_compile" src="scripts/android/before_compile.js" />
-=======
->>>>>>> 82606e93
     </platform>
 
     <!-- iOS -->
 
     <platform name="ios">
 
-        <hook type="before_plugin_install" src="scripts/before_plugin_install.js" />
-        <hook type="after_plugin_install" src="scripts/ios/after_plugin_install.js" />
+        <hook type="before_plugin_install" src="thali/install/cordova-hooks/ios/before_plugin_install.js" />
+        <hook type="after_plugin_install" src="thali/install/cordova-hooks/ios/after_plugin_install.js" />
 
         <config-file target="config.xml" parent="/*">
           <feature name="ThaliPlugin">
