--- conflicted
+++ resolved
@@ -81,18 +81,6 @@
   .on('end', function () {
     logInstanceOutput('stdout finished', instanceId);
   });
-<<<<<<< HEAD
-  instance.stderr.on('data', function (data) {
-    logInstanceOutput(data, instanceId);
-  });
-  instance.on('error', function (err) {
-    var error = 'Error : ' + err + '\n' + err.stack;
-    logInstanceOutput(error, instanceId);
-  });
-  instance.on('exit', function (code, signal) {
-    var codeAndSignal = 'Exit code: ' + code + '. Exit signal: ' + signal;
-    logInstanceOutput(codeAndSignal, instanceId);
-=======
 
   instance.stderr
   .on('data', function (data) {
@@ -100,7 +88,6 @@
   })
   .on('end', function () {
     logInstanceOutput('stderr finished', instanceId);
->>>>>>> 1a293f3a
   });
 };
 
