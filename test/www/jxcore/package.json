{
  "name": "thali-cordova-plugin-jxcore",
  "version": "1.0.0",
  "description": "Thali Cordova Plugin JXCore",
  "main": "runTests.js",
  "scripts": {
    "test": "jx runTests.js"
  },
  "keywords": [
    "Thali",
    "JXCore",
    "PouchDB",
    "Multiplex"
  ],
  "author": "Microsoft Corporation",
  "license": "MIT",
  "dependencies": {
    "balanced-match": "^0.2.0",
    "body-parser": "^1.13.1",
    "concat-map": "^0.0.1",
    "ejs": "^2.3.3",
    "express": "^4.13.1",
    "express-pouchdb": "^0.14.2",
    "fs-extra-promise": "^0.2.0",
    "is-property": "^1.0.2",
    "leveldown": "^1.3.0",
    "leveldown-mobile": "^1.0.7",
    "lie": "^3.0.1",
    "multiplex": "^6.2.2",
    "nock": "^2.12.0",
    "pouchdb": "^3.6.0",
    "randomstring": "^1.0.7",
    "request": "^2.64.0",
    "request-promise": "0.4.3",
    "socket.io-client": "^1.3.6",
    "supertest-as-promised": "^2.0.2",
    "tape": "^4.0.0",
<<<<<<< HEAD
    "thali": "^1.0.22",
    "urlsafe-base64": "^1.0.0",
=======
    "tape-catch": "^1.0.4",
>>>>>>> 93b632f2
    "uuid": "^2.0.0",
    "wrapping-tape": "^0.0.3"
  },
  "devDependencies": {}
}<|MERGE_RESOLUTION|>--- conflicted
+++ resolved
@@ -35,12 +35,8 @@
     "socket.io-client": "^1.3.6",
     "supertest-as-promised": "^2.0.2",
     "tape": "^4.0.0",
-<<<<<<< HEAD
     "thali": "^1.0.22",
     "urlsafe-base64": "^1.0.0",
-=======
-    "tape-catch": "^1.0.4",
->>>>>>> 93b632f2
     "uuid": "^2.0.0",
     "wrapping-tape": "^0.0.3"
   },
