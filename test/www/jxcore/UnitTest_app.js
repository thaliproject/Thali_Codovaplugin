--- conflicted
+++ resolved
@@ -9,13 +9,8 @@
 var platform = require('thali/NextGeneration/utils/platform');
 
 if (typeof Mobile === 'undefined') {
-<<<<<<< HEAD
-  global.Mobile =
-    require('./lib/wifiBasedNativeMock.js')(platform.names.IOS);
-=======
   var mockPlatform = require('./lib/parsePlatformArg')();
   global.Mobile = require('./lib/wifiBasedNativeMock.js')(mockPlatform);
->>>>>>> 8c5a726f
 }
 
 var config = require('./config.json');
