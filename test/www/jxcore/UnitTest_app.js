--- conflicted
+++ resolved
@@ -65,15 +65,12 @@
   global.nativeUTFailed = true;
 }
 
-<<<<<<< HEAD
-=======
 if (platform.isIOS) {
   // Disable node tests for iOS due to issue #1343
   console.log('****TEST_LOGGER:[PROCESS_ON_EXIT_SUCCESS]****');
   return;
 }
 
->>>>>>> 360075e6
 // Issue #914
 var networkTypes = [ThaliMobile.networkTypes.NATIVE];
 
