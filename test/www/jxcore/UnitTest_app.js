/*
 * This file needs to be renamed as app.js when we want to run unit tests
 * in order this to get loaded by the jxcore ready event.
 * This effectively acts as main entry point to the unit test app
 */

'use strict';

if (typeof Mobile === 'undefined') {
  global.Mobile = require('./lib/wifiBasedNativeMock.js')();
}

var testUtils = require('./lib/testUtils');
var ThaliMobile = require('thali/NextGeneration/thaliMobile');
var Promise = require('lie');
var utResult = false;
<<<<<<< HEAD

if (process.platform === 'android' || process.platform === 'ios') {
  console.log('Running unit tests');
  Mobile('ExecuteNativeTests').callNative(function (result) {
    utResult = true;
    if (result && result.executed) {
      console.log('Total number of executed tests: ', result.total);
      console.log('Number of passed tests: ', result.passed);
      console.log('Number of failed tests: ', result.failed);
      console.log('Number of ignored tests: ', result.ignored);
      console.log('Total duration: ', result.duration);
      if (result.failed > 0) {
        console.log('Failures: \n', result.failures);
        utResult = false;
      }
    }
  });
} else {
  // We aren't on a device so we can't run those tests anyway
  utResult = true;
}

if (!utResult) {
  console.log('Failed to execute UT.');
  global.nativeUTFailed = true;
=======

if (process.platform === 'android' || process.platform === 'ios') {
  Mobile('executeNativeTests').callNative(function (result) {
    if (result) {
      if (!result.executed) {
        console.log('*Native tests were not executed*');

        utResult = false;
      } else {
        console.log('*Native tests were executed*');

        utResult = result.failed <= 0;
      }

      console.log('Total number of executed tests: ', result.total);
      console.log('Number of passed tests: ', result.passed);
      console.log('Number of failed tests: ', result.failed);
      console.log('Number of ignored tests: ', result.ignored);
      console.log('Total duration: ', result.duration);
    } else {
      console.log('*Native tests results are empty*');

      utResult = false;
    }
  });

  if (!utResult) {
    console.log("Failed to execute UT.");
    global.nativeUTFailed = true;
  }

  // TODO finish testing here (the node part will be omitted)
  console.log('****TEST_LOGGER:[PROCESS_ON_EXIT_SUCCESS]****');
  return;
>>>>>>> f61fb68f
}

ThaliMobile.getNetworkStatus()
.then(function (networkStatus) {
  var promiseList = [];
  if (networkStatus.wifi === 'off') {
    promiseList.push(testUtils.toggleWifi(true));
  }
  if (networkStatus.bluetooth === 'off') {
    promiseList.push(testUtils.toggleBluetooth(true));
  }
  Promise.all(promiseList)
  .then(function () {
    Mobile('GetDeviceName').callNative(function (name) {
      console.log('My device name is: %s', name);
      testUtils.setName(name);
      // The setImmediate is to avoid this issue:
      // https://github.com/thaliproject/Thali_CordovaPlugin/issues/563
      setImmediate(function () {
        require('./runTests.js');
      });
    });
  });
});

console.log('Unit Test app is loaded');<|MERGE_RESOLUTION|>--- conflicted
+++ resolved
@@ -14,33 +14,6 @@
 var ThaliMobile = require('thali/NextGeneration/thaliMobile');
 var Promise = require('lie');
 var utResult = false;
-<<<<<<< HEAD
-
-if (process.platform === 'android' || process.platform === 'ios') {
-  console.log('Running unit tests');
-  Mobile('ExecuteNativeTests').callNative(function (result) {
-    utResult = true;
-    if (result && result.executed) {
-      console.log('Total number of executed tests: ', result.total);
-      console.log('Number of passed tests: ', result.passed);
-      console.log('Number of failed tests: ', result.failed);
-      console.log('Number of ignored tests: ', result.ignored);
-      console.log('Total duration: ', result.duration);
-      if (result.failed > 0) {
-        console.log('Failures: \n', result.failures);
-        utResult = false;
-      }
-    }
-  });
-} else {
-  // We aren't on a device so we can't run those tests anyway
-  utResult = true;
-}
-
-if (!utResult) {
-  console.log('Failed to execute UT.');
-  global.nativeUTFailed = true;
-=======
 
 if (process.platform === 'android' || process.platform === 'ios') {
   Mobile('executeNativeTests').callNative(function (result) {
@@ -55,11 +28,6 @@
         utResult = result.failed <= 0;
       }
 
-      console.log('Total number of executed tests: ', result.total);
-      console.log('Number of passed tests: ', result.passed);
-      console.log('Number of failed tests: ', result.failed);
-      console.log('Number of ignored tests: ', result.ignored);
-      console.log('Total duration: ', result.duration);
     } else {
       console.log('*Native tests results are empty*');
 
@@ -72,10 +40,6 @@
     global.nativeUTFailed = true;
   }
 
-  // TODO finish testing here (the node part will be omitted)
-  console.log('****TEST_LOGGER:[PROCESS_ON_EXIT_SUCCESS]****');
-  return;
->>>>>>> f61fb68f
 }
 
 ThaliMobile.getNetworkStatus()
