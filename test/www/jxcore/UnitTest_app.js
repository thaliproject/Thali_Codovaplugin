--- conflicted
+++ resolved
@@ -15,53 +15,22 @@
 var Promise = require('lie');
 //var utResult;
 
-<<<<<<< HEAD
-Mobile('ExecuteNativeTests').callNative(function (result) {
+if (process.platform === 'android' || process.platform === 'ios') {
+  Mobile('ExecuteNativeTests').callNative(function (result) {
   //utResult = true;
   if (result && result.executed) {
-    console.log("Total number of executed tests: ", result.total);
-    console.log("Number of passed tests: ", result.passed);
-    console.log("Number of failed tests: ", result.failed);
-    console.log("Number of ignored tests: ", result.ignored);
-    console.log("Total duration: ", result.duration);
-    // if (result.failed > 0) {
-    //   utResult = false;
-    // }
-  }
-});
-
-// if (!utResult) {
-//   console.log("Failed to execute UT.");
-//   console.log('****TEST_LOGGER:[PROCESS_ON_EXIT_FAILED]****');
-// }
-
-// finish testing here (the node part will be omitted)
-//console.log('****TEST_LOGGER:[PROCESS_ON_EXIT_SUCCESS]****');
-
-=======
-if (process.platform === 'android' || process.platform === 'ios') {
-  Mobile('ExecuteNativeTests').callNative(function (result) {
-    utResult = true;
-    if (result && result.executed) {
       console.log('Total number of executed tests: ', result.total);
       console.log('Number of passed tests: ', result.passed);
       console.log('Number of failed tests: ', result.failed);
       console.log('Number of ignored tests: ', result.ignored);
       console.log('Total duration: ', result.duration);
-      if (result.failed > 0) {
-        utResult = false;
-      }
-    }
+    // if (result.failed > 0) {
+    //   utResult = false;
+    // }
+  
   });
 
-  if (!utResult) {
-    console.log('Failed to execute UT.');
-    console.log('****TEST_LOGGER:[PROCESS_ON_EXIT_FAILED]****');
-    return;
-  }
-}
 
->>>>>>> f41621ee
 ThaliMobile.getNetworkStatus()
 .then(function (networkStatus) {
   var promiseList = [];
