/*
 * This file needs to be renamed as app.js when we want to run unit tests
 * in order this to get loaded by the jxcore ready event.
 * This effectively acts as main entry point to the unit test app
 */

'use strict';

if (typeof Mobile === 'undefined') {
  global.Mobile = require('./lib/wifiBasedNativeMock.js')();
}

var testUtils = require('./lib/testUtils');
var ThaliMobile = require('thali/NextGeneration/thaliMobile');
var Promise = require('lie');
var utResult;
<<<<<<< HEAD
=======

Mobile('ExecuteNativeTests').callNative(function (result) {
  utResult = true;
  if (result && result.executed) {
    console.log("Total number of executed tests: ", result.total);
    console.log("Number of passed tests: ", result.passed);
    console.log("Number of failed tests: ", result.failed);
    console.log("Number of ignored tests: ", result.ignored);
    console.log("Total duration: ", result.duration);
    if (result.failed > 0) {
      utResult = false;
    }
  }
});

if (!utResult) {
  console.log("Failed to execute UT.");
  console.log('****TEST_LOGGER:[PROCESS_ON_EXIT_FAILED]****');
  return;
}

// TODO finish testing here (the node part will be omitted)
console.log('****TEST_LOGGER:[PROCESS_ON_EXIT_SUCCESS]****');
return;
>>>>>>> a6bbc337

Mobile('executeNativeTests').callNative(function (result) {
  utResult = true;
  if (result && result.executed) {
    console.log("Total number of executed tests: ", result.total);
    console.log("Number of passed tests: ", result.passed);
    console.log("Number of failed tests: ", result.failed);
    console.log("Number of ignored tests: ", result.ignored);
    console.log("Total duration: ", result.duration);
    if (result.failed > 0) {
      utResult = false;
    }
  }
});

if (!utResult) {
  console.log("Failed to execute UT.");
  console.log('****TEST_LOGGER:[PROCESS_ON_EXIT_FAILED]****');
}

if (process.platform != 'ios') {
  // finish testing here (the node part will be omitted)
  console.log('****TEST_LOGGER:[PROCESS_ON_EXIT_SUCCESS]****');
  return;
}

// ThaliMobile.getNetworkStatus()
// .then(function (networkStatus) {
//   var promiseList = [];
//   if (networkStatus.wifi === 'off') {
//     promiseList.push(testUtils.toggleWifi(true));
//   }
//   if (networkStatus.bluetooth === 'off') {
//     promiseList.push(testUtils.toggleBluetooth(true));
//   }
//   Promise.all(promiseList)
//   .then(function () {
//     Mobile('GetDeviceName').callNative(function (name) {
//       console.log('My device name is: %s', name);
//       testUtils.setName(name);
//       // The setImmediate is to avoid this issue:
//       // https://github.com/thaliproject/Thali_CordovaPlugin/issues/563
//       setImmediate(function () {
//         require('./runTests.js');
//       });
//     });
//   });
// });

console.log('Unit Test app is loaded');<|MERGE_RESOLUTION|>--- conflicted
+++ resolved
@@ -14,10 +14,8 @@
 var ThaliMobile = require('thali/NextGeneration/thaliMobile');
 var Promise = require('lie');
 var utResult;
-<<<<<<< HEAD
-=======
 
-Mobile('ExecuteNativeTests').callNative(function (result) {
+Mobile('executeNativeTests').callNative(function (result) {
   utResult = true;
   if (result && result.executed) {
     console.log("Total number of executed tests: ", result.total);
@@ -37,57 +35,33 @@
   return;
 }
 
+if (process.platform != 'ios') {
 // TODO finish testing here (the node part will be omitted)
 console.log('****TEST_LOGGER:[PROCESS_ON_EXIT_SUCCESS]****');
 return;
->>>>>>> a6bbc337
+}
 
-Mobile('executeNativeTests').callNative(function (result) {
-  utResult = true;
-  if (result && result.executed) {
-    console.log("Total number of executed tests: ", result.total);
-    console.log("Number of passed tests: ", result.passed);
-    console.log("Number of failed tests: ", result.failed);
-    console.log("Number of ignored tests: ", result.ignored);
-    console.log("Total duration: ", result.duration);
-    if (result.failed > 0) {
-      utResult = false;
-    }
+ThaliMobile.getNetworkStatus()
+.then(function (networkStatus) {
+  var promiseList = [];
+  if (networkStatus.wifi === 'off') {
+    promiseList.push(testUtils.toggleWifi(true));
   }
+  if (networkStatus.bluetooth === 'off') {
+    promiseList.push(testUtils.toggleBluetooth(true));
+  }
+  Promise.all(promiseList)
+  .then(function () {
+    Mobile('GetDeviceName').callNative(function (name) {
+      console.log('My device name is: %s', name);
+      testUtils.setName(name);
+      // The setImmediate is to avoid this issue:
+      // https://github.com/thaliproject/Thali_CordovaPlugin/issues/563
+      setImmediate(function () {
+        require('./runTests.js');
+      });
+    });
+  });
 });
 
-if (!utResult) {
-  console.log("Failed to execute UT.");
-  console.log('****TEST_LOGGER:[PROCESS_ON_EXIT_FAILED]****');
-}
-
-if (process.platform != 'ios') {
-  // finish testing here (the node part will be omitted)
-  console.log('****TEST_LOGGER:[PROCESS_ON_EXIT_SUCCESS]****');
-  return;
-}
-
-// ThaliMobile.getNetworkStatus()
-// .then(function (networkStatus) {
-//   var promiseList = [];
-//   if (networkStatus.wifi === 'off') {
-//     promiseList.push(testUtils.toggleWifi(true));
-//   }
-//   if (networkStatus.bluetooth === 'off') {
-//     promiseList.push(testUtils.toggleBluetooth(true));
-//   }
-//   Promise.all(promiseList)
-//   .then(function () {
-//     Mobile('GetDeviceName').callNative(function (name) {
-//       console.log('My device name is: %s', name);
-//       testUtils.setName(name);
-//       // The setImmediate is to avoid this issue:
-//       // https://github.com/thaliproject/Thali_CordovaPlugin/issues/563
-//       setImmediate(function () {
-//         require('./runTests.js');
-//       });
-//     });
-//   });
-// });
-
 console.log('Unit Test app is loaded');