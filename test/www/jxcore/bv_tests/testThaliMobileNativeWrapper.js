--- conflicted
+++ resolved
@@ -135,8 +135,8 @@
   });
 });
 
-function trivialEndToEndTestScafold(t, needManualNotify,
-  clientResponseHandler, pskIdtoSecret, pskIdentity, pskKey, testData) {
+function trivialEndToEndTestScafold(t, needManualNotify, clientResponseHandler,
+  pskIdtoSecret, pskIdentity, pskKey, testData, callback) {
   var testPath = '/test';
   var router = express.Router();
   router.get(testPath, function (req, res) {
@@ -154,7 +154,6 @@
       peerAvailabilityHandler
     );
 
-<<<<<<< HEAD
     var host = '127.0.0.1';
     var port = peer.portNumber;
     var complete = false;
@@ -163,11 +162,13 @@
       callback && callback() || t.end();
     };
 
-    var request = http.request({
+    var request = https.request({
       hostname: host,
       port: port,
       path: testPath,
-      agent: false
+      agent: false,
+      pskIdentity: pskIdentity,
+      pskKey: pskKey
     }, function (response) {
       t.equal(response.statusCode, 200, 'server should return 200');
       var responseBody = '';
@@ -188,19 +189,6 @@
         t.fail(error);
         end();
       }
-=======
-    var request = https.request({
-      hostname: '127.0.0.1',
-      port: peer.portNumber,
-      path: testPath,
-      agent: false,
-      pskIdentity: pskIdentity,
-      pskKey: pskKey
-    }, clientResponseHandler);
-    request.on('error', function (error) {
-      t.fail(error);
-      t.end();
->>>>>>> 918c0ace
     });
     // Wait for 15 seconds since the request can take a while
     // in mobile environment over a non-TCP transport.
@@ -225,7 +213,7 @@
     });
 }
 
-function trivialEndToEndTest(t, needManualNotify) {
+function trivialEndToEndTest(t, needManualNotify, callback) {
   var pskIdentity = 'I am me!';
   var pskKey = new Buffer('I am a reasonable long string');
   var testData = 'foobar';
@@ -238,7 +226,7 @@
     });
     response.on('end', function () {
       t.equal(responseBody, testData, 'response body should match testData');
-      t.end();
+      callback && callback() || t.end();
     });
     response.resume();
   }
@@ -248,11 +236,11 @@
     return id === pskIdentity ? pskKey : null;
   }
 
-  trivialEndToEndTestScafold(t, needManualNotify,
-    clientResponseHandler, pskIdToSecret, pskIdentity, pskKey, testData);
+  trivialEndToEndTestScafold(t, needManualNotify, clientResponseHandler,
+    pskIdToSecret, pskIdentity, pskKey, testData, callback);
 }
 
-function trivialBadEndtoEndTest(t, needManualNotify) {
+function trivialBadEndtoEndTest(t, needManualNotify, callback) {
   var pskIdentity = 'Yo ho ho';
   var pskKey = new Buffer('It really does not matter');
   var testData = 'Not important';
@@ -265,8 +253,8 @@
     return null;
   }
 
-  trivialEndToEndTestScafold(t, needManualNotify,
-    clientResponseHandler, pskIdToSecret, pskIdentity, pskKey, testData);
+  trivialEndToEndTestScafold(t, needManualNotify, clientResponseHandler,
+    pskIdToSecret, pskIdentity, pskKey, testData, callback);
 }
 
 var connectionTester = function (port, callback) {
@@ -670,7 +658,6 @@
   endToEndWithStateCheck(t);
 });
 
-<<<<<<< HEAD
 test('can still do HTTP requests between peers', function (t) {
   endToEndWithStateCheck(t);
 });
@@ -690,47 +677,22 @@
   })
   .catch(function () {
     t.end();
-=======
+  });
+});
+
+test('can do HTTP requests after connections are cut', function (t) {
+  // Turn Bluetooth back on so that Android can operate
+  // (iOS does not require separate call to operate since
+  // killConnections is more like a single-shot thing).
+  testUtils.toggleBluetooth(true)
+  .then(function () {
+    endToEndWithStateCheck(t);
+  });
+});
+
 test('will fail bad PSK connection between peers', function (t) {
   //trivialBadEndtoEndTest(t, true);
   // TODO: Re-enable and fix
   t.ok(true, 'FIX ME, PLEASE!!!');
   t.end();
-});
-
-/*
-// TODO: This one is more challenging, because there needs to be coordination
-// between the peers about when an HTTP request is complete so that the
-// other side knows when it can stop (and ramp down everything).
-// A simple workaround will be just to run the test a few times so the
-// coordination will happen in setup / teardown.
-test('can do requests between peers after start and stop', function (t) {
-  trivialEndToEndTest(t, false, function () {
-    t.equals(thaliMobileNativeWrapper._isStarted(), true, 'must be started');
-    thaliMobileNativeWrapper.stop()
-    .then(function () {
-      t.equals(thaliMobileNativeWrapper._isStarted(), false, 'must be stopped');
-      trivialEndToEndTest(t, false, function () {
-        t.equals(thaliMobileNativeWrapper._isStarted(), true,
-          'must be started');
-        thaliMobileNativeWrapper.stop()
-        .then(function () {
-          t.equals(thaliMobileNativeWrapper._isStarted(), false,
-            'must be stopped');
-          t.end();
-        });
-      });
-    });
->>>>>>> 918c0ace
-  });
-});
-
-test('can do HTTP requests after connections are cut', function (t) {
-  // Turn Bluetooth back on so that Android can operate
-  // (iOS does not require separate call to operate since
-  // killConnections is more like a single-shot thing).
-  testUtils.toggleBluetooth(true)
-  .then(function () {
-    endToEndWithStateCheck(t);
-  });
 });