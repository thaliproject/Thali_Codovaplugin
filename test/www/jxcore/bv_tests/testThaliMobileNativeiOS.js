'use strict';

// Issue #419
var ThaliMobile = require('thali/NextGeneration/thaliMobile');
var platform = require('thali/NextGeneration/utils/platform');
var nodeUuid = require('node-uuid');
var net = require('net');
var thaliMobileNativeTestUtils = require('../lib/thaliMobileNativeTestUtils');
var makeIntoCloseAllServer = require('thali/NextGeneration/makeIntoCloseAllServer');
var thaliMobileNativeWrapper =
  require('thali/NextGeneration/thaliMobileNativeWrapper');
var logger = require('../lib/testLogger')('testThaliMobileNativeiOS');
var Promise = require('lie');
if (global.NETWORK_TYPE === ThaliMobile.networkTypes.WIFI ||
    !platform.isIOS) {
  return;
}

var randomString = require('randomstring');
var tape = require('../lib/thaliTape');
var uuid = require('node-uuid');
var peerIdsToBeClosed = [];

// jshint -W064

// A variable that can be used to store a server
// that will get closed in teardown.
var serverToBeClosed = null;

var test = tape({
  setup: function (t) {
    serverToBeClosed = {
      closeAll: function (callback) {
        callback();
      }
    };
    t.end();
  },
  teardown: function (t) {
    thaliMobileNativeTestUtils.multiConnectEmitter.removeAllListeners();
    serverToBeClosed.closeAll(function () {
      Mobile('stopListeningForAdvertisements').callNative(function (err) {
        t.notOk(
          err,
          'Should be able to call stopListeningForAdvertisements in teardown'
        );
        Mobile('stopAdvertisingAndListening').callNative(function (err) {
          t.notOk(
            err,
            'Should be able to call stopAdvertisingAndListening in teardown'
          );
          Promise.resolve()
            .then(function () {
              if (!platform.isAndroid) {
                return thaliMobileNativeTestUtils.killAllMultiConnectConnections(peerIdsToBeClosed);
              }
            })
            .catch(function (err) {
              t.fail(err);
            })
            .then(function () {
              peerIdsToBeClosed = [];
              thaliMobileNativeWrapper._registerToNative();
              t.end();
            });
        });
      });
    });
  }
});

test('cannot call multiConnect when start listening for advertisements is ' +
  'not active', function (t) {
  var connectReturned = false;
  var originalSyncValue = randomString.generate();
  thaliMobileNativeTestUtils.multiConnectEmitter
    .on('multiConnectResolved', function (syncValue, error, listeningPort) {
      t.ok(connectReturned, 'Should only get called after multiConnect ' +
        'returned');
      t.equal(originalSyncValue, syncValue, 'SyncValue matches');
      t.equal(error, 'startListeningForAdvertisements is not active',
        'Got right error');
      t.equal(listeningPort, null, 'listeningPort is null');
      t.end();
    });
  var peerId = nodeUuid.v4();
  Mobile('multiConnect').callNative(peerId, originalSyncValue, function (err) {
    t.equal(err, null, 'Got null as expected');
    connectReturned = true;
  });
});

test('cannot call multiConnect with illegal peerID', function (t) {
  var connectReturned = false;
  var originalSyncValue = randomString.generate();
  thaliMobileNativeTestUtils.multiConnectEmitter
    .on('multiConnectResolved', function (syncValue, error, listeningPort) {
      t.ok(connectReturned, 'Should only get called after multiConnect ' +
        'returned');
      t.equal(originalSyncValue, syncValue, 'SyncValue matches');
      t.equal(error, 'Illegal peerID',
        'Got right error');
      t.notOk(listeningPort, 'listeningPort is null');
      t.end();
    });
  Mobile('startListeningForAdvertisements').callNative(function (err) {
    t.notOk(err, 'No error on starting');
    Mobile('multiConnect').callNative('foo', originalSyncValue, function (err) {
      t.notOk(err, 'Got null as expected');
      connectReturned = true;
    });
  });
});

<<<<<<< HEAD
test.skip('multiConnect properly fails on legal but non-existent peerID',
=======
test('multiConnect properly fails on legal but non-existent peerID',
  function () {
    // Skip for now, see #1924
    return true;
  },
>>>>>>> 9197780a
  function (t) {
    var connectReturned = false;
    var originalSyncValue = randomString.generate();
    thaliMobileNativeTestUtils.multiConnectEmitter
      .on('multiConnectResolved', function (syncValue, error, listeningPort) {
        t.ok(connectReturned, 'Should only get called after multiConnect ' +
        'returned');
        t.equal(originalSyncValue, syncValue, 'SyncValue matches');
        t.equal(error, 'Connection could not be established',
          'Got right error');
        t.notOk(listeningPort, 'listeningPort is null');
        t.end();
      });
    Mobile('startListeningForAdvertisements').callNative(function (err) {
      t.notOk(err, 'No error on starting');
      var peerId = nodeUuid.v4();
      Mobile('multiConnect').callNative(peerId, originalSyncValue,
        function (err) {
          t.notOk(err, 'Got null as expected');
          connectReturned = true;
        });
    });
  });

test('cannot call multiConnect with invalid syncValue',
  function (t) {
    var invalidSyncValue = /I am not a string/;
    Mobile('startListeningForAdvertisements').callNative(function (err) {
      t.notOk(err, 'No error on starting');
      var peerId = nodeUuid.v4();
      Mobile('multiConnect').callNative(peerId, invalidSyncValue,
        function (error) {
          t.equal(error, 'Bad parameters', 'Got right error');
          t.end();
        });
    });
  });

test('cannot call disconnect with invalid peer id', function (t) {
  Mobile('disconnect').callNative('foo', function (error) {
      t.equal(error, 'Bad parameters', 'Got right error');
      t.end();
    });
});

test('disconnect doesn\'t fail on plausible but bogus peer ID', function (t) {
  var peerId = nodeUuid.v4();
  Mobile('disconnect').callNative(peerId, function(err) {
    t.notOk(err, 'No error');
    // Giving failure callback a chance to mess things up
    setImmediate(function () {
      t.end();
    });
  });
  thaliMobileNativeTestUtils.multiConnectEmitter
    .on('multiConnectConnectionFailure', function (peerIdentifier, error) {
    t.fail('We shouldn\'t get a failure callback - peerID: ' +
      peerIdentifier + ', error: ' + error);
    });
});

if (!tape.coordinated) {
  return;
}

function reConnect(t, peerIdentifier, originalListeningPort) {
  return new Promise(function (resolve) {
    var originalSyncValue = randomString.generate();

    thaliMobileNativeTestUtils.multiConnectEmitter.on('multiConnectResolved',
      function (syncValue, error, listeningPort) {
        if (syncValue === originalSyncValue) {
          t.notOk(error, 'No error');
          t.equal(listeningPort, originalListeningPort, 'Ports equal');
          resolve(null);
        }
      });

    Mobile('multiConnect').callNative(peerIdentifier, originalSyncValue,
      function (err) {
        t.notOk(err, 'Got null as expected');
      });
  });
}

test('Get same port when trying to connect multiple times on iOS', function () { return true},
  function (t) {
    var server = net.createServer(function (socket) {
      socket.pipe(socket);
    });
    server = makeIntoCloseAllServer(server);
    serverToBeClosed = server;

    thaliMobileNativeTestUtils.executeZombieProofTest(t, server, null,
      function (currentConnection, currentTestPeer) {
        return new Promise(function (resolve, reject) {
          peerIdsToBeClosed.push(currentTestPeer.peerIdentifier);
          var listeningPort = currentConnection.listeningPort;
          var connection = net.connect(listeningPort,
            function () {
              // We aren't allowed to have multiple simultaneous outstanding
              // calls to the same peerID on iOS for multiConnect (or
              // disconnect) so we have to serialize.
              reConnect(t, currentTestPeer.peerIdentifier, listeningPort)
                .then(function () {
                  return reConnect(t, currentTestPeer.peerIdentifier,
                    listeningPort);
                })
                .then(function () {
                  resolve();
                });
            });
          connection.on('error', function (err) {
            t.fail('lost connection because of ' + err);
            reject();
          });
        });
      }
    );
  });
<|MERGE_RESOLUTION|>--- conflicted
+++ resolved
@@ -112,15 +112,11 @@
   });
 });
 
-<<<<<<< HEAD
-test.skip('multiConnect properly fails on legal but non-existent peerID',
-=======
 test('multiConnect properly fails on legal but non-existent peerID',
   function () {
     // Skip for now, see #1924
     return true;
   },
->>>>>>> 9197780a
   function (t) {
     var connectReturned = false;
     var originalSyncValue = randomString.generate();
@@ -206,7 +202,7 @@
   });
 }
 
-test('Get same port when trying to connect multiple times on iOS', function () { return true},
+test('Get same port when trying to connect multiple times on iOS',
   function (t) {
     var server = net.createServer(function (socket) {
       socket.pipe(socket);
