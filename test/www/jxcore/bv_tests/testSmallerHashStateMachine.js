'use strict';

return;

var tape = require('../lib/thali-tape');
var SmallerHashStateMachine = require('thali/identityExchange/SmallerHashStateMachine');
var LargerHashStateMachine = require('thali/identityExchange/LargerHashStateMachine');
var EventEmitter = require('events').EventEmitter;
var inherits = require('util').inherits;
var nock = require('nock');
var crypto = require('crypto');
var identityExchangeUtils = require('thali/identityExchange/identityExchangeUtils');
var identityExchangeTestUtils = require('./identityExchangeTestUtils');
var ThaliReplicationManager = require('thali/thalireplicationmanager');
var urlSafeBase64 = require('urlsafe-base64');

var port = 10008;
var testServer = nock('http://localhost:' + port);
var bigHash = null;
var smallHash = null;
var thaliApp = null;
var thaliServer = null;
var thaliServerPort = null;
var thePeerId = null;
var smallerHashStateMachine = null;
var largerHashStateMachine = null;

<<<<<<< HEAD
// TODO: Remove this when JXcore 0.3.0.7 is released.
/**
 * We have a silly temporary bug that is already fixed in JXcore that makes nock not work
 * on JXcore. But the fix won't be released until 0.3.0.7 so for now I have to disable the
 * nock tests. But I can still run them on Node.
 * @param t
 * @param testFun
 */
function disableIfJxCore(t, testFun) {
  if (typeof jxcore !== 'undefined') {
    t.comment('THIS TEST IS DISABLED DUE TO NOCK COMPATIBILITY ISSUE - HAS JXCORE 0.3.0.7 BEEN RELEASED YET?');
    t.end();
    return;
  }
  testFun(t);
}

=======
>>>>>>> 93b632f2
var test = tape({
  setup: function(t) {
    thePeerId = '23po98r;lo23ihjfl;wijf;lwaijsf;loi3hjf;lashf;lohwass;klfihsa3;klifhas;kliefh;saklifhos389;alhf';
    var smallAndBigHash = identityExchangeTestUtils.createSmallAndBigHash();
    smallHash = smallAndBigHash.smallHash;
    bigHash = smallAndBigHash.bigHash;
    t.end();
  },
  teardown: function(t) {
    if (smallerHashStateMachine) {
      smallerHashStateMachine.stop();
    }

    if (largerHashStateMachine) {
      largerHashStateMachine.stop();
    }

    if (!testServer.isDone()) {
      testServer.cleanAll();
    }

    if (thaliServer) {
      thaliServer.close();
    }
    thaliApp = null;
    thaliServer = null;
    thaliServerPort = null;
    t.end();
  }
});

/**
 * This can take anywhere from up to 14 seconds to run and that's on the desktop, so we only
 * run it when we need it.
 * @returns {*}
 */
function startThaliServer() {
  return identityExchangeTestUtils.createThaliAppServer()
    .then(function(appAndServer) {
      thaliApp = appAndServer.app;
      thaliServer = appAndServer.server;
      thaliServerPort = thaliServer.address().port;
    });
}

inherits(TRMMock, EventEmitter);
function TRMMock() {
  EventEmitter.call(this);
}
TRMMock.prototype.start = function() {
  this.emit(ThaliReplicationManager.events.STARTED);
};
TRMMock.prototype.stop = function() {
  this.emit(ThaliReplicationManager.events.STOPPED);
};


inherits(MockConnectionTable, EventEmitter);
function MockConnectionTable(lookUpPeerIdResponseFunction) {
  EventEmitter.call(this);
  this.lookUpPeerId = !lookUpPeerIdResponseFunction ?
    function() { return null; } :
    lookUpPeerIdResponseFunction;
}

MockConnectionTable.prototype.lookUpPeerId = null;

function mockConnectionTableGenerator(t, expectedPeerId, portsArray) {
  if (!portsArray || portsArray.length <= 0) {
    throw new Error('portsArray must have at least one entry');
  }

  var responsesSent = -1;
  var mock = new MockConnectionTable(function(peerId, lastLookupTime) {
    t.equal(expectedPeerId, peerId);

    if (lastLookupTime == portsArray.length - 1) {
      t.end();
      return;
    }

    if ((!lastLookupTime && responsesSent == -1) || lastLookupTime == responsesSent) {
      responsesSent += 1;
      var response = { muxPort: portsArray[responsesSent], time: responsesSent};
      if (responsesSent % 2 === 0) {
        setTimeout(function() {
          mock.emit(expectedPeerId, response);
        }, 10);
        return null;
      } else {
        return response;
      }
    }

    t.fail();
  });

  return mock;
}

function endlessMockConnectionTableLoop(t, expectedPeerId, port, noChannelBindingErrors) {
  var lookupTime = 0;
  var mock = new MockConnectionTable(function(peerId, lastLookupTime) {
    t.equal(expectedPeerId, peerId);
    if (!noChannelBindingErrors) {
      t.comment('lookupTime: ' + lookupTime + ', lastLookupTime: ' + lastLookupTime);
      t.ok(lookupTime === 0 || lookupTime === lastLookupTime);
    }

    lookupTime += 1;
    var response = { muxPort: port, time: lookupTime };
    if (lookupTime % 2 === 0) {
      setTimeout(function() {
        mock.emit(expectedPeerId, response);
      }, 10);
      return null;
    } else {
      return response;
    }
  });

  return mock;
}

function retrySamePortConnectionTable(thePeerId, t, failOnSecondRequest) {
  var pastFirst = false;
  return new MockConnectionTable(function(peerId, lastLookupTime) {
    t.equal(peerId, thePeerId);
    t.notOk(lastLookupTime);
    if (!pastFirst) {
      pastFirst = true;
      return { muxPort: thaliServerPort, time: 0};
    }
    if (failOnSecondRequest){
      t.fail();
      return null;
    }
    t.end();
    return null;
  });
}

function goodCbMockResponse() {
  var pkOtherBase64 = urlSafeBase64.encode(bigHash);
  var goodRnOther = urlSafeBase64.encode(crypto.randomBytes(identityExchangeUtils.rnBufferLength));
  return { rnOther: goodRnOther, pkOther: pkOtherBase64 };
}

function runBad200Test(t, requestPath, numberEvents) {
  smallerHashStateMachine =
    new SmallerHashStateMachine(new TRMMock(), endlessMockConnectionTableLoop(t, thePeerId, port), thePeerId,
      bigHash, smallHash);

  var bad200EventCount = 0;

  smallerHashStateMachine.on(SmallerHashStateMachine.Events.BadRequestBody, function(path) {
    t.equal(requestPath, path);
    bad200EventCount += 1;
    if (bad200EventCount == numberEvents) {
      t.end();
    }
  });

  smallerHashStateMachine.start();
}

test('start - Make sure we exit when our hash is bigger', function (t) {
  smallerHashStateMachine =
    new SmallerHashStateMachine(new TRMMock(), new MockConnectionTable(), null, smallHash, bigHash);
  smallerHashStateMachine.once(SmallerHashStateMachine.Events.Exited, function(error) {
    t.equal(error, SmallerHashStateMachine.ExitBecauseNotNeededError);
    t.equal(smallerHashStateMachine.smallHashStateMachine.current, 'Exit');
    t.end();
  });
  smallerHashStateMachine.start();
});

test('start - Make sure we start when our hash is smaller', function(t) {
  smallerHashStateMachine =
    new SmallerHashStateMachine(new TRMMock(), new MockConnectionTable(), null, bigHash, smallHash);
  smallerHashStateMachine.on(SmallerHashStateMachine.Events.SearchStarted, function() {
    t.equal(smallerHashStateMachine.smallHashStateMachine.current, 'GetPeerIdPort');
    t.end();
  });
  smallerHashStateMachine.start();
});

test('onFoundPeerPort - bad peer port', function(t) {
  var badPortMockTable = mockConnectionTableGenerator(t, thePeerId, [10101, 10101]);
  var smallerHashStateMachine =
    new SmallerHashStateMachine(new TRMMock(), badPortMockTable, thePeerId, bigHash, smallHash);
  smallerHashStateMachine.start();
});

test('200 cb responses with problem', function(t) {
<<<<<<< HEAD
  disableIfJxCore(t, function(t) {
    var pkOtherBase64 = urlSafeBase64.encode(bigHash);
    var goodRnOther = urlSafeBase64.encode(crypto.randomBytes(identityExchangeUtils.rnBufferLength));
    var testArray = [
      {},
      { rnOther: '{abc', pkOther: pkOtherBase64 }, // rnOther isn't base 64 value
      { rnOther: urlSafeBase64.encode(crypto.randomBytes(identityExchangeUtils.rnBufferLength + 2)),
        pkOther: pkOtherBase64},
      { rnOther: urlSafeBase64.encode(crypto.randomBytes(identityExchangeUtils.rnBufferLength - 1)),
        pkOther: pkOtherBase64},
      { rnOther: goodRnOther },
      { rnOther: goodRnOther,
        pkOther: urlSafeBase64.encode(crypto.randomBytes(identityExchangeUtils.pkBufferLength - 1)) },
      { rnOther: goodRnOther,
        pkOther: urlSafeBase64.encode(crypto.randomBytes(identityExchangeUtils.pkBufferLength + 1)) },
      { rnOther: goodRnOther,
        pkOther: urlSafeBase64.encode(crypto.randomBytes(identityExchangeUtils.pkBufferLength)) }
    ];

    var portArray = [];
    testArray.forEach(function(responseBody) {
      portArray.push(port);
      testServer
        .post(identityExchangeUtils.cbPath)
        .reply(200, responseBody);
    });

    runBad200Test(t, identityExchangeUtils.cbPath, testArray.length);
=======
  var pkOtherBase64 = bigHash.toString('base64');
  var goodRnOther = crypto.randomBytes(identityExchangeUtils.rnBufferLength).toString('base64');
  var testArray = [
    {},
    { rnOther: "{abc", pkOther: pkOtherBase64 }, // rnOther isn't base 64 value
    { rnOther: crypto.randomBytes(identityExchangeUtils.rnBufferLength + 2).toString('base64'),
      pkOther: pkOtherBase64},
    { rnOther: crypto.randomBytes(identityExchangeUtils.rnBufferLength - 1).toString('base64'),
      pkOther: pkOtherBase64},
    { rnOther: goodRnOther },
    { rnOther: goodRnOther,
      pkOther: crypto.randomBytes(identityExchangeUtils.pkBufferLength - 1).toString('base64')},
    { rnOther: goodRnOther,
      pkOther: crypto.randomBytes(identityExchangeUtils.pkBufferLength + 1).toString('base64')},
    { rnOther: goodRnOther,
      pkOther: crypto.randomBytes(identityExchangeUtils.pkBufferLength).toString('base64')}
  ];

  var portArray = [];
  testArray.forEach(function(responseBody) {
    portArray.push(port);
    testServer
      .post(identityExchangeUtils.cbPath)
      .reply(200, responseBody);
>>>>>>> 93b632f2
  });

  runBad200Test(t, identityExchangeUtils.cbPath, testArray.length);
});

test('200 rnmine responses with problem', function(t) {
<<<<<<< HEAD
  disableIfJxCore(t, function(t) {
    var testArray = [
      {},
      { pkOther: '' },
      { pkOther: '{abc' },
      { pkOther: urlSafeBase64.encode(crypto.randomBytes(identityExchangeUtils.pkBufferLength - 3)) },
      { pkOther: urlSafeBase64.encode(crypto.randomBytes(identityExchangeUtils.pkBufferLength + 10)) },
      { pkOther: urlSafeBase64.encode(crypto.randomBytes(identityExchangeUtils.pkBufferLength)) },
      { foo: 'ick'}
    ];

    var portArray = [];
    testArray.forEach(function(responseBody) {
      portArray.push(port);
      testServer
        .post(identityExchangeUtils.cbPath)
        .reply(200, goodCbMockResponse())
        .post(identityExchangeUtils.rnMinePath)
        .reply(200, responseBody);
    });

    runBad200Test(t, identityExchangeUtils.rnMinePath, testArray.length);
=======
  var testArray = [
    {},
    { pkOther: "" },
    { pkOther: "{abc" },
    { pkOther: crypto.randomBytes(identityExchangeUtils.pkBufferLength - 3).toString('base64')},
    { pkOther: crypto.randomBytes(identityExchangeUtils.pkBufferLength + 10).toString('base64')},
    { pkOther: crypto.randomBytes(identityExchangeUtils.pkBufferLength).toString('base64')},
    { foo: "ick"}
  ];

  var portArray = [];
  testArray.forEach(function(responseBody) {
    portArray.push(port);
    testServer
      .post(identityExchangeUtils.cbPath)
      .reply(200, goodCbMockResponse())
      .post(identityExchangeUtils.rnMinePath)
      .reply(200, responseBody);
>>>>>>> 93b632f2
  });

  runBad200Test(t, identityExchangeUtils.rnMinePath, testArray.length);
});

test('Just weird cb response error code,', function(t) {
  testServer
    .post(identityExchangeUtils.cbPath)
    .reply(500, {});
  smallerHashStateMachine =
    new SmallerHashStateMachine(new TRMMock(), endlessMockConnectionTableLoop(t, thePeerId, port),
      thePeerId, bigHash, smallHash);
  smallerHashStateMachine.on(SmallerHashStateMachine.Events.GotUnclassifiedError, function(path) {
    t.equal(path, identityExchangeUtils.cbPath);
    t.end();
  });
  smallerHashStateMachine.start();
});

test('Just weird rnmine response error code,', function(t) {
  testServer
    .post(identityExchangeUtils.cbPath)
    .reply(200, goodCbMockResponse)
    .post(identityExchangeUtils.rnMinePath)
    .reply(500, {});
  smallerHashStateMachine =
    new SmallerHashStateMachine(new TRMMock(), endlessMockConnectionTableLoop(t, thePeerId, port),
      thePeerId, bigHash, smallHash);
  smallerHashStateMachine.on(SmallerHashStateMachine.Events.GotUnclassifiedError, function(path) {
    t.equal(path, identityExchangeUtils.rnMinePath);
    t.end();
  });
  smallerHashStateMachine.start();
});

test('Handling 404 on cb response', function(t) {
  startThaliServer().then(function() {
    largerHashStateMachine = new LargerHashStateMachine(thaliApp, bigHash);
    smallerHashStateMachine =
      new SmallerHashStateMachine(new TRMMock(),
        endlessMockConnectionTableLoop(t, thePeerId, thaliServerPort), thePeerId, bigHash, smallHash);
    smallerHashStateMachine.on(SmallerHashStateMachine.Events.FourOhFour, function() {
      // We need to get rid of largerHashStateMachine because otherwise teardown will call stop
      // and we (intentionally) never called start!
      largerHashStateMachine = null;
      t.end();
    });
    smallerHashStateMachine.start();
  });
});

test('Handling 404 on rnmine response', function(t) {
<<<<<<< HEAD
  disableIfJxCore(t, function(t) {
    testServer
      .post(identityExchangeUtils.cbPath)
      .reply(200, goodCbMockResponse())
      .post(identityExchangeUtils.rnMinePath)
      .reply(404, '');
    var smallerHashStateMachine =
      new SmallerHashStateMachine(new TRMMock(), endlessMockConnectionTableLoop(t, thePeerId, port), thePeerId, bigHash,
        smallHash);
    smallerHashStateMachine.on(SmallerHashStateMachine.Events.FourOhFour, function() {
      smallerHashStateMachine.stop();
      t.end();
    });
    smallerHashStateMachine.start();
=======
  testServer
    .post(identityExchangeUtils.cbPath)
    .reply(200, goodCbMockResponse())
    .post(identityExchangeUtils.rnMinePath)
    .reply(404, "");
  var smallerHashStateMachine =
    new SmallerHashStateMachine(new TRMMock(), endlessMockConnectionTableLoop(t, thePeerId, port), thePeerId, bigHash,
      smallHash);
  smallerHashStateMachine.on(SmallerHashStateMachine.Events.FourOhFour, function() {
    smallerHashStateMachine.stop();
    t.end();
>>>>>>> 93b632f2
  });
  smallerHashStateMachine.start();
});

test('Handling 400 w/notDoingIdentityExchange on cb response', function(t) {
  startThaliServer().then(function() {
    largerHashStateMachine = new LargerHashStateMachine(thaliApp, bigHash);
    smallerHashStateMachine =
      new SmallerHashStateMachine(new TRMMock(),
        endlessMockConnectionTableLoop(t, thePeerId, thaliServerPort, true), thePeerId, bigHash, smallHash);
    smallerHashStateMachine.once(SmallerHashStateMachine.Events.GotNotDoingIdentityExchange, function(path) {
      t.equals(path, identityExchangeUtils.cbPath);
      largerHashStateMachine.exchangeIdentity(smallHash);
    });
    smallerHashStateMachine.once(SmallerHashStateMachine.Events.ValidationCode, function() {
      t.end();
    });
    largerHashStateMachine.start();
    smallerHashStateMachine.start();
  });
});

test('Handling 400 w/notDoingIdentityExchange on rnmine response', function(t) {
  startThaliServer().then(function() {
    largerHashStateMachine = new LargerHashStateMachine(thaliApp, bigHash);
    smallerHashStateMachine =
      new SmallerHashStateMachine(new TRMMock(),
        endlessMockConnectionTableLoop(t, thePeerId, thaliServerPort, true),
        thePeerId, bigHash, smallHash);
    smallerHashStateMachine.once(SmallerHashStateMachine.Events.GoodCbRequest, function() {
      largerHashStateMachine.stop();
    });
    smallerHashStateMachine.once(SmallerHashStateMachine.Events.GotNotDoingIdentityExchange, function(path) {
      t.equals(path, identityExchangeUtils.rnMinePath);
      largerHashStateMachine.exchangeIdentity(smallHash);
    });
    smallerHashStateMachine.once(SmallerHashStateMachine.Events.ValidationCode, function() {
      t.end();
    });
    largerHashStateMachine.start();
    largerHashStateMachine.exchangeIdentity(smallHash);
    smallerHashStateMachine.start();
  });
});

test('Handling 400 w/wrongPeer on cb response', function(t) {
  startThaliServer().then(function() {
    largerHashStateMachine = new LargerHashStateMachine(thaliApp, bigHash);
    smallerHashStateMachine =
      new SmallerHashStateMachine(new TRMMock(),
        retrySamePortConnectionTable(thePeerId, t, true), thePeerId, bigHash, smallHash);
    largerHashStateMachine.start();
    largerHashStateMachine.exchangeIdentity(crypto.randomBytes(identityExchangeUtils.pkBufferLength));
    smallerHashStateMachine.on(SmallerHashStateMachine.Events.WrongPeer, function() {
      smallerHashStateMachine.stop();
      t.end();
    });
    smallerHashStateMachine.start();
  });
});

test('Get to success!', function(t) {
  var smallerValidationCode = null;
  var largerValidationCode = null;
  var exitCalled = null;

  function checkDone() {
    if (smallerValidationCode && largerValidationCode && exitCalled) {
      t.equal(smallerValidationCode, largerValidationCode);
      t.end();
    }
  }
  startThaliServer().then(function() {
    largerHashStateMachine = new LargerHashStateMachine(thaliApp, bigHash);
    smallerHashStateMachine =
      new SmallerHashStateMachine(new TRMMock(),
        retrySamePortConnectionTable(thePeerId, t, true), thePeerId, bigHash, smallHash);
    largerHashStateMachine.start();
    largerHashStateMachine.exchangeIdentity(smallHash);
    smallerHashStateMachine.on(SmallerHashStateMachine.Events.Exited, function(error) {
      if (exitCalled) {
        return t.fail('We should only have been called here once.');
      }
      exitCalled = true;
      t.equal(error, SmallerHashStateMachine.ExitBecauseGotValidationCode);
      checkDone();
    });
    smallerHashStateMachine.on(SmallerHashStateMachine.Events.ValidationCode, function(validationCode) {
      if (smallerValidationCode) {
        return t.fail('We should have only gotten called here once');
      }
      smallerValidationCode = validationCode;
      checkDone();
    });
    largerHashStateMachine.on(LargerHashStateMachine.Events.ValidationCodeGenerated, function (validationCode) {
      if (largerValidationCode) {
        return t.fail('We should have only gotten called here once');
      }
      largerValidationCode = validationCode;
      checkDone();
    });
    smallerHashStateMachine.start();
  });
});

test('Test race conditions', function(t) {
  smallerHashStateMachine = new SmallerHashStateMachine(new TRMMock(),
    retrySamePortConnectionTable(thePeerId, t), thePeerId, bigHash, smallHash);
  smallerHashStateMachine.start();
  setImmediate(function() {
    smallerHashStateMachine.stop();
    t.throws(function() { smallerHashStateMachine.start(); });
    t.end();
  });
});


// TEST TO WRITE
// Check when happens when the thali replication manager does a bad start or bad stop, my hope is that
// we won't need this test because we will implement issue #135<|MERGE_RESOLUTION|>--- conflicted
+++ resolved
@@ -1,6 +1,4 @@
 'use strict';
-
-return;
 
 var tape = require('../lib/thali-tape');
 var SmallerHashStateMachine = require('thali/identityExchange/SmallerHashStateMachine');
@@ -25,26 +23,6 @@
 var smallerHashStateMachine = null;
 var largerHashStateMachine = null;
 
-<<<<<<< HEAD
-// TODO: Remove this when JXcore 0.3.0.7 is released.
-/**
- * We have a silly temporary bug that is already fixed in JXcore that makes nock not work
- * on JXcore. But the fix won't be released until 0.3.0.7 so for now I have to disable the
- * nock tests. But I can still run them on Node.
- * @param t
- * @param testFun
- */
-function disableIfJxCore(t, testFun) {
-  if (typeof jxcore !== 'undefined') {
-    t.comment('THIS TEST IS DISABLED DUE TO NOCK COMPATIBILITY ISSUE - HAS JXCORE 0.3.0.7 BEEN RELEASED YET?');
-    t.end();
-    return;
-  }
-  testFun(t);
-}
-
-=======
->>>>>>> 93b632f2
 var test = tape({
   setup: function(t) {
     thePeerId = '23po98r;lo23ihjfl;wijf;lwaijsf;loi3hjf;lashf;lohwass;klfihsa3;klifhas;kliefh;saklifhos389;alhf';
@@ -240,7 +218,6 @@
 });
 
 test('200 cb responses with problem', function(t) {
-<<<<<<< HEAD
   disableIfJxCore(t, function(t) {
     var pkOtherBase64 = urlSafeBase64.encode(bigHash);
     var goodRnOther = urlSafeBase64.encode(crypto.randomBytes(identityExchangeUtils.rnBufferLength));
@@ -260,48 +237,18 @@
         pkOther: urlSafeBase64.encode(crypto.randomBytes(identityExchangeUtils.pkBufferLength)) }
     ];
 
-    var portArray = [];
-    testArray.forEach(function(responseBody) {
-      portArray.push(port);
-      testServer
-        .post(identityExchangeUtils.cbPath)
-        .reply(200, responseBody);
-    });
-
-    runBad200Test(t, identityExchangeUtils.cbPath, testArray.length);
-=======
-  var pkOtherBase64 = bigHash.toString('base64');
-  var goodRnOther = crypto.randomBytes(identityExchangeUtils.rnBufferLength).toString('base64');
-  var testArray = [
-    {},
-    { rnOther: "{abc", pkOther: pkOtherBase64 }, // rnOther isn't base 64 value
-    { rnOther: crypto.randomBytes(identityExchangeUtils.rnBufferLength + 2).toString('base64'),
-      pkOther: pkOtherBase64},
-    { rnOther: crypto.randomBytes(identityExchangeUtils.rnBufferLength - 1).toString('base64'),
-      pkOther: pkOtherBase64},
-    { rnOther: goodRnOther },
-    { rnOther: goodRnOther,
-      pkOther: crypto.randomBytes(identityExchangeUtils.pkBufferLength - 1).toString('base64')},
-    { rnOther: goodRnOther,
-      pkOther: crypto.randomBytes(identityExchangeUtils.pkBufferLength + 1).toString('base64')},
-    { rnOther: goodRnOther,
-      pkOther: crypto.randomBytes(identityExchangeUtils.pkBufferLength).toString('base64')}
-  ];
-
   var portArray = [];
   testArray.forEach(function(responseBody) {
     portArray.push(port);
     testServer
       .post(identityExchangeUtils.cbPath)
       .reply(200, responseBody);
->>>>>>> 93b632f2
   });
 
   runBad200Test(t, identityExchangeUtils.cbPath, testArray.length);
 });
 
 test('200 rnmine responses with problem', function(t) {
-<<<<<<< HEAD
   disableIfJxCore(t, function(t) {
     var testArray = [
       {},
@@ -313,28 +260,6 @@
       { foo: 'ick'}
     ];
 
-    var portArray = [];
-    testArray.forEach(function(responseBody) {
-      portArray.push(port);
-      testServer
-        .post(identityExchangeUtils.cbPath)
-        .reply(200, goodCbMockResponse())
-        .post(identityExchangeUtils.rnMinePath)
-        .reply(200, responseBody);
-    });
-
-    runBad200Test(t, identityExchangeUtils.rnMinePath, testArray.length);
-=======
-  var testArray = [
-    {},
-    { pkOther: "" },
-    { pkOther: "{abc" },
-    { pkOther: crypto.randomBytes(identityExchangeUtils.pkBufferLength - 3).toString('base64')},
-    { pkOther: crypto.randomBytes(identityExchangeUtils.pkBufferLength + 10).toString('base64')},
-    { pkOther: crypto.randomBytes(identityExchangeUtils.pkBufferLength).toString('base64')},
-    { foo: "ick"}
-  ];
-
   var portArray = [];
   testArray.forEach(function(responseBody) {
     portArray.push(port);
@@ -343,7 +268,6 @@
       .reply(200, goodCbMockResponse())
       .post(identityExchangeUtils.rnMinePath)
       .reply(200, responseBody);
->>>>>>> 93b632f2
   });
 
   runBad200Test(t, identityExchangeUtils.rnMinePath, testArray.length);
@@ -396,22 +320,6 @@
 });
 
 test('Handling 404 on rnmine response', function(t) {
-<<<<<<< HEAD
-  disableIfJxCore(t, function(t) {
-    testServer
-      .post(identityExchangeUtils.cbPath)
-      .reply(200, goodCbMockResponse())
-      .post(identityExchangeUtils.rnMinePath)
-      .reply(404, '');
-    var smallerHashStateMachine =
-      new SmallerHashStateMachine(new TRMMock(), endlessMockConnectionTableLoop(t, thePeerId, port), thePeerId, bigHash,
-        smallHash);
-    smallerHashStateMachine.on(SmallerHashStateMachine.Events.FourOhFour, function() {
-      smallerHashStateMachine.stop();
-      t.end();
-    });
-    smallerHashStateMachine.start();
-=======
   testServer
     .post(identityExchangeUtils.cbPath)
     .reply(200, goodCbMockResponse())
@@ -423,7 +331,6 @@
   smallerHashStateMachine.on(SmallerHashStateMachine.Events.FourOhFour, function() {
     smallerHashStateMachine.stop();
     t.end();
->>>>>>> 93b632f2
   });
   smallerHashStateMachine.start();
 });
