--- conflicted
+++ resolved
@@ -133,11 +133,8 @@
 }
 
 test('test write', function (t) {
-<<<<<<< HEAD
   // This function will return all participant's public keys
   // except local 'publicKeyForLocalDevice' one.
-=======
->>>>>>> 217da85a
   var partnerKeys = testUtils.turnParticipantsIntoBufferArray(
     t, publicKeyForLocalDevice
   );
