--- conflicted
+++ resolved
@@ -124,18 +124,11 @@
   manager.start(0, 'thali');
 });
 
-/*
 test('ThaliReplicationManager replicates database', function (t) {
   
   // Create a local doc with local device name and sync to peer. On receiving that they'll swap
   // their device name for ours and sync it back. When both sides have successfully done this and
   // have seen the changes we know two-sync is working.
-<<<<<<< HEAD
-
-  // Need to recreate the database since reinstall of test does not delete the db
-  // meaning we get unexpected sequence numbers
-=======
->>>>>>> d0ec5cf0
 
   var db = new LevelDownPouchDB('thali');
   // Need to recreate the database since reinstall of test does not delete the db
@@ -242,5 +235,4 @@
     app.set('port', server.address().port);
     testServer = server;
   });
-});
-*/+});