--- conflicted
+++ resolved
@@ -214,11 +214,7 @@
           }
         })
         .then(resolve);
-<<<<<<< HEAD
-      }, ThaliReplicationPeerAction.PUSH_LAST_SYNC_UPDATE_MILLISECONDS);
-=======
       }, timeout);
->>>>>>> d3285eb0
     }).on ('error', function (err) {
       reject('got error ' + err);
     });
@@ -279,31 +275,6 @@
     });
   });
 
-<<<<<<< HEAD
-test('Do nothing and make sure we time out', function (t) {
-  testCloseAllServer = testUtils.setUpServer(function (serverPort, randomDBName)
-  {
-    var thaliReplicationPeerAction = null;
-    var notificationForUs = {
-      keyId: new Buffer('abcdefg'),
-      portNumber: serverPort,
-      hostAddress: '127.0.0.1',
-      pskIdentifyField: pskId,
-      psk: pskKey,
-      suggestedTCPTimeout: 10000,
-      connectionType: thaliMobileNativeWrapper.connectionTypes.TCP_NATIVE
-    };
-    // Using a different directory really shouldn't make any difference
-    // to this particular test but I'm being paranoid
-    var DifferentDirectoryPouch = testUtils.getLevelDownPouchDb();
-    var originalTimeout = ThaliReplicationPeerAction.MAX_IDLE_PERIOD_SECONDS;
-    ThaliReplicationPeerAction.MAX_IDLE_PERIOD_SECONDS = 2;
-    thaliReplicationPeerAction =
-      new ThaliReplicationPeerAction(notificationForUs,
-        DifferentDirectoryPouch, randomDBName,
-        devicePublicKey);
-    thaliReplicationPeerAction.start(httpAgentPool)
-=======
 test('Do nothing and make sure we time out',
   function () {
     // FIXME: iOS is too slow for this test (#1618)
@@ -331,7 +302,6 @@
           DifferentDirectoryPouch, randomDBName,
           devicePublicKey);
       thaliReplicationPeerAction.start(httpAgentPool)
->>>>>>> d3285eb0
       .then(function () {
         t.fail('We should have failed with time out.');
       })
@@ -359,18 +329,6 @@
   }
 );
 
-<<<<<<< HEAD
-test('Do something and make sure we time out', function (t) {
-  testCloseAllServer = testUtils.setUpServer(function (serverPort, randomDBName,
-                                                       remotePouchDB) {
-    var thaliReplicationPeerAction = null;
-    var DifferentDirectoryPouch = testUtils.getLevelDownPouchDb();
-    var localPouchDB = new DifferentDirectoryPouch(randomDBName);
-    var thaliReplicationPeerActionStartOutput = null;
-    var originalTimeout = ThaliReplicationPeerAction.MAX_IDLE_PERIOD_SECONDS;
-    ThaliReplicationPeerAction.MAX_IDLE_PERIOD_SECONDS = 2;
-    createDocs(remotePouchDB, 10)
-=======
 test('Do something and make sure we time out',
   function () {
     // FIXME: iOS is too slow for this test (#1618)
@@ -386,7 +344,6 @@
       ThaliReplicationPeerAction.MAX_IDLE_PERIOD_SECONDS = 2;
 
       createDocs(remotePouchDB, 10)
->>>>>>> d3285eb0
       .then(function (docs) {
         var notificationForUs = {
           keyId: new Buffer('abcdefg'),
