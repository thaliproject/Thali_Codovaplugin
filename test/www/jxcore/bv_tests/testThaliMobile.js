--- conflicted
+++ resolved
@@ -1844,14 +1844,8 @@
   });
 
 test('calls correct starts when network changes',
-  function () {
-<<<<<<< HEAD
-    // iOS does not support disabling/enabling radios
-=======
-    // iOS does not support toggleWifi
->>>>>>> 9efdf73a
-    return platform.isIOS;
-  },
+  // iOS does not support disabling/enabling radios
+  testUtils.skipOnIOS,
   function (t) {
     var isWifiEnabled =
       global.NETWORK_TYPE === ThaliMobile.networkTypes.WIFI ||
