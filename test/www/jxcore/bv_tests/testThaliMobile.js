--- conflicted
+++ resolved
@@ -16,6 +16,7 @@
 var logger = require('thali/ThaliLogger')('testThaliMobile');
 var Promise = require('lie');
 var PromiseQueue = require('thali/NextGeneration/promiseQueue');
+var platform = require('thali/NextGeneration/utils/platform');
 
 var radioState = ThaliMobileNative.radioState;
 var connectionTypes = ThaliMobileNativeWrapper.connectionTypes;
@@ -242,45 +243,6 @@
   });
 });
 
-<<<<<<< HEAD
-test('wifi peer is marked unavailable if announcements stop', function (t) {
-  // Store the original threshold so that it can be restored
-  // at the end of the test.
-  var originalThreshold = thaliConfig.TCP_PEER_UNAVAILABILITY_THRESHOLD;
-  // Make the threshold a bit shorter so that the test doesn't
-  // have to wait for so long.
-  thaliConfig.TCP_PEER_UNAVAILABILITY_THRESHOLD =
-    thaliConfig.SSDP_ADVERTISEMENT_INTERVAL * 2;
-  var testPeerIdentifier = uuid.v4();
-  var testServerHostAddress = randomstring.generate({
-    charset: 'hex', // to get lowercase chars for the host address
-    length: 8
-  });
-  var testServerPort = 8080;
-  var testServer = new nodessdp.Server({
-    location: 'http://' + testServerHostAddress + ':' + testServerPort,
-    udn: thaliConfig.SSDP_NT,
-    // Make the interval 10 times longer than expected
-    // to make sure we determine the peer is gone while
-    // waiting for the advertisement.
-    adInterval: thaliConfig.SSDP_ADVERTISEMENT_INTERVAL * 10
-  });
-  testServer.setUSN(USN.stringify({
-    peerIdentifier: testPeerIdentifier,
-    generation: 0
-  }));
-
-  var spy = sinon.spy();
-  var availabilityChangedHandler = function (peer) {
-    if (peer.peerIdentifier !== testPeerIdentifier) {
-      return;
-    }
-    spy();
-    if (spy.calledOnce) {
-      t.equal(peer.peerAvailable, true, 'peer should be available');
-    } else if (spy.calledTwice) {
-      t.equal(peer.peerAvailable, false, 'peer should become unavailable');
-=======
 test('wifi peer is marked unavailable if announcements stop',
   function () {
     return global.NETWORK_TYPE !== ThaliMobile.networkTypes.WIFI;
@@ -293,21 +255,24 @@
     // have to wait for so long.
     thaliConfig.TCP_PEER_UNAVAILABILITY_THRESHOLD =
       thaliConfig.SSDP_ADVERTISEMENT_INTERVAL * 2;
-    var testPeerIdentifier = 'urn:uuid:' + uuid.v4();
-    var testSeverHostAddress = randomstring.generate({
+    var testPeerIdentifier = uuid.v4();
+    var testServerHostAddress = randomstring.generate({
       charset: 'hex', // to get lowercase chars for the host address
       length: 8
     });
     var testServerPort = 8080;
     var testServer = new nodessdp.Server({
-      location: 'http://' + testSeverHostAddress + ':' + testServerPort,
+      location: 'http://' + testServerHostAddress + ':' + testServerPort,
       udn: thaliConfig.SSDP_NT,
       // Make the interval 10 times longer than expected
       // to make sure we determine the peer is gone while
       // waiting for the advertisement.
       adInterval: thaliConfig.SSDP_ADVERTISEMENT_INTERVAL * 10
     });
-    testServer.setUSN(testPeerIdentifier);
+    testServer.setUSN(USN.stringify({
+      peerIdentifier: testPeerIdentifier,
+      generation: 0
+    }));
 
     var spy = sinon.spy();
     var availabilityChangedHandler = function (peer) {
@@ -316,14 +281,9 @@
       }
       spy();
       if (spy.calledOnce) {
-        t.equal(peer.hostAddress, testSeverHostAddress,
-          'host address should match');
-        t.equal(peer.portNumber, testServerPort, 'port should match');
+        t.equal(peer.peerAvailable, true, 'peer should be available');
       } else if (spy.calledTwice) {
-        t.equal(peer.hostAddress, null, 'host address should be null');
-        t.equal(peer.portNumber, null, 'port should should be null');
->>>>>>> f6413d16
-
+        t.equal(peer.peerAvailable, false, 'peer should become unavailable');
         ThaliMobile.emitter.removeListener('peerAvailabilityChanged',
           availabilityChangedHandler);
         testServer.stop(function () {
@@ -343,9 +303,8 @@
         // Handler above should get called.
       });
     });
-<<<<<<< HEAD
-  });
-});
+  }
+);
 
 test('native peer should be removed if no availability updates ' +
 'were received during availability timeout',
@@ -1221,19 +1180,6 @@
   }
 );
 
-// From here onwards, tests work only with the mocked
-// up Mobile, because with real devices in CI, the Wifi
-// network is configured in a way that it doesn't allow
-// routing between peers.
-
-if (platform._isRealMobile) {
-  return;
-}
-=======
-  }
-);
->>>>>>> f6413d16
-
 test('network changes emitted correctly',
   function () {
     return global.NETWORK_TYPE !== ThaliMobile.networkTypes.WIFI;
@@ -1406,27 +1352,11 @@
   });
 });
 
-<<<<<<< HEAD
-// Next test only for BLUETOOTH/BOTH network type
-test('can get data from all participants',
-  function () {
-    return global.NETWORK_TYPE === ThaliMobile.networkTypes.WIFI;
-  },
-  function (t) {
-    var uuidPath = '/uuid';
-    var router = express.Router();
-    // Register a handler that returns the UUID of this
-    // test instance to an HTTP GET request.
-    router.get(uuidPath, function (req, res) {
-      res.send(tape.uuid);
-    });
-=======
 var participantState = {
   running: 'running',
   notRunning: 'notRunning',
   finished: 'finished'
 };
->>>>>>> f6413d16
 
 test('can get data from all participants', function () {
   return global.NETWORK_TYPE === ThaliMobile.networkTypes.WIFI;
@@ -1661,62 +1591,5 @@
         }, 1000);
       });
     });
-<<<<<<< HEAD
-  }
-);
-=======
-  });
-});
-
-test('Discovered peer should be removed if no availability updates ' +
-  'were received during availability timeout', function (t) {
-    var peerIdentifier = 'urn:uuid:' + uuid.v4();
-    var portNumber = 8080;
-
-    var originalThreshold = thaliConfig.NON_TCP_PEER_UNAVAILABILITY_THRESHOLD;
-    thaliConfig.NON_TCP_PEER_UNAVAILABILITY_THRESHOLD = 500;
-
-    var finalizeTest = function (error) {
-      thaliConfig.NON_TCP_PEER_UNAVAILABILITY_THRESHOLD =
-        originalThreshold;
-      t.end(error);
-    };
-
-    ThaliMobile.start(express.Router())
-    .then(function () {
-      var availabilityHandler = function (peer) {
-        if (peer.peerIdentifier !== peerIdentifier) {
-          return;
-        }
-
-        ThaliMobile.emitter.removeListener('peerAvailabilityChanged',
-          availabilityHandler);
-
-        var unavailabilityHandler = function (peer) {
-          if (peer.peerIdentifier !== peerIdentifier) {
-            return;
-          }
-          ThaliMobile.emitter.removeListener('peerAvailabilityChanged',
-            unavailabilityHandler);
-
-          finalizeTest(null);
-        };
-
-        ThaliMobile.emitter.on('peerAvailabilityChanged',
-          unavailabilityHandler);
-      };
-
-      ThaliMobile.emitter.on('peerAvailabilityChanged', availabilityHandler);
-
-      ThaliMobileNativeWrapper.emitter.emit('nonTCPPeerAvailabilityChangedEvent',
-        {
-          peerIdentifier: peerIdentifier,
-          portNumber: portNumber
-        }
-      );
-    })
-    .catch(function (error) {
-      finalizeTest(error);
-    });
-});
->>>>>>> f6413d16
+  });
+});