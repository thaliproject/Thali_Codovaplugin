'use strict';

var ThaliMobile = require('thali/NextGeneration/thaliMobile');
var ThaliMobileNativeWrapper = require('thali/NextGeneration/thaliMobileNativeWrapper');
var ThaliMobileNative = require('thali/NextGeneration/thaliMobileNative');
var thaliMobileNativeTestUtils = require('../lib/thaliMobileNativeTestUtils.js');
var thaliConfig = require('thali/NextGeneration/thaliConfig');
var tape = require('../lib/thaliTape');
var testUtils = require('../lib/testUtils.js');
var express = require('express');
var validations = require('thali/validations');
var uuid = require('uuid');
var objectAssign = require('object-assign');
var randomstring = require('randomstring');
var logger = require('thali/ThaliLogger')('testThaliMobile');
var Promise = require('bluebird');
var PromiseQueue = require('thali/NextGeneration/promiseQueue');
var platform = require('thali/NextGeneration/utils/platform');
var net = require('net');

var radioState = ThaliMobileNative.radioState;
var connectionTypes = ThaliMobileNativeWrapper.connectionTypes;
var verifyCombinedResultSuccess = testUtils.verifyCombinedResultSuccess;

var test = tape({
  setup: function (t) {
    t.notOk(ThaliMobile.isStarted(), 'ThaliMobile should be stopped');
    t.end();
  },
  teardown: function (t) {
    ThaliMobile.stop()
    .then(function (combinedResult) {
      verifyCombinedResultSuccess(t, combinedResult);
      t.end();
    });
  },

  // These time outs are excessive because of issues we are having
  // with Bluetooth, see #1569. When #1569 is fixed we will be able
  // to reduce these time outs to a reasonable level.
  testTimeout:      5 * 60 * 1000,
  teardownTimeout:  5 * 60 * 1000
});


var testIdempotentFunction = function (t, functionName) {
  ThaliMobile.start(express.Router())
  .then(function () {
    return ThaliMobile[functionName]();
  })
  .then(function (combinedResult) {
    verifyCombinedResultSuccess(t, combinedResult);
    return ThaliMobile[functionName]();
  })
  .then(function (combinedResult) {
    verifyCombinedResultSuccess(t, combinedResult);
    t.end();
  })
  .catch(function (error) {
    t.fail(error);
  });
};

var testFunctionBeforeStart = function (t, functionName) {
  ThaliMobile[functionName]()
  .then(function () {
    t.fail('call should not succeed');
    t.end();
  })
  .catch(function (error) {
    t.equal(error.message, 'Call Start!', 'specific error should be returned');
    t.end();
  });
};

var generateLowerLevelPeers = function () {
  var nativePeer = {
    peerIdentifier: uuid.v4(),
    peerAvailable: true,
    generation: 0,
    portNumber: platform.isIOS ? null : 12345
  };
  var wifiPeer = {
    peerIdentifier: uuid.v4(),
    generation: 0,
    hostAddress: '127.0.0.1',
    portNumber: 54321
  };
  return {
    nativePeer: nativePeer,
    wifiPeer: wifiPeer
  };
};

var emitNativePeerAvailability = function (testPeer) {
  ThaliMobileNativeWrapper.emitter
    .emit('nonTCPPeerAvailabilityChangedEvent', testPeer);
};

var emitWifiPeerAvailability = function (testPeer) {
  ThaliMobile._getThaliWifiInfrastructure()
    .emit('wifiPeerAvailabilityChanged', testPeer);
};

var getNativeConnectionType = function () {
  return platform.isIOS ?
    connectionTypes.MULTI_PEER_CONNECTIVITY_FRAMEWORK :
    connectionTypes.BLUETOOTH;
};

test('#startListeningForAdvertisements should fail if start not called',
  function (t) {
    testFunctionBeforeStart(t, 'startListeningForAdvertisements');
  }
);

test('#startUpdateAdvertisingAndListening should fail if start not called',
  function (t) {
    testFunctionBeforeStart(t, 'startUpdateAdvertisingAndListening');
  }
);

test('should be able to call #stopListeningForAdvertisements many times',
  function (t) {
    testIdempotentFunction(t, 'stopListeningForAdvertisements');
  }
);

test('should be able to call #startListeningForAdvertisements many times',
  function (t) {
    testIdempotentFunction(t, 'startListeningForAdvertisements');
  }
);

test('should be able to call #startUpdateAdvertisingAndListening many times',
  function (t) {
    testIdempotentFunction(t, 'startUpdateAdvertisingAndListening');
  }
);

test('should be able to call #stopAdvertisingAndListening many times',
  function (t) {
    testIdempotentFunction(t, 'stopAdvertisingAndListening');
  }
);

test('#start - Causing native or wifi to fail will cause a promise reject ',
  function (t) {
    ThaliMobile.start(null, {}, ThaliMobile.networkTypes.BOTH)
      .then(function () {
        t.fail('We should have failed');
      })
      .catch(function (result) {
        t.notOk(result.wifiResult, 'This should not cause wifi to fail');
        t.equal(result.nativeResult.message, 'Bad Router', 'native router ' +
          'should be bad');
      })
      .then(function () {
        t.end();
      });
  });

test('#start should fail if called twice in a row', function (t) {
  ThaliMobile.start(express.Router())
  .then(function (combinedResult) {
    verifyCombinedResultSuccess(t, combinedResult, 'first call should succeed');
    return ThaliMobile.start(express.Router());
  })
  .catch(function (error) {
    t.equal(error.message, 'Call Stop!', 'specific error should be returned');
    t.end();
  });
});

test('#start subscribes to the WiFi infrastructure events and #stop ' +
'unsubscribes from them (in WiFi-only mode)',
  function () {
    // TODO: requires #1453
    //
    // this test is for WIFI mode but for #1453 we also need similar tests for
    // NATIVE and for BOTH modes
    return true;
  },
  tape.sinonTest(function (t) {
    var wifiEmitter = ThaliMobile._getThaliWifiInfrastructure();
    var nativeEmitter = ThaliMobileNativeWrapper.emitter;

    var wifiOnSpy = this.spy(wifiEmitter, 'on');
    var nativeOnSpy = this.spy(nativeEmitter, 'on');
    var wifiOffSpy = this.spy(wifiEmitter, 'removeListener');
    var nativeOffSpy = this.spy(nativeEmitter, 'removeListener');

    function resetSpies() {
      wifiOnSpy.reset();
      nativeOnSpy.reset();
      wifiOffSpy.reset();
      nativeOffSpy.reset();
    }

    var expectedWifiEventNames = [
      'wifiPeerAvailabilityChanged',
      'discoveryAdvertisingStateUpdateWifiEvent',
      'networkChangedWifi',
    ].sort();

    var router = express.Router();

    ThaliMobile.start(router, null, ThaliMobile.networkTypes.WIFI)
    .then(function () {
      var wifiEventNames = wifiOnSpy.args.map(function (callArgs) {
        return callArgs[0];
      }).sort();
      t.deepEqual(wifiEventNames, expectedWifiEventNames,
        'listen to the correct wifi events');
      t.equals(nativeOnSpy.called, false,
        'does not listen to the native events');
      resetSpies();
      return ThaliMobile.stop();
    })
    .then(function () {
      var wifiEventNames = wifiOffSpy.args.map(function (callArgs) {
        return callArgs[0];
      }).sort();
      t.deepEqual(wifiEventNames, expectedWifiEventNames,
        'should remove wifi listeners');
    })
    .catch(t.fail)
    .then(function () {
      t.end();
    });
  })
);

test('does not emit duplicate discoveryAdvertisingStateUpdate',
  function () {
    // test is not for native transport because it fires artificial events from
    // the native layer
    return global.NETWORK_TYPE !== ThaliMobile.networkTypes.WIFI;
  },
  tape.sinonTest(function (t) {
    var spy = this.spy();
    ThaliMobile.start(express.Router()).then(function () {
      return ThaliMobile.startListeningForAdvertisements();
    }).then(function () {
      return ThaliMobile.startUpdateAdvertisingAndListening();
    }).then(function () {
      var stateUpdateHandler = function (discoveryAdvertisingStatus) {
        spy();
        t.equals(spy.callCount, 1, 'called only once');
        t.equals(discoveryAdvertisingStatus.nonTCPDiscoveryActive, true,
          'discovery state matches');
        t.equals(discoveryAdvertisingStatus.nonTCPAdvertisingActive, true,
          'advertising state matches');
        process.nextTick(function () {
          ThaliMobile.emitter.removeListener(
            'discoveryAdvertisingStateUpdate', stateUpdateHandler
          );
          t.end();
        });
      };
      ThaliMobile.emitter.on('discoveryAdvertisingStateUpdate',
        stateUpdateHandler);
      var testStatus = {
        discoveryActive: true,
        advertisingActive: true
      };
      // Emit the same status twice.
      ThaliMobileNativeWrapper.emitter.emit(
        'discoveryAdvertisingStateUpdateNonTCP', testStatus
      );
      ThaliMobileNativeWrapper.emitter.emit(
        'discoveryAdvertisingStateUpdateNonTCP', testStatus
      );
    });
  })
);

test('does not send duplicate availability changes', tape.sinonTest(function (t) {
  var nativePeer = generateLowerLevelPeers().nativePeer;
  var spy = this.spy(ThaliMobile.emitter, 'emit');
  emitNativePeerAvailability(nativePeer);
  process.nextTick(function () {
    t.equals(spy.callCount, 1, 'should be called once');
    emitNativePeerAvailability(nativePeer);
    process.nextTick(function () {
      t.equals(spy.callCount, 1, 'should not have been called more than once');
      t.end();
    });
  });
}));

test('can get the network status', function () { return true}, function (t) {
  ThaliMobile.getNetworkStatus()
  .then(function (networkChangedValue) {
    t.doesNotThrow(function () {
      [
        'wifi',
        'bluetooth',
        'bluetoothLowEnergy',
        'cellular'
      ]
      .forEach(function (requiredProperty) {
        validations.ensureNonNullOrEmptyString(
          networkChangedValue[requiredProperty]
        );
      });
    }, 'network status should have certain non-empty properties');
    t.end();
  });
});

<<<<<<< HEAD

=======
>>>>>>> c0cbe24e
test('peerAvailabilityChanged - peer added/removed to/from cache (native)',
  function (t) {
    var nativePeer = generateLowerLevelPeers().nativePeer;
    var callCount = 0;
    var connectionType = getNativeConnectionType();

    var availabilityHandler = function (peerStatus) {
      if (peerStatus.peerIdentifier !== nativePeer.peerIdentifier) {
        return;
      }
      callCount++;

      var cache = ThaliMobile._getPeerAvailabilities();
      var nativePeers = cache[connectionType];

      switch (callCount) {
        case 1:
          t.equal(peerStatus.peerAvailable, true,
            'peer should be available');
          t.ok(nativePeers[nativePeer.peerIdentifier],
            'cache contains native peer');
          nativePeer.peerAvailable = false;
          nativePeer.portNumber = null;
          emitNativePeerAvailability(nativePeer);
          break;
        case 2:
          t.equal(peerStatus.peerAvailable, false,
            'peer should be unavailable');
          t.notOk(nativePeers[nativePeer.peerIdentifier],
            'peer has been removed from cache');
          setImmediate(end);
          break;
        default:
          t.fail('should not be called more than twice');
          break;
      }
    };

    ThaliMobile.emitter.on('peerAvailabilityChanged', availabilityHandler);

    function end() {
      ThaliMobile.emitter
        .removeListener('peerAvailabilityChanged', availabilityHandler);
      t.end();
    }

    var cache = ThaliMobile._getPeerAvailabilities();
    var nativePeers = cache[connectionType];
    t.notOk(nativePeers[nativePeer.peerIdentifier],
      'we have not added peer to the cache yet');
    emitNativePeerAvailability(nativePeer);
  }
);

test('peerAvailabilityChanged - peer added/removed to/from cache (wifi)',
  function (t) {
    t.timeoutAfter(thaliConfig.TCP_PEER_UNAVAILABILITY_THRESHOLD / 2);

    var wifiPeer = generateLowerLevelPeers().wifiPeer;
    var callCount = 0;

    var availabilityHandler = function (peerStatus) {
      if (peerStatus.peerIdentifier !== wifiPeer.peerIdentifier) {
        return;
      }
      callCount++;

      var cache = ThaliMobile._getPeerAvailabilities();
      var wifiPeers = cache[connectionTypes.TCP_NATIVE];

      switch (callCount) {
        case 1:
          t.equal(peerStatus.peerAvailable, true,
            'peer should be available');
          t.ok(wifiPeers[wifiPeer.peerIdentifier],
            'cache contains wifi peer');
          wifiPeer.peerHost = null;
          wifiPeer.portNumber = null;
          emitWifiPeerAvailability(wifiPeer);
          break;
        case 2:
          t.equal(peerStatus.peerAvailable, false,
            'peer should be unavailable');
          t.notOk(wifiPeers[wifiPeer.peerIdentifier],
            'peer has been removed from cache');
          setImmediate(end);
          break;
        default:
          t.fail('should not be called more than twice');
          break;
      }
    };

    ThaliMobile.emitter.on('peerAvailabilityChanged', availabilityHandler);

    function end() {
      ThaliMobile.emitter
        .removeListener('peerAvailabilityChanged', availabilityHandler);
      t.end();
    }

    var cache = ThaliMobile._getPeerAvailabilities();
    var wifiPeers = cache[connectionTypes.TCP_NATIVE];
    t.notOk(wifiPeers[wifiPeer.peerIdentifier],
      'we have not added peer to the cache yet');
    emitWifiPeerAvailability(wifiPeer);
  }
);

test('peerAvailabilityChanged - peer with the same id, conn type, host, port ' +
'and generation is ignored',
  function (t) {
    var testPeers = generateLowerLevelPeers();
    var callCount = 0;
    var discoveredPeerIds = [];

    var isTestPeer = function (peer) {
      return (
        peer.peerIdentifier !== testPeers.wifiPeer.peerIdentifier ||
        peer.peerIdentifier !== testPeers.nativePeer.peerIdentifier
      );
    };

    var availabilityHandler = function (peerStatus) {
      if (!isTestPeer(peerStatus)) {
        return;
      }
      callCount++;

      switch (callCount) {
        case 1:
          t.equal(peerStatus.peerAvailable, true, 'first peer is available');
          discoveredPeerIds.push(peerStatus.peerIdentifier);
          break;
        case 2:
          t.equal(peerStatus.peerAvailable, true, 'second peer is available');
          discoveredPeerIds.push(peerStatus.peerIdentifier);
          t.notEqual(discoveredPeerIds[0], discoveredPeerIds[1],
            'first and second peers are different');
          setImmediate(end);
          break;
        default:
          t.fail('should not be called more than twice');
          break;
      }
    };

    ThaliMobile.emitter.on('peerAvailabilityChanged', availabilityHandler);

    function end() {
      ThaliMobile.emitter
        .removeListener('peerAvailabilityChanged', availabilityHandler);
      t.end();
    }

    emitNativePeerAvailability(testPeers.nativePeer);
    emitWifiPeerAvailability(testPeers.wifiPeer);
    emitNativePeerAvailability(testPeers.nativePeer);
    emitWifiPeerAvailability(testPeers.wifiPeer);
  }
);

test('native available - new peer is cached',
  function (t) {
    t.timeoutAfter(50);
    var nativePeer = generateLowerLevelPeers().nativePeer;
    var connectionType = getNativeConnectionType();

    var availabilityHandler = function (peerStatus) {
      if (peerStatus.peerIdentifier === nativePeer.peerIdentifier) {
        t.equal(peerStatus.peerAvailable, true, 'peer is available');
        end();
      }
    };

    ThaliMobile.emitter.on('peerAvailabilityChanged', availabilityHandler);

    function end() {
      ThaliMobile.emitter
        .removeListener('peerAvailabilityChanged', availabilityHandler);
      t.end();
    }

    var cache = ThaliMobile._getPeerAvailabilities();
    var nativePeers = cache[connectionType];
    t.notOk(nativePeers[nativePeer.peerIdentifier],
      'should not be in cache at start');

    emitNativePeerAvailability(nativePeer);
  }
);

test('native available - peer with same port and different generation is ' +
'cached (BLUETOOTH)',
  function () {
    return !platform.isAndroid;
  },
  function (t) {
    var nativePeer = generateLowerLevelPeers().nativePeer;
    var callCount = 0;

    var availabilityHandler = function (peerStatus) {
      if (peerStatus.peerIdentifier !== nativePeer.peerIdentifier) {
        return;
      }
      callCount++;

      switch (callCount) {
        case 1:
          t.equal(peerStatus.peerAvailable, true, 'peer should be available');
          nativePeer.generation = 3;
          emitNativePeerAvailability(nativePeer);
          break;
        case 2:
          t.equal(peerStatus.peerAvailable, true, 'peer should be available');
          nativePeer.generation = 1;
          emitNativePeerAvailability(nativePeer);
          break;
        case 3:
          t.equal(peerStatus.peerAvailable, true, 'peer should be available');
          emitNativePeerAvailability(nativePeer);
          setImmediate(end);
          break;
        default:
          t.fail('should not be called again');
          break;
      }
    };

    ThaliMobile.emitter.on('peerAvailabilityChanged', availabilityHandler);

    function end() {
      ThaliMobile.emitter
        .removeListener('peerAvailabilityChanged', availabilityHandler);
      t.end();
    }

    nativePeer.generation = 2;
    emitNativePeerAvailability(nativePeer);
  }
);

test('native available - peer with the same port and generation but with ' +
'enough time for generation to wrap around is cached (BLUETOOTH)',
  function () {
    return !platform.isAndroid;
  },
  tape.sinonTest(function (t) {
    var nativePeer = generateLowerLevelPeers().nativePeer;
    var callCount = 0;

    // make update window shorter because nobody wants to wait 51 seconds for
    // test to complete
    this.stub(thaliConfig, 'UPDATE_WINDOWS_FOREGROUND_MS', 0.1);
    t.timeoutAfter(thaliConfig.UPDATE_WINDOWS_FOREGROUND_MS * 1000);

    var availabilityHandler = function (peerStatus) {
      if (peerStatus.peerIdentifier !== nativePeer.peerIdentifier) {
        return;
      }
      callCount++;

      switch (callCount) {
        case 1:
          t.equal(peerStatus.peerAvailable, true, 'peer should be available');
          setTimeout(function () {
            emitNativePeerAvailability(nativePeer);
          }, thaliConfig.UPDATE_WINDOWS_FOREGROUND_MS * 500);
          break;
        case 2:
          t.equal(peerStatus.peerAvailable, true, 'peer should be available');
          setImmediate(end);
          break;
        default:
          t.fail('should not be called again');
          break;
      }
    };

    ThaliMobile.emitter.on('peerAvailabilityChanged', availabilityHandler);

    function end() {
      ThaliMobile.emitter
        .removeListener('peerAvailabilityChanged', availabilityHandler);
      t.end();
    }

    nativePeer.generation = 2;
    emitNativePeerAvailability(nativePeer);
  })
);

test('native available - peer with greater generation is cached (MPCF)',
  function () {
    return !platform.isIOS;
  },
  function (t) {
    var nativePeer = generateLowerLevelPeers().nativePeer;
    var callCount = 0;
    var generationIncreased = false;

    var availabilityHandler = function (peerStatus) {
      if (peerStatus.peerIdentifier !== nativePeer.peerIdentifier) {
        return;
      }
      callCount++;

      switch (callCount) {
        case 1:
          t.equal(peerStatus.peerAvailable, true, 'peer should be available');
          nativePeer.generation = 1;
          // lower generation should be ignored
          emitNativePeerAvailability(nativePeer);
          setImmediate(function () {
            nativePeer.generation = 3;
            generationIncreased = true;
            emitNativePeerAvailability(nativePeer);
          });
          break;
        case 2:
          t.equal(peerStatus.peerAvailable, true, 'peer should be available');
          if (!generationIncreased) {
            t.fail('should not be called for lower generation');
          }
          var cache = ThaliMobile._getPeerAvailabilities();
          var cachedPeer =
            cache[getNativeConnectionType()][peerStatus.peerIdentifier];
          t.equal(cachedPeer.generation, 3, 'should store correct generation');
          setImmediate(end);
          break;
        default:
          t.fail('should not be called again');
          break;
      }
    };

    ThaliMobile.emitter.on('peerAvailabilityChanged', availabilityHandler);

    function end() {
      ThaliMobile.emitter
        .removeListener('peerAvailabilityChanged', availabilityHandler);
      t.end();
    }

    nativePeer.generation = 2;
    emitNativePeerAvailability(nativePeer);
  }
);

test('native available - peer with same or older generation is ignored (MPCF)',
  testUtils.skipOnAndroid,
  function (t) {
    var nativePeer = generateLowerLevelPeers().nativePeer;
    var nativePeer1 = objectAssign({}, nativePeer, { generation: 1 });
    var nativePeer2 = objectAssign({}, nativePeer, { generation: 2 });
    var nativePeer3 = objectAssign({}, nativePeer, { generation: 3 });

    var callCount = 0;
    var availabilityHandler = function (peerStatus) {
      callCount++;
      switch (callCount) {
        case 1: {
          t.equal(peerStatus.peerIdentifier, nativePeer.peerIdentifier,
            'discovered correct peer');
          t.equal(peerStatus.generation, 2, 'got correct generation');

          emitNativePeerAvailability(nativePeer1);
          setImmediate(function () {
            emitNativePeerAvailability(nativePeer3);
          });
          return;
        }
        case 2: {
          // peer with generation 1 should be ignored
          t.equal(peerStatus.peerIdentifier, nativePeer.peerIdentifier,
            'discovered correct peer');
          t.equal(peerStatus.generation, 3, 'got correct generation');

          setImmediate(end);
          return;
        }
        default: {
          t.fail('should not be called more than twice');
          return;
        }
      }
    };

    ThaliMobile.emitter.on('peerAvailabilityChanged', availabilityHandler);

    function end() {
      ThaliMobile.emitter
        .removeListener('peerAvailabilityChanged', availabilityHandler);
      t.end();
    }

    ThaliMobile.start(express.Router()).then(function () {
      emitNativePeerAvailability(nativePeer2);
    });
  }
);

test('native unavailable - new peer is ignored',
  function (t) {
    var nativePeer1 = generateLowerLevelPeers().nativePeer;
    var nativePeer2 = generateLowerLevelPeers().nativePeer;

    nativePeer1.peerAvailable = false;
    nativePeer2.peerAvailable = true;

    // handler should be called only once with the second peer info
    var availabilityHandler = function (peerStatus) {
      t.equal(peerStatus.peerIdentifier, nativePeer2.peerIdentifier,
        'discovered available peer');
      t.equal(peerStatus.peerAvailable, true, 'peer is available');
      ThaliMobile.emitter
        .removeListener('peerAvailabilityChanged', availabilityHandler);
      t.end();
    };

    ThaliMobile.emitter.on('peerAvailabilityChanged', availabilityHandler);

    ThaliMobile.start(express.Router()).then(function () {
      emitNativePeerAvailability(nativePeer1);
      setImmediate(function () {
        emitNativePeerAvailability(nativePeer2);
      });
    });
  }
);

test('native unavailable - cached peer is removed',
  function (t) {
    var nativePeer = generateLowerLevelPeers().nativePeer;
    var callCount = 0;

    var availabilityHandler = function (peerStatus) {
      if (peerStatus.peerIdentifier !== nativePeer.peerIdentifier) {
        return;
      }
      callCount++;

      switch (callCount) {
        case 1:
          t.equal(peerStatus.peerAvailable, true, 'peer should be available');

          nativePeer.peerAvailable = false;
          emitNativePeerAvailability(nativePeer);
          break;
        case 2:
          t.equal(peerStatus.peerAvailable, false,
            'peer should be unavailable');
          var cache = ThaliMobile._getPeerAvailabilities();
          var cachedPeer =
            cache[getNativeConnectionType()][peerStatus.peerIdentifier];
          t.equal(cachedPeer, undefined, 'should be removed from cache');
          setImmediate(end);
          break;
        default:
          t.fail('should not be called again');
          break;
      }
    };

    ThaliMobile.emitter.on('peerAvailabilityChanged', availabilityHandler);

    function end() {
      ThaliMobile.emitter
        .removeListener('peerAvailabilityChanged', availabilityHandler);
      t.end();
    }

    emitNativePeerAvailability(nativePeer);
  }
);

test('networkChanged - fires peerAvailabilityChanged event for wifi peers',
  function (t) {
    // Scenario:
    // 1. wifi and native layers discover peers (1 native and 1 wifi)
    //
    // Expected result: fire peerAvailabilityChanged twice with peerAvailable
    // set to true
    //
    // 2. got networkChangedNonTCP from mobileNativeWrapper with wifi: OFF
    //
    // Expected result: fire peerAvailabilityChanged with wifi peer's id and
    // peerAvailable set to false

    var testPeers = generateLowerLevelPeers();
    var callCount = 0;

    var isTestPeer = function (peer) {
      return (
        peer.peerIdentifier === testPeers.nativePeer.peerIdentifier ||
        peer.peerIdentifier === testPeers.wifiPeer.peerIdentifier
      );
    };

    function disableWifi() {
      ThaliMobileNativeWrapper.emitter.emit('networkChangedNonTCP', {
        wifi: radioState.OFF,
        bssidName: null,
        bluetoothLowEnergy: radioState.ON,
        bluetooth: radioState.ON,
        cellular: radioState.ON
      });
    }

    function enableWifi() {
      ThaliMobileNativeWrapper.emitter.emit('networkChangedNonTCP', {
        wifi: radioState.ON,
        bssidName: '00:00:00:00:00:00',
        bluetoothLowEnergy: radioState.ON,
        bluetooth: radioState.ON,
        cellular: radioState.ON
      });
    }

    function disconnectWifi() {
      ThaliMobileNativeWrapper.emitter.emit('networkChangedNonTCP', {
        wifi: radioState.ON,
        bssidName: null,
        bluetoothLowEnergy: radioState.ON,
        bluetooth: radioState.ON,
        cellular: radioState.ON
      });
    }

    var availabilityHandler = function (peerStatus) {
      if (!isTestPeer(peerStatus)) {
        return;
      }
      callCount++;

      switch (callCount) {
        case 1:
          t.equals(peerStatus.peerAvailable, true,
            'first peer is expected to be available');
          emitWifiPeerAvailability(testPeers.wifiPeer);
          break;
        case 2:
          t.equals(peerStatus.peerAvailable, true,
            'second peer is expected to be available');
          disableWifi();
          break;
        case 3:
          t.equals(peerStatus.peerAvailable, false,
            'peer became unavailable');
          t.equals(peerStatus.peerIdentifier, testPeers.wifiPeer.peerIdentifier,
            'it was wifi peer');
          enableWifi();
          emitWifiPeerAvailability(testPeers.wifiPeer);
          break;
        case 4:
          t.equals(peerStatus.peerAvailable, true, 'we found peer again');
          t.equals(peerStatus.peerIdentifier, testPeers.wifiPeer.peerIdentifier,
            'it was wifi peer');
          disconnectWifi();
          break;
        case 5:
          t.equals(peerStatus.peerAvailable, false,
            'peer became unavailable');
          t.equals(peerStatus.peerIdentifier, testPeers.wifiPeer.peerIdentifier,
            'it was wifi peer');
          setImmediate(end);
          break;
        default:
          t.fail('should not be called again');
          break;
      }
    };

    ThaliMobile.emitter.on('peerAvailabilityChanged', availabilityHandler);

    function end() {
      ThaliMobile.emitter
        .removeListener('peerAvailabilityChanged', availabilityHandler);
      t.end();
    }

    // Add initial peers
    ThaliMobile.start(express.Router()).then(function () {
      emitNativePeerAvailability(testPeers.nativePeer);
    }).catch(end);
  }
);

test('networkChanged - fires peerAvailabilityChanged event for native peers ' +
'(BLUETOOTH)',
  function () {
    return !platform.isAndroid;
  },
  function (t) {
    // Scenario:
    // 1. wifi and native layers discover peers (1 native and 1 wifi)
    //
    // Expected result: fire peerAvailabilityChanged twice with peerAvailable
    // set to true
    //
    // 2. got networkChangedNonTCP from mobileNativeWrapper with bluetooth: OFF
    //
    // Expected result: fire peerAvailabilityChanged with native peer's id and
    // peerAvailable set to false

    var testPeers = generateLowerLevelPeers();
    var callCount = 0;

    var isTestPeer = function (peer) {
      return (
        peer.peerIdentifier === testPeers.nativePeer.peerIdentifier ||
        peer.peerIdentifier === testPeers.wifiPeer.peerIdentifier
      );
    };

    function disableBluetooth() {
      ThaliMobileNativeWrapper.emitter.emit('networkChangedNonTCP', {
        wifi: radioState.ON,
        ssidName: 'WiFi Network SSID',
        bssidName: '00:00:00:00:00:00',
        bluetoothLowEnergy: radioState.OFF,
        bluetooth: radioState.OFF,
        cellular: radioState.ON
      });
    }

    var availabilityHandler = function (peerStatus) {
      if (!isTestPeer(peerStatus)) {
        return;
      }
      callCount++;

      switch (callCount) {
        case 1:
          t.equals(peerStatus.peerAvailable, true,
            'first peer is expected to be available');
          emitWifiPeerAvailability(testPeers.wifiPeer);
          break;
        case 2:
          t.equals(peerStatus.peerAvailable, true,
            'second peer is expected to be available');
          disableBluetooth();
          break;
        case 3:
          t.equals(peerStatus.peerAvailable, false,
            'peer became unavailable');
          t.equals(
            peerStatus.peerIdentifier,
            testPeers.nativePeer.peerIdentifier,
            'it was a native peer');
          setImmediate(end);
          break;
        default:
          t.fail('should not be called again');
          break;
      }
    };

    ThaliMobile.emitter.on('peerAvailabilityChanged', availabilityHandler);

    function end() {
      ThaliMobile.emitter
        .removeListener('peerAvailabilityChanged', availabilityHandler);
      t.end();
    }

    // Add initial peers
    ThaliMobile.start(express.Router()).then(function () {
      emitNativePeerAvailability(testPeers.nativePeer);
    });
  }
);

test('networkChanged - fires peerAvailabilityChanged event for native peers ' +
'(MPCF)',
  function () {
    return !platform._isRealIOS;
  },
  function (t) {
    // Scenario:
    // 1. wifi and native layers discover peers (1 native and 1 wifi)
    //
    // Expected result: fire peerAvailabilityChanged twice with peerAvailable
    // set to true
    //
    // 2. got networkChangedNonTCP from mobileNativeWrapper with
    //    bluetooth: OFF, wifi: ON
    //
    // Expected result: nothing changed
    //
    // 3. got networkChangedNonTCP from mobileNativeWrapper with
    //    bluetooth: OFF, wifi: OFF
    //
    // Expected result: fire peerAvailabilityChanged twice with peerAvailable
    // set to false

    var testPeers = generateLowerLevelPeers();
    var callCount = 0;
    var disableWifiCalled = false;

    var isTestPeer = function (peer) {
      return (
        peer.peerIdentifier === testPeers.nativePeer.peerIdentifier ||
        peer.peerIdentifier === testPeers.wifiPeer.peerIdentifier
      );
    };

    function disableBluetooth() {
      ThaliMobileNativeWrapper.emitter.emit('networkChangedNonTCP', {
        wifi: radioState.ON,
        bssidName: '00:00:00:00:00:00',
        bluetoothLowEnergy: radioState.ON,
        bluetooth: radioState.OFF,
        cellular: radioState.ON
      });
    }

    function disableWifi() {
      disableWifiCalled = true;
      ThaliMobileNativeWrapper.emitter.emit('networkChangedNonTCP', {
        wifi: radioState.OFF,
        bssidName: null,
        bluetoothLowEnergy: radioState.ON,
        bluetooth: radioState.OFF,
        cellular: radioState.ON
      });
    }

    var availabilityHandler = function (peerStatus) {
      if (!isTestPeer(peerStatus)) {
        return;
      }
      callCount++;

      switch (callCount) {
        case 1:
          t.equals(peerStatus.peerAvailable, true,
            'first peer is expected to be available');
          emitWifiPeerAvailability(testPeers.wifiPeer);
          break;
        case 2:
          t.equals(peerStatus.peerAvailable, true,
            'second peer is expected to be available');
          disableBluetooth();
          setTimeout(function () {
            // disabling bluetooth only should not fire peerAvailabilityChanged.
            disableWifi();
          });
          break;
        case 3:
          if (!disableWifiCalled) {
            t.fail('Got peerAvailabilityChanged before wifi was disabled');
          }
          t.equals(peerStatus.peerAvailable, false, 'peer became unavailable');
          break;
        case 4:
          t.equals(peerStatus.peerAvailable, false, 'peer became unavailable');
          setImmediate(end);
          break;
        default:
          t.fail('should not be called again');
          break;
      }
    };

    ThaliMobile.emitter.on('peerAvailabilityChanged', availabilityHandler);

    function end() {
      ThaliMobile.emitter
        .removeListener('peerAvailabilityChanged', availabilityHandler);
      t.end();
    }

    // Make sure ThaliMobile is started before we begin this test, otherwise events `networkChangedNonTCP`
    // will be filtered out.
    ThaliMobile.start(express.Router()).then(function () {
      // Add initial peers
      emitNativePeerAvailability(testPeers.nativePeer);
    }).catch(function (err) {
      t.fail('ThaliMobile couldn\'t be started!');
      end();
    });
  }
);

test('multiconnect failure - new peer is ignored (MPCF)',
  function () {
    // This test does not make sense because thaliMobile does not listen to the
    // failedNativeConnection event. ThaliMobileNativeWrapper handles connection
    // failures by emitting "fake" peerAvailabilityChanged events to trigger
    // retry in the higher layers.
    //
    // See https://github.com/thaliproject/Thali_CordovaPlugin/issues/1527#issuecomment-261677036
    // for more details. We currently use the logic described in the "What we
    // shouldn't do" section.

    // return !platform.isIOS;
    return true;
  },
  tape.sinonTest(function (t) {
    var nativePeer = generateLowerLevelPeers().nativePeer;

    var failedPeer = {
      peerIdentifier: nativePeer.peerIdentifier,
      connectionType: getNativeConnectionType()
    };

    var availabilityHandler = this.spy();

    function end() {
      var cache = ThaliMobile._getPeerAvailabilities();
      var cachedPeer =
        cache[getNativeConnectionType()][failedPeer.peerIdentifier];

      t.equal(cachedPeer, undefined, 'should not be in the cache');
      t.equal(availabilityHandler.callCount, 0, 'should not be called');
      ThaliMobile.emitter
        .removeListener('peerAvailabilityChanged', availabilityHandler);
      t.end();
    }

    ThaliMobile.emitter.on('peerAvailabilityChanged', availabilityHandler);

    ThaliMobileNativeWrapper.emitter.emit('failedNativeConnection', failedPeer);

    end();
  })
);

test('multiconnect failure - cached peer fires peerAvailabilityChanged (MPCF)',
  function () {
    return platform._isRealMobile ||
           global.NETWORK_TYPE === ThaliMobile.networkTypes.WIFI ||
           platform.isAndroid;
  },
  function (t) {
    var nativePeer = generateLowerLevelPeers().nativePeer;
    var callCounter = 0;
    var errorMessage = 'Connection could not be established';

    var availabilityHandler = function (peer) {
      ++callCounter;

      switch (callCounter) {
        case 1: {
          var cache = ThaliMobile._getPeerAvailabilities();
          var cachedPeer =
            cache[getNativeConnectionType()][peer.peerIdentifier];

          t.equal(cachedPeer.peerIdentifier, nativePeer.peerIdentifier,
            'should be in the cache');
          Mobile.fireMultiConnectConnectionFailure({
            peerIdentifier: peer.peerIdentifier,
            error: errorMessage
          });
          return;
        }
        case 2: {
          t.equal(peer.peerIdentifier, nativePeer.peerIdentifier,
              'peerIds match');
          t.equal(peer.peerAvailable, false, 'peer is unavailable');
          return;
        }
        case 3: {
          t.equal(peer.peerIdentifier, nativePeer.peerIdentifier,
            'peerIds match');
          t.equal(peer.peerAvailable, true, 'peer should be available');
          return cleanUp();
        }
      }
    };

    var cleanUpCalled = false;

    function cleanUp() {
      if (cleanUpCalled) {
        return;
      }
      cleanUpCalled = true;
      ThaliMobile.emitter.removeListener(
        'peerAvailabilityChanged', availabilityHandler);
      t.end();
    }

    ThaliMobile.emitter.on('peerAvailabilityChanged', availabilityHandler);

    ThaliMobile.start(express.Router()).then(function () {
      emitNativePeerAvailability(nativePeer);
    });
  }
);

test('newAddressPort field (TCP_NATIVE)', function (t) {
  t.timeoutAfter(thaliConfig.TCP_PEER_UNAVAILABILITY_THRESHOLD / 2);

  var wifiPeer = generateLowerLevelPeers().wifiPeer;
  var callCount = 0;

  var availabilityHandler = function (peerStatus) {
    if (peerStatus.peerIdentifier !== wifiPeer.peerIdentifier) {
      return;
    }
    callCount++;

    switch (callCount) {
      case 1:
        t.equals(peerStatus.newAddressPort, false,
          'peer discovered first time does not have new address');
        wifiPeer.generation = 20;
        emitWifiPeerAvailability(wifiPeer);
        break;
      case 2:
        t.equals(peerStatus.newAddressPort, false,
          'address has not been changed');
        wifiPeer.portNumber += 1;
        emitWifiPeerAvailability(wifiPeer);
        break;
      case 3:
        t.equals(peerStatus.newAddressPort, true,
          'new port handled correctly');
        wifiPeer.hostAddress += '1';
        emitWifiPeerAvailability(wifiPeer);
        break;
      case 4:
        t.equals(peerStatus.newAddressPort, true,
          'new host handled correctly');
        wifiPeer.hostAddress = null;
        wifiPeer.portNumber = null;
        emitWifiPeerAvailability(wifiPeer);
        break;
      case 5:
        t.equals(peerStatus.newAddressPort, null,
          'newAddressPort is null for unavailable peers');
        setImmediate(end);
        break;
      default:
        t.fail('should not be called again');
    }
  };


  ThaliMobile.emitter.on('peerAvailabilityChanged', availabilityHandler);
  function end() {
    ThaliMobile.emitter
      .removeListener('peerAvailabilityChanged', availabilityHandler);
    t.end();
  }

  emitWifiPeerAvailability(wifiPeer);
});

test('newAddressPort field (BLUETOOTH)',
  function () {
    return !platform.isAndroid;
  },
  function (t) {
    var nativePeer = generateLowerLevelPeers().nativePeer;
    var callCount = 0;

    var availabilityHandler = function (peerStatus) {
      if (peerStatus.peerIdentifier !== nativePeer.peerIdentifier) {
        return;
      }
      callCount++;

      switch (callCount) {
        case 1:
          t.equals(peerStatus.newAddressPort, false,
            'peer discovered first time does not have new address');
          nativePeer.generation = 20;
          emitNativePeerAvailability(nativePeer);
          break;
        case 2:
          t.equals(peerStatus.newAddressPort, false,
            'address has not been changed');
          nativePeer.portNumber += 1;
          emitNativePeerAvailability(nativePeer);
          break;
        case 3:
          t.equals(peerStatus.newAddressPort, true,
            'new port handled correctly');
          nativePeer.peerAvailable = false;
          emitNativePeerAvailability(nativePeer);
          break;
        case 4:
          t.equals(peerStatus.newAddressPort, null,
            'newAddressPort is null for unavailable peers');
          setImmediate(end);
          break;
        default:
          t.fail('should not be called again');
      }
    };


    ThaliMobile.emitter.on('peerAvailabilityChanged', availabilityHandler);
    function end() {
      ThaliMobile.emitter
        .removeListener('peerAvailabilityChanged', availabilityHandler);
      t.end();
    }

    emitNativePeerAvailability(nativePeer);
  }
);

test('newAddressPort field (MPCF)',
  function () {
    return !platform.isIOS;
  },
  function (t) {
    // newAddressPort should be checked after multiConnectConnectionFailure
    t.skip('NOT IMPLEMENTED');
    t.end();
  }
);

test('newAddressPort after listenerRecreatedAfterFailure event (BLUETOOTH)',
  function () {
    return !platform.isAndroid;
  },
  function (t) {
    // Scenario:
    // 1. bluetooth peer in availability cache
    // 2. tcpServerManager fires 'listenerRecreatedAfterFailure' with the SAME
    //    port as an old one (before recreation)
    //
    // Expected result: peerAvailabilityChanged event fired with newAddressPort
    // set tot true
    t.skip('NOT IMPLEMENTED');
    t.end();
  }
);

test('#getPeerHostInfo - error when peer has not been discovered yet',
function (t) {
  var connectionType = connectionTypes.TCP_NATIVE;
  ThaliMobile.getPeerHostInfo('foo', connectionType)
    .then(function () {
      t.fail('should never be called');
      t.end();
    })
    .catch(function (err) {
      t.equal(err.message, 'peer not available');
      t.end();
    });
});

function validatePeerHostInfo (t, peerHostInfo) {
  var expectedKeys = ['hostAddress', 'portNumber', 'suggestedTCPTimeout'];
  var actualKeys = Object.keys(peerHostInfo);
  expectedKeys.sort();
  actualKeys.sort();
  t.deepEqual(actualKeys, expectedKeys, 'contains expected properties');
}

test('#getPeerHostInfo - returns discovered cached native peer (BLUETOOTH)',
  function () {
    return !platform.isAndroid;
  },
  function (t) {
    var peer = {
      peerIdentifier: 'foo',
      peerAvailable: true,
      generation: 0,
      portNumber: 9999
    };

    ThaliMobileNativeWrapper.emitter.emit(
      'nonTCPPeerAvailabilityChangedEvent',
      peer
    );

    var connectionType = connectionTypes.BLUETOOTH;

    ThaliMobile.getPeerHostInfo(peer.peerIdentifier, connectionType)
    .then(function (peerHostInfo) {
      validatePeerHostInfo(t, peerHostInfo);
      t.equal(peerHostInfo.hostAddress, '127.0.0.1', 'the same hostAddress');
      t.equal(peerHostInfo.portNumber, peer.portNumber, 'the same portNumber');
      t.end();
    }).catch(t.end);
  }
);

test('#getPeerHostInfo - returns discovered cached native peer and calls ' +
'`_multiConnect` to retrieve the port (MPCF)',
  function () {
    return !platform.isIOS;
  },
  tape.sinonTest(function (t) {
    var peer = {
      peerIdentifier: 'foo',
      peerAvailable: true,
      generation: 0,
      portNumber: null
    };
    var resolvedPortNumber = 12345;

    this.stub(
      ThaliMobileNativeWrapper,
      '_multiConnect',
      function (peerId) {
        if (peerId !== peer.peerIdentifier) {
          return Promise.reject(new Error('Connection could not be established'));
        }
        return Promise.resolve(resolvedPortNumber);
      }
    );

    ThaliMobileNativeWrapper.emitter.emit(
      'nonTCPPeerAvailabilityChangedEvent',
      peer
    );

    var connectionType = connectionTypes.MULTI_PEER_CONNECTIVITY_FRAMEWORK;

    ThaliMobile.getPeerHostInfo(peer.peerIdentifier, connectionType)
    .then(function (peerHostInfo) {
      validatePeerHostInfo(t, peerHostInfo);
      t.equal(peerHostInfo.hostAddress, '127.0.0.1', 'the same hostAddress');
      t.equal(peerHostInfo.portNumber, resolvedPortNumber, 'the same portNumber');
    })
    .catch(t.fail)
    .then(function () {
      t.end();
    });
  })
);

test('#getPeerHostInfo - returns discovered cached wifi peer',
  function (t) {
    var peer = {
      peerIdentifier: 'foo',
      generation: 0,
      hostAddress: 'someaddress',
      portNumber: 9999
    };

    var thaliWifiInfrastructure = ThaliMobile._getThaliWifiInfrastructure();
    thaliWifiInfrastructure.emit('wifiPeerAvailabilityChanged', peer);

    var connectionType = connectionTypes.TCP_NATIVE;

    ThaliMobile.getPeerHostInfo(peer.peerIdentifier, connectionType)
    .then(function (peerHostInfo) {
      validatePeerHostInfo(t, peerHostInfo);
      t.equal(peerHostInfo.hostAddress, peer.hostAddress,
        'the same hostAddress');
      t.equal(peerHostInfo.portNumber, peer.portNumber, 'the same portNumber');
      t.end();
    }).catch(t.end);
  }
);

test('#disconnect fails on wifi peers', function (t) {
  var wifiPeer = generateLowerLevelPeers().wifiPeer;

  var availabilityHandler = function (peerStatus) {
    if (peerStatus.peerIdentifier !== wifiPeer.peerIdentifier) {
      return;
    }
    ThaliMobile.emitter
      .removeListener('peerAvailabilityChanged', availabilityHandler);

    ThaliMobile
      .disconnect(wifiPeer.peerIdentifier, peerStatus.connectionType)
      .then(function () {
        t.fail('disconnect should not be successful');
      })
      .catch(function (error) {
        t.equal(error.message, 'Wifi does not support disconnect',
          'Got specific error message');
        return null;
      })
      .then(function () {
        t.end();
      });
  };

  ThaliMobile.emitter.on('peerAvailabilityChanged', availabilityHandler);

  ThaliMobile.start(express.Router()).then(function () {
    emitWifiPeerAvailability(wifiPeer);
  });
});

test('#disconnect delegates native peers to the native wrapper',
  function () {
    return global.NETWORK_TYPE === ThaliMobile.networkTypes.WIFI;
  },
  tape.sinonTest(function (t) {
    var nativePeer = generateLowerLevelPeers().nativePeer;
    var nativeDisconnectSpy =
        this.spy(ThaliMobileNativeWrapper, 'disconnect');

    var availabilityHandler = function (peerStatus) {
      if (peerStatus.peerIdentifier !== nativePeer.peerIdentifier) {
        return;
      }
      ThaliMobile.emitter
        .removeListener('peerAvailabilityChanged', availabilityHandler);

      ThaliMobile
        .disconnect(
          nativePeer.peerIdentifier,
          peerStatus.connectionType,
          nativePeer.portNumber
        )
        .catch(function () {
          t.fail('should not fail');
        })
        .then(function () {
          t.ok(nativeDisconnectSpy.calledOnce,
            'native wrapper `disconnect` called once');
          t.ok(nativeDisconnectSpy.calledWithExactly(
            nativePeer.peerIdentifier,
            nativePeer.portNumber
          ), 'native wrapper `disconnect` called with peer data');
        })
        .then(function () {
          t.end();
        });
    };

    ThaliMobile.emitter.on('peerAvailabilityChanged', availabilityHandler);

    ThaliMobile.start(express.Router()).then(function () {
      emitNativePeerAvailability(nativePeer);
    });
  })
);

test('network changes emitted correctly',
  function () {
    return (
      // iOS does not support toggleWifi
      platform.isIOS ||
      global.NETWORK_TYPE !== ThaliMobile.networkTypes.WIFI ||
      global.NETWORK_TYPE !== ThaliMobile.networkTypes.BOTH
    );
  },
  function (t) {
    testUtils.ensureWifi(true)
      .then(function () {
        return ThaliMobile.start(express.Router());
      })
      .then(function () {
        return new Promise(function (resolve) {
          function networkChangedHandler (networkStatus) {
            t.equals(networkStatus.wifi, 'off', 'wifi should be off');
            t.ok(networkStatus.bssidName === null, 'bssid should be null');
            t.ok(networkStatus.ssidName  === null, 'ssid should be null');
            resolve();
          }
          ThaliMobile.emitter.once('networkChanged', networkChangedHandler);
          testUtils.toggleWifi(false);
        });
      })
      .then(function () {
        var networkChangedHandler;
        return new Promise(function (resolve) {
          networkChangedHandler = function (networkStatus) {
            t.equals(networkStatus.wifi, 'on', 'wifi should be on');

            if (networkStatus.bssidName && networkStatus.ssidName) {
              t.ok(
                testUtils.validateBSSID(networkStatus.bssidName),
                'bssid should be valid'
              );
              t.ok(
                networkStatus.ssidName && networkStatus.ssidName.length > 0,
                'ssid should exist'
              );
              resolve();
            } else {
              // Phone is still trying to connect to wifi.
              // We are waiting for 'ssidName' and 'bssidName'.
            }
          };
          ThaliMobile.emitter.on('networkChanged', networkChangedHandler);
          testUtils.toggleWifi(true);
        })
          .finally(function () {
            ThaliMobile.emitter.removeListener('networkChanged', networkChangedHandler);
          });
      })
      .then(function () {
        return testUtils.ensureWifi(true);
      })
      .then(function () {
        t.end();
      });
  });

function noNetworkChanged (t, toggle) {
  return new Promise(function (resolve) {
    var isEmitted = false;
    function networkChangedHandler () {
      isEmitted = true;
    }
    ThaliMobile.emitter.once('networkChanged', networkChangedHandler);

    toggle()
      .then(function () {
        setImmediate(function () {
          t.notOk(isEmitted, 'event should not be emitted');
          ThaliMobile.emitter.removeListener('networkChanged',
            networkChangedHandler);
          resolve();
        });
      });
  });
}

test('network changes not emitted in started state',
  function () {
    return (
      // iOS does not support toggleWifi
      platform.isIOS ||
      global.NETWORK_TYPE !== ThaliMobile.networkTypes.WIFI ||
      global.NETWORK_TYPE !== ThaliMobile.networkTypes.BOTH
    );
  },
  function (t) {
    testUtils.ensureWifi(true)
      .then(function () {
        return noNetworkChanged(t, function () {
          return testUtils.toggleWifi(true);
        });
      })
      .then(function () {
        t.end();
      });
  });

test('network changes not emitted in stopped state',
  function () {
    return (
      // iOS does not support toggleWifi
      platform.isIOS ||
      global.NETWORK_TYPE !== ThaliMobile.networkTypes.WIFI ||
      global.NETWORK_TYPE !== ThaliMobile.networkTypes.BOTH
    );
  },
  function (t) {
    testUtils.ensureWifi(false)
      .then(function () {
        return noNetworkChanged(t, function () {
          return testUtils.toggleWifi(false);
        });
      })
      .then(function () {
        return testUtils.ensureWifi(true);
      })
      .then(function () {
        t.end();
      });
  });

// Scenario:
// 1. We got peerAvailabilityChanged event (peerAvailable: true).
// 2. We are trying to connect to this peer.
// 3. Connection fails for some reason (it happens with Bluetooth)
//
// Expected result:
// 1. thaliMobile gets peerAvailabilityChanged event for the same peer and
//    peerAvailable set to false
// 2. After peer listener is recreated in mux layer we are getting new
//    peerAvailabilityChanged event with peerAvailable set to true
//
// To emulate failing non-TCP connection we fire artificial
// peerAvailabilityChanged event with some unknown peer id.

test('We properly fire peer unavailable and then available when ' +
'connection fails on Android',
function () {
  return !(platform.isAndroid &&
    global.NETWORK_TYPE === ThaliMobile.networkTypes.NATIVE);
},
function(t) {

  var somePeerIdentifier = uuid.v4();

  var socket;
  var callCounter = 0;
  var connectionErrorReceived = false;

  var failedConnectionHandler = function (peer) {
    t.equal(peer.peerIdentifier, somePeerIdentifier, 'Failed on right peer');
    t.equal(peer.recreated, true, 'Marked as recreated');
    connectionErrorReceived = true;
  };

  var peerAvailabilityChangedHandler = function (peer) {
    ++callCounter;
    switch (callCounter) {
      case 1: {
        t.equal(peer.peerIdentifier, somePeerIdentifier, 'peerIds match');
        t.equal(peer.peerAvailable, true, 'peer is available');
        ThaliMobile.getPeerHostInfo(peer.peerIdentifier, peer.connectionType)
        .then(function (peerHostInfo) {
          socket = net.connect({
            port: peerHostInfo.portNumber,
            host: peerHostInfo.hostAddress
          });
          socket.once('connect', function () {
            t.ok(true, 'We should have connected');
            // We are connected to the peer listener
            // At this point mux layer is going to call Mobile('connect') and
            // fail
          });
        });
        return;
      }
      case 2: {
        t.equal(peer.peerIdentifier, somePeerIdentifier, 'still same peer IDs');
        t.equal(peer.peerAvailable, false, 'peer should not be available');
        return;
      }
      case 3: {
        t.equal(peer.peerIdentifier, somePeerIdentifier, 'peerIds match again');
        t.equal(peer.peerAvailable, true, 'peer is available again');
        t.ok(connectionErrorReceived, 'We got the error we expected');
        return cleanUp();
      }
    }
  };

  var cleanUpCalled = false;
  function cleanUp() {
    if (cleanUpCalled) {
      return;
    }
    cleanUpCalled = true;
    ThaliMobileNativeWrapper.emitter.removeListener('failedNativeConnection',
      failedConnectionHandler);
    ThaliMobileNativeWrapper.emitter.removeListener(
      'peerAvailabilityChanged', peerAvailabilityChangedHandler);
    if (socket) {
      socket.destroy();
    }
    t.end();
  }

  ThaliMobileNativeWrapper.emitter.on('failedNativeConnection',
    failedConnectionHandler);

  ThaliMobile.emitter.on('peerAvailabilityChanged',
    peerAvailabilityChangedHandler);

  ThaliMobile.start(express.Router(), new Buffer('foo'),
    ThaliMobile.networkTypes.NATIVE)
    .then(function () {
      return ThaliMobile.startListeningForAdvertisements();
    })
    .then(function () {
      return ThaliMobileNativeWrapper._handlePeerAvailabilityChanged({
        peerIdentifier: somePeerIdentifier,
        generation: 0,
        peerAvailable: true
      });
    })
    .catch(function (err) {
      t.fail(err);
      return cleanUp();
    });
});

test('We properly fire peer unavailable and then available when ' +
'connection fails on iOS',
function () {
  return !(platform.isIOS &&
    global.NETWORK_TYPE === ThaliMobile.networkTypes.NATIVE);
},
function(t) {

  var somePeerIdentifier = uuid.v4();
  var callCounter = 0;

  var peerAvailabilityChangedHandler = function (peer) {
    ++callCounter;
    switch (callCounter) {
      case 1: {
        t.equal(peer.peerIdentifier, somePeerIdentifier, 'peerIds match');
        t.equal(peer.peerAvailable, true, 'peer is available');
        ThaliMobile.getPeerHostInfo(peer.peerIdentifier, peer.connectionType)
        .then(function () {
          t.fail('peerHostInfo should failed');
        })
        .catch(function(e) {
          t.equal(e.message, 'Connection could not be established',
            'error description matches');
        });
        return;
      }
      case 2: {
        t.equal(peer.peerIdentifier, somePeerIdentifier, 'still same peer IDs');
        t.equal(peer.peerAvailable, false, 'peer should not be available');
        return;
      }
      case 3: {
        t.equal(peer.peerIdentifier, somePeerIdentifier, 'peerIds match again');
        t.equal(peer.peerAvailable, true, 'peer is available again');
        return cleanUp();
      }
    }
  };

  var cleanUpCalled = false;
  function cleanUp() {
    if (cleanUpCalled) {
      return;
    }
    cleanUpCalled = true;
    ThaliMobileNativeWrapper.emitter.removeListener(
      'peerAvailabilityChanged', peerAvailabilityChangedHandler);
    t.end();
  }

  ThaliMobile.emitter.on('peerAvailabilityChanged',
    peerAvailabilityChangedHandler);

  ThaliMobile.start(express.Router(), new Buffer('foo'),
    ThaliMobile.networkTypes.NATIVE)
    .then(function () {
      return ThaliMobile.startListeningForAdvertisements();
    })
    .then(function () {
      return ThaliMobileNativeWrapper._handlePeerAvailabilityChanged({
        peerIdentifier: somePeerIdentifier,
        generation: 0,
        peerAvailable: true
      });
    })
    .catch(function (err) {
      t.fail(err);
      return cleanUp();
    });
});

test('If a peer is not available (and hence is not in the thaliMobile cache)' +
  ' but we already started trying to connect make sure recreate does not ' +
  'happen',
  function () {
    return !platform.isAndroid ||
      global.NETWORK_TYPE !== ThaliMobile.networkTypes.NATIVE;
  },
  tape.sinonTest(function (t) {
    var somePeerIdentifier = uuid.v4();

    var socket;
    var peerAvailabilityChangedHandler = function (peer) {
      t.fail('We should not have gotten a peer ' + JSON.stringify(peer));
      return cleanUp();
    };

    var connectionErrorReceived = false;
    var failedConnectionHandler = function (peer) {
      t.equal(peer.peerIdentifier, somePeerIdentifier, 'Failed on right peer');
      connectionErrorReceived = true;
    };

    var cleanUpCalled = false;
    function cleanUp() {
      if (cleanUpCalled) {
        return;
      }
      cleanUpCalled = true;
      ThaliMobile.emitter.removeListener('peerAvailabilityChanged',
        peerAvailabilityChangedHandler);
      ThaliMobileNativeWrapper.emitter.removeListener('failedNativeConnection',
        failedConnectionHandler);
      if (socket) {
        socket.destroy();
      }
      t.end();
    }

    ThaliMobile.emitter.on('peerAvailabilityChanged',
      peerAvailabilityChangedHandler);

    ThaliMobileNativeWrapper.emitter.on('failedNativeConnection',
      failedConnectionHandler);

    var originalListener = ThaliMobileNativeWrapper.terminateListener;

    function disconnect (peerIdentifier) {
      t.equal(peerIdentifier, somePeerIdentifier, 'Peer still matches');
      t.ok(connectionErrorReceived, 'We got the connection error');
      cleanUp();
      return Promise.resolve();
    }
    this.stub(ThaliMobileNativeWrapper, 'disconnect', disconnect);

    ThaliMobile.start(
      express.Router(),
      new Buffer('foo'),
      ThaliMobile.networkTypes.NATIVE
    )
    .then(function () {
      return ThaliMobile.startListeningForAdvertisements();
    })
    .then(function () {
      // This creates a listener for our bogus peer but without ever firing
      // a nonTCPPeerAvailabilityChanged event that would put this peer into
      // thaliMobile's cache.
      return ThaliMobileNativeWrapper._getServersManager().
        createPeerListener(somePeerIdentifier);
    })
    .then(function (port) {
      socket = net.createConnection(port, '127.0.0.1');
      socket.once('connect', function () {
        t.ok(true, 'We should have connected');
      });
    })
    .catch(function (err) {
      t.fail(err);
      ThaliMobileNativeWrapper.terminateListener = originalListener;
      cleanUp();
    });
  })
);

test('does not fire duplicate events after peer listener recreation',
  function () {
    return !platform.isAndroid ||
      global.NETWORK_TYPE !== ThaliMobile.networkTypes.NATIVE;
  },
  function (t) {
    var peerId = 'peer-id';
    var generation = 0;
    var initialPort = 1234;
    var recreatedPort = 1235;
    var EVENT_NAME = 'nonTCPPeerAvailabilityChangedEvent';
    var BLUETOOTH = connectionTypes.BLUETOOTH;

    var callCount = 0;
    ThaliMobile.emitter.on('peerAvailabilityChanged', function listener(peer) {
      callCount++;
      switch (callCount) {
        case 1:
          t.deepEqual(peer, {
            peerIdentifier: peerId,
            connectionType: BLUETOOTH,
            peerAvailable: true,
            generation: generation,
            newAddressPort: false,
          }, '1st call - correct peer');

          // emulate peer listener recreation
          setImmediate(function () {
            ThaliMobileNativeWrapper.emitter.emit(EVENT_NAME, {
              peerIdentifier: peerId,
              peerAvailable: false,
              generation: null,
              portNumber: null,
              recreated: true,
            });
          });
          break;
        case 2:
          t.deepEqual(peer, {
            peerIdentifier: peerId,
            connectionType: BLUETOOTH,
            peerAvailable: false,
            generation: null,
            newAddressPort: null,
          });

          // emulate peer listener recreation
          setImmediate(function () {
            ThaliMobileNativeWrapper.emitter.emit(EVENT_NAME, {
              peerIdentifier: peerId,
              peerAvailable: true,
              generation: generation,
              portNumber: recreatedPort,
              recreated: true,
            });
          });
          break;
        case 3:
          t.deepEqual(peer, {
            peerIdentifier: peerId,
            connectionType: BLUETOOTH,
            peerAvailable: true,
            generation: generation,
            newAddressPort: false,
          });

          // This should never happen in reality. Native Android does not send
          // repeated 'peerAvailabilityChanged' events. But this test checks
          // that thaliMobile ignores repeated events after recreation anyway.
          setImmediate(function () {
            ThaliMobileNativeWrapper.emitter.emit(EVENT_NAME, {
              peerIdentifier: peerId,
              peerAvailable: true,
              generation: generation,
              portNumber: recreatedPort,
              recreated: false,
            });

            ThaliMobile.emitter
              .removeListener('peerAvailabilityChanged', listener);
            t.end();
          });
          break;
        case 4:
          t.fail('Got unexpected peerAvailabilityChanged event');
      }
    });

    ThaliMobile.start(express.Router(), null, ThaliMobile.networkTypes.NATIVE)
    .then(function () {
      ThaliMobileNativeWrapper.emitter.emit(EVENT_NAME, {
        peerIdentifier: peerId,
        peerAvailable: true,
        generation: generation,
        portNumber: initialPort,
        recreated: false,
      });
    })
    .catch(function (err) {
      t.end(err || new Error('test failed'));
    });
  }
);


test('#stop should change peers', tape.sinonTest(function (t) {
  var spy = this.spy();

  var availabilityHandler = function(peer) {
    spy();

    switch (spy.callCount) {
      case 1:
        t.equal(Object.getOwnPropertyNames(
          ThaliMobile._peerAvailabilities[peer.connectionType]).length, 1,
          'Peer availabilities has one entry for our connection type');
        break;
      case 2:
        t.equal(Object.getOwnPropertyNames(
          ThaliMobile._peerAvailabilities[peer.connectionType]).length, 1,
          'Peer availabilities has one entry for our connection type');
        ThaliMobile.stop().then(function(){
          Object.getOwnPropertyNames(connectionTypes)
          .forEach(function (connectionKey) {
            var connectionType = connectionTypes[connectionKey];
            t.equal(Object.getOwnPropertyNames(
              ThaliMobile._peerAvailabilities[connectionType]).length,
              0, 'No peers');
          });
          finishTest();
        });
        break;
      default:
        break;
    }
  };

  function finishTest() {
    ThaliMobile.emitter
      .removeListener('peerAvailabilityChanged', availabilityHandler);
    t.end();
  }

  ThaliMobile.start(express.Router(), new Buffer('foo'),
    ThaliMobile.networkTypes.BOTH)
    .then(function () {
      return ThaliMobile.startListeningForAdvertisements();
    })
    .then(function () {
      var nativePeer  = generateLowerLevelPeers().nativePeer;
      var wifiPeer =  generateLowerLevelPeers().wifiPeer;

      ThaliMobile.emitter.on('peerAvailabilityChanged', availabilityHandler);
      emitNativePeerAvailability(nativePeer);
      emitWifiPeerAvailability(wifiPeer);
    })
    .catch(function (err) {
      t.fail('Failed out with ' + err);
      finishTest();
    });
}));

test('If there are more then PEERS_LIMIT peers presented ' +
  'then `discoveryDOS` event should be emitted', function (t) {
  var PEERS_LIMIT = 1;

  var CURRENT_MULTI_PEER_CONNECTIVITY_FRAMEWORK_PEERS_LIMIT =
    ThaliMobile._connectionTypePeersLimits
      [connectionTypes.MULTI_PEER_CONNECTIVITY_FRAMEWORK];

  var CURRENT_BLUETOOTH_PEERS_LIMIT =
    ThaliMobile._connectionTypePeersLimits[connectionTypes.BLUETOOTH];

  var CURRENT_TCP_NATIVE_PEERS_LIMIT =
    ThaliMobile._connectionTypePeersLimits[connectionTypes.TCP_NATIVE];

  ThaliMobile._connectionTypePeersLimits
    [connectionTypes.MULTI_PEER_CONNECTIVITY_FRAMEWORK] = PEERS_LIMIT;
  ThaliMobile._connectionTypePeersLimits[connectionTypes.BLUETOOTH] =
    PEERS_LIMIT;
  ThaliMobile._connectionTypePeersLimits[connectionTypes.TCP_NATIVE] =
    PEERS_LIMIT;

  function finishTest () {
    ThaliMobile._connectionTypePeersLimits
      [connectionTypes.MULTI_PEER_CONNECTIVITY_FRAMEWORK] =
        CURRENT_MULTI_PEER_CONNECTIVITY_FRAMEWORK_PEERS_LIMIT;
    ThaliMobile._connectionTypePeersLimits[connectionTypes.BLUETOOTH] =
      CURRENT_BLUETOOTH_PEERS_LIMIT;
    ThaliMobile._connectionTypePeersLimits[connectionTypes.TCP_NATIVE] =
      CURRENT_TCP_NATIVE_PEERS_LIMIT;
    t.end();
  }

  ThaliMobile.start(express.Router())
    .then(function () {
      ThaliMobile.emitter.on('discoveryDOS', function (info) {
        t.ok(info.limit, PEERS_LIMIT, 'DOS limit should be presented');
        t.ok(info.count, 2, 'Actual number of peers should be presented');
        finishTest();
      });

      var nativePeer = generateLowerLevelPeers().nativePeer;
      var additionalNativePeer = generateLowerLevelPeers().nativePeer;

      emitNativePeerAvailability(nativePeer);
      emitNativePeerAvailability(additionalNativePeer);
    });
});

if (!tape.coordinated) {
  return;
}

var pskIdentity = 'I am me!';
var pskKey = new Buffer('I am a reasonable long string');

var pskIdToSecret = function (id) {
  return id === pskIdentity ? pskKey : null;
};

var setupDiscoveryAndFindPeers = function (t, router, callback) {
  var availabilityHandler = function (peer) {
    if (!peer.peerAvailable) {
      return;
    }
    callback(peer, function () {
      ThaliMobile.emitter.removeListener(
        'peerAvailabilityChanged',
        availabilityHandler
      );
      // On purpose not stopping anything within the test
      // because another device might still be running the test
      // and waiting for advertisements. The stop happens in the
      // test teardown phase.
      t.end();
    });
  };
  ThaliMobile.emitter.on('peerAvailabilityChanged', availabilityHandler);

  ThaliMobile.start(router, pskIdToSecret)
  .then(function (combinedResult) {
    verifyCombinedResultSuccess(t, combinedResult);
    return ThaliMobile.startUpdateAdvertisingAndListening();
  })
  .then(function (combinedResult) {
    verifyCombinedResultSuccess(t, combinedResult);
    return ThaliMobile.startListeningForAdvertisements();
  })
  .then(function (combinedResult) {
    verifyCombinedResultSuccess(t, combinedResult);
  });
};

test('peer should be found once after listening and discovery started',
function () {
  return global.NETWORK_TYPE !== ThaliMobile.networkTypes.WIFI;
},
tape.sinonTest(function (t) {
  var spy = this.spy();
  var availabilityChangedHandler = function (peer) {
    // Only count changes that mark peer becoming available.
    if (peer.hostAddress !== null && peer.portNumber !== null) {
      spy();
    }
  };
  var peerFound = false;
  ThaliMobile.emitter.on('peerAvailabilityChanged',
    availabilityChangedHandler);
  setupDiscoveryAndFindPeers(t, express.Router(), function (peerStatus, done) {
    if (peerFound) {
      return;
    }
    peerFound = true;
    t.equal(peerStatus.peerAvailable, true, 'peer is available');

    // The timeout is the unavailability threshold plus a bit extra
    // so that our test verifies the peer is not marked unavailable
    // too soon. The reason the peer should not be marked unavailable
    // is that we advertise over SSDP every 500 milliseconds so the
    // unavailability threshold should never be met when all works
    // normally.
    var timeout = thaliConfig.TCP_PEER_UNAVAILABILITY_THRESHOLD + 500;
    setTimeout(function () {
      ThaliMobile.emitter.removeListener('peerAvailabilityChanged',
        availabilityChangedHandler);
      // The maximum amount is the participants count minues ourseld times 2,
      // because the same participant may be reached via Wifi and non-TCP.
      var maxAvailabilityChanges = (t.participants.length - 1) * 2;
      t.ok(spy.callCount <= maxAvailabilityChanges,
        'must not receive too many peer availabilities');
      done();
    }, timeout);
  });
}));

var participantState = {
  running: 'running',
  notRunning: 'notRunning',
  finished: 'finished'
};

test('can get data from all participants',
  function () {
    return global.NETWORK_TYPE === ThaliMobile.networkTypes.WIFI;
  },
  function (t) {
    var uuidPath = '/uuid';
    var router = express.Router();
    // Register a handler that returns the UUID of this
    // test instance to an HTTP GET request.
    router.get(uuidPath, function (req, res) {
      res.send(tape.uuid);
    });

    var remainingParticipants = {};
    t.participants.forEach(function (participant) {
      if (participant.uuid === tape.uuid) {
        return;
      }
      remainingParticipants[participant.uuid] = participantState.notRunning;
    });
    setupDiscoveryAndFindPeers(t, router, function (peer, done) {
      // Try to get data only from non-TCP peers so that the test
      // works the same way on desktop on CI where Wifi is blocked
      // between peers.
      if (peer.connectionType === connectionTypes.TCP_NATIVE) {
        return;
      }

      ThaliMobile.getPeerHostInfo(peer.peerIdentifier, peer.connectionType)
        .catch(function () {
          // Connection failure, probably due to zombie issue.
          return null;
        })
        .then(function (peerHostInfo) {
          if (!peerHostInfo) {
            return;
          }
          return testUtils.get(
            peerHostInfo.hostAddress, peerHostInfo.portNumber,
            uuidPath, pskIdentity, pskKey
          ).catch(function () {
            // Ignore request failures. After peer listener recreating we are
            // getting new peerAvailabilityChanged event and retrying this request
            return null;
          });
        })
        .then(function (uuid) {
          if (uuid === null) {
            return;
          }
          if (remainingParticipants[uuid] !== participantState.notRunning) {
            return Promise.resolve(true);
          }
          remainingParticipants[uuid] = participantState.finished;
          var areWeDone = Object.getOwnPropertyNames(remainingParticipants)
            .every(
              function (participant) {
                return remainingParticipants[participant] ===
                  participantState.finished;
              });
          if (areWeDone) {
            t.pass('received all uuids');
            done();
          }
        })
        .catch(function (error) {
          t.fail(error);
          done();
        });
    });
  }
);

// Taken from https://developer.mozilla.org/en-US/docs/Web/JavaScript/Reference/Global_Objects/Math/random
// This is not cryptographically secure and for our purposes it doesn't matter
function getRandomInt(min, max) {
  min = Math.ceil(min);
  max = Math.floor(max);
  return Math.floor(Math.random() * (max - min)) + min;
}

function twoSerialRequests(t, hostAddress, portNumber, echoPath, pskIdentity,
                       pskKey) {
  var randomMessageLength = getRandomInt(4000, 10000);
  var randomString = randomstring.generate(randomMessageLength);
  return testUtils.put(hostAddress, portNumber, echoPath,
    pskIdentity, pskKey, randomString)
    .then(function (responseBody) {
      t.equal(responseBody, randomString, 'Strings must match');
      randomMessageLength = getRandomInt(4000, 10000);
      randomString = randomstring.generate(randomMessageLength);
      return testUtils.put(hostAddress, portNumber, echoPath, pskIdentity,
        pskKey, randomString);
    })
    .then(function (responseBody) {
      t.equal(responseBody, randomString, 'Second strings must match');
      return null;
    });
}

function numberOfParallelRequests(t, hostAddress, portNumber, echoPath,
  pskIdentity, pskKey) {
  var numberOfConnections = getRandomInt(2, 10);
  logger.debug('Number of connections for hostAddress ' + hostAddress +
    ', portNumber ' + portNumber + ', is ' + numberOfConnections);
  var promises = [];
  for (var i = 0; i < numberOfConnections; ++i) {
    promises.push(twoSerialRequests(t, hostAddress, portNumber, echoPath,
      pskIdentity, pskKey));
  }
  return Promise.all(promises);
}

var uuidPath = '/uuid';
var echoPath = '/echo';

function setUpRouter() {
  var router = express.Router();
  // Register a handler that returns the UUID of this
  // test instance to an HTTP GET request.
  router.get(uuidPath, function (req, res) {
    res.send(tape.uuid);

    res.on('error', function (err) {
      logger.error('Received error on sending GET response ' + err);
    });

    res.on('close', function() {
      logger.error('GET request connection was closed');
    });
  });

  router.put(echoPath, function (req, res) {
    logger.debug('Got a put request');
    var requestBody = [];
    req.on('data', function (chunk) {
      requestBody.push(chunk);
    });
    req.on('end', function () {
      var body = Buffer.concat(requestBody).toString();
      res.end(body);
    });
    req.on('error', function (err) {
      logger.error('Received error on incoming server request, PUT - ' + err);
    });

    res.on('close', function () {
      logger.error('TCP/IP connection for server was terminated before we ' +
        'could send a response');
    });
    res.on('finish', function () {
      logger.debug('Completed sending response to OS');
    });
  });

  return router;
}

test('test for data corruption',
  function () {
    return global.NETWORK_TYPE === ThaliMobile.networkTypes.WIFI ||
      !platform.isAndroid;
  },
  function (t) {
    var router = setUpRouter();
    var participantsState = {};
    var peerIDToUUIDMap = {};
    var areWeDone = false;
    var promiseQueue = new PromiseQueue();

    // This timer purpose is to manually restart ThaliMobile every 60 seconds.
    // Whole test timeout is set to 5 minutes, so there will be at most 4
    // restart attempts.
    //
    // Timer is used because of possible race condition when stopping and
    // starting ThaliMobile every time error occurs, which led to test failure
    // because exception was thrown.
    //
    // This issue is tracked in #1719.
    var timer = setInterval(function() {
      logger.debug('Restarting test for data corruption');

      ThaliMobile.stop().then(function() {
        runTestFunction();
      });
    }, 60 * 1000);

    function runTestFunction () {
      t.participants.forEach(function (participant) {
        if (participant.uuid === tape.uuid) {
          return;
        }
        participantsState[participant.uuid] = participantState.notRunning;
      });

      setupDiscoveryAndFindPeers(t, router, function (peer, done) {
        testFunction(peer).then(function (result) {
          // Check if promise was resolved with true.
          if (result) {
            t.ok(true, 'Test for data corruption succeed');
            done();
            clearInterval(timer);
          }
        });
      });
    }

    function testFunction (peer) {
      // Try to get data only from non-TCP peers so that the test
      // works the same way on desktop on CI where Wifi is blocked
      // between peers.
      if (peer.connectionType === connectionTypes.TCP_NATIVE) {
        Promise.resolve(true);
      }

      if (peerIDToUUIDMap[peer.peerIdentifier] &&
        participantsState[peerIDToUUIDMap[peer.peerIdentifier] ===
        participantState.finished]) {
        Promise.resolve(true);
      }
      return promiseQueue.enqueue(function (resolve) {
        // To avoid multiple t.end() calls, just resolve here with null.
        // The areWeDone check will be called anyway in different section.
        if (areWeDone) {
          return resolve(null);
        }

        logger.debug('Found peer - ' + JSON.stringify(peer));

        var uuid = null;
        var hostAddress = null;
        var portNumber = null;

        ThaliMobile.getPeerHostInfo(peer.peerIdentifier, peer.connectionType)
          .then(function (peerHostInfo) {
            hostAddress = peerHostInfo.hostAddress;
            portNumber = peerHostInfo.portNumber;

            return testUtils.get(
              hostAddress, portNumber,
              uuidPath, pskIdentity, pskKey
            );
          })
          .then(function (responseBody) {
            uuid = responseBody;
            peerIDToUUIDMap[peer.peerIdentifier] = uuid;
            logger.debug('Got uuid back from GET - ' + uuid);

            if (participantsState[uuid] !== participantState.notRunning) {
              logger.debug('Participant is already done - ' + uuid);
              return resolve(null);
            } else {
              logger.debug('Participants state is ' + participantsState[uuid]);
            }

            participantsState[uuid] = participantState.running;

            return numberOfParallelRequests(t, hostAddress, portNumber,
              echoPath, pskIdentity, pskKey)
              .then(function () {
                logger.debug('Got back from parallel requests - ' + uuid);
                participantsState[uuid] = participantState.finished;
              });
          })
          .catch(function (error) {
            logger.debug('Got an error on HTTP requests: ' + error);
          })
          .then(function () {
            areWeDone = Object.getOwnPropertyNames(participantsState)
              .every(
                function (participant) {
                  return participantsState[participant] ===
                    participantState.finished;
                });

            if (areWeDone) {
              logger.debug('received all uuids');

              return resolve(true);
            }

            var serversManager = ThaliMobileNativeWrapper._getServersManager();
            serversManager.terminateOutgoingConnection(
              peer.peerIdentifier,
              peer.portNumber
            );

            // We have to give Android enough time to notice the killed
            // connection and recycle everything
            setTimeout(function () {
              return resolve(null);
            }, 1000);
          });
      });
    }

    runTestFunction();
  }
 );<|MERGE_RESOLUTION|>--- conflicted
+++ resolved
@@ -289,7 +289,7 @@
   });
 }));
 
-test('can get the network status', function () { return true}, function (t) {
+test('can get the network status', function (t) {
   ThaliMobile.getNetworkStatus()
   .then(function (networkChangedValue) {
     t.doesNotThrow(function () {
@@ -309,10 +309,6 @@
   });
 });
 
-<<<<<<< HEAD
-
-=======
->>>>>>> c0cbe24e
 test('peerAvailabilityChanged - peer added/removed to/from cache (native)',
   function (t) {
     var nativePeer = generateLowerLevelPeers().nativePeer;
