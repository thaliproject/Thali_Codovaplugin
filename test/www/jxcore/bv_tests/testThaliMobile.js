'use strict';

var ThaliMobile = require('thali/NextGeneration/thaliMobile');
var ThaliMobileNativeWrapper = require('thali/NextGeneration/thaliMobileNativeWrapper');
var ThaliMobileNative = require('thali/NextGeneration/thaliMobileNative');
var USN = require('thali/NextGeneration/utils/usn');
var thaliConfig = require('thali/NextGeneration/thaliConfig');
var tape = require('../lib/thaliTape');
var testUtils = require('../lib/testUtils.js');
var express = require('express');
var validations = require('thali/validations');
var sinon = require('sinon');
var uuid = require('uuid');
var nodessdp = require('node-ssdp');
var objectAssign = require('object-assign');
var randomstring = require('randomstring');
var logger = require('thali/ThaliLogger')('testThaliMobile');
var Promise = require('bluebird');
var PromiseQueue = require('thali/NextGeneration/promiseQueue');
var platform = require('thali/NextGeneration/utils/platform');
var net = require('net');

var radioState = ThaliMobileNative.radioState;
var connectionTypes = ThaliMobileNativeWrapper.connectionTypes;
var verifyCombinedResultSuccess = testUtils.verifyCombinedResultSuccess;

var test = tape({
  setup: function (t) {
    t.notOk(ThaliMobile.isStarted(), 'ThaliMobile should be stopped');
    t.end();
  },
  teardown: function (t) {
    ThaliMobile.stop()
    .then(function (combinedResult) {
      verifyCombinedResultSuccess(t, combinedResult);
      t.end();
    });
  },

  // These time outs are excessive because of issues we are having
  // with Bluetooth, see #1569. When #1569 is fixed we will be able
  // to reduce these time outs to a reasonable level.
  testTimeout:      5 * 60 * 1000,
  teardownTimeout:  5 * 60 * 1000
});


var testIdempotentFunction = function (t, functionName) {
  ThaliMobile.start(express.Router())
  .then(function () {
    return ThaliMobile[functionName]();
  })
  .then(function (combinedResult) {
    verifyCombinedResultSuccess(t, combinedResult);
    return ThaliMobile[functionName]();
  })
  .then(function (combinedResult) {
    verifyCombinedResultSuccess(t, combinedResult);
    t.end();
  })
  .catch(function (error) {
    t.fail(error);
  });
};

var testFunctionBeforeStart = function (t, functionName) {
  ThaliMobile[functionName]()
  .then(function () {
    t.fail('call should not succeed');
    t.end();
  })
  .catch(function (error) {
    t.equal(error.message, 'Call Start!', 'specific error should be returned');
    t.end();
  });
};

var generateLowerLevelPeers = function () {
  var nativePeer = {
    peerIdentifier: uuid.v4(),
    peerAvailable: true,
    generation: 0,
    portNumber: platform.isIOS ? null : 12345
  };
  var wifiPeer = {
    peerIdentifier: uuid.v4(),
    generation: 0,
    hostAddress: '127.0.0.1',
    portNumber: 54321
  };
  return {
    nativePeer: nativePeer,
    wifiPeer: wifiPeer
  };
};

var emitNativePeerAvailability = function (testPeer) {
  ThaliMobileNativeWrapper.emitter
    .emit('nonTCPPeerAvailabilityChangedEvent', testPeer);
};

var emitWifiPeerAvailability = function (testPeer) {
  ThaliMobile._getThaliWifiInfrastructure()
    .emit('wifiPeerAvailabilityChanged', testPeer);
};

var getNativeConnectionType = function () {
  return platform.isIOS ?
    connectionTypes.MULTI_PEER_CONNECTIVITY_FRAMEWORK :
    connectionTypes.BLUETOOTH;
};

test('#startListeningForAdvertisements should fail if start not called',
  function (t) {
    testFunctionBeforeStart(t, 'startListeningForAdvertisements');
  }
);

test('#startUpdateAdvertisingAndListening should fail if start not called',
  function (t) {
    testFunctionBeforeStart(t, 'startUpdateAdvertisingAndListening');
  }
);

test('should be able to call #stopListeningForAdvertisements many times',
  function (t) {
    testIdempotentFunction(t, 'stopListeningForAdvertisements');
  }
);

test('should be able to call #startListeningForAdvertisements many times',
  function (t) {
    testIdempotentFunction(t, 'startListeningForAdvertisements');
  }
);

test('should be able to call #startUpdateAdvertisingAndListening many times',
  function (t) {
    testIdempotentFunction(t, 'startUpdateAdvertisingAndListening');
  }
);

test('should be able to call #stopAdvertisingAndListening many times',
  function (t) {
    testIdempotentFunction(t, 'stopAdvertisingAndListening');
  }
);

test('#start - Causing native or wifi to fail will cause a promise reject ',
  function (t) {
    ThaliMobile.start(null, {}, ThaliMobile.networkTypes.BOTH)
      .then(function () {
        t.fail('We should have failed');
      })
      .catch(function (result) {
        t.notOk(result.wifiResult, 'This should not cause wifi to fail');
        t.equal(result.nativeResult.message, 'Bad Router', 'native router ' +
          'should be bad');
      })
      .then(function () {
        t.end();
      });
  });

test('#start should fail if called twice in a row', function (t) {
  ThaliMobile.start(express.Router())
  .then(function (combinedResult) {
    verifyCombinedResultSuccess(t, combinedResult, 'first call should succeed');
    return ThaliMobile.start(express.Router());
  })
  .catch(function (error) {
    t.equal(error.message, 'Call Stop!', 'specific error should be returned');
    t.end();
  });
});

test('#stop should clear watchers and change peers', function (t) {
  var somePeerIdentifier = 'urn:uuid:' + uuid.v4();

  var connectionType = platform.isAndroid ?
    connectionTypes.BLUETOOTH :
    connectionTypes.MULTI_PEER_CONNECTIVITY_FRAMEWORK;

  ThaliMobile.start(express.Router(), new Buffer('foo'),
    ThaliMobile.networkTypes.NATIVE)
    .then(function () {
      return ThaliMobile.startListeningForAdvertisements();
    })
    .then(function () {
      return ThaliMobileNativeWrapper._handlePeerAvailabilityChanged({
        peerIdentifier: somePeerIdentifier,
        peerAvailable: true
      });
    })
    .then(function () {
      t.equal(Object.getOwnPropertyNames(
        ThaliMobile._peerAvailabilityWatchers[connectionType]).length, 1,
        'Watchers have one entry for our connection type');
      t.equal(Object.getOwnPropertyNames(
        ThaliMobile._peerAvailabilities[connectionType]).length, 1,
        'Peer availabilities has one entry for our connection type');
      return ThaliMobile.stop();
    })
    .then(function () {
      Object.getOwnPropertyNames(connectionTypes)
        .forEach(function (connectionKey) {
          var connectionType = connectionTypes[connectionKey];
          t.equal(Object.getOwnPropertyNames(
            ThaliMobile._peerAvailabilityWatchers[connectionType]).length,
            0, 'No watchers');
          t.equal(Object.getOwnPropertyNames(
            ThaliMobile._peerAvailabilities[connectionType]).length,
            0, 'No peers');
        });
      t.end();
    })
    .catch(function (err) {
      t.fail('Failed out with ' + err);
      t.end();
    });
});

test('#start subscribes to the WiFi infrastructure events and #stop ' +
'unsubscribes from them (in WiFi-only mode)',
  function () {
    // TODO: requires #1453
    //
    // this test is for WIFI mode but for #1453 we also need similar tests for
    // NATIVE and for BOTH modes
    return true;
  },
  function (t) {
    var sandbox = sinon.sandbox.create();
    var wifiEmitter = ThaliMobile._getThaliWifiInfrastructure();
    var nativeEmitter = ThaliMobileNativeWrapper.emitter;

    var wifiOnSpy = sandbox.spy(wifiEmitter, 'on');
    var nativeOnSpy = sandbox.spy(nativeEmitter, 'on');
    var wifiOffSpy = sandbox.spy(wifiEmitter, 'removeListener');
    var nativeOffSpy = sandbox.spy(nativeEmitter, 'removeListener');

    function resetSpies() {
      wifiOnSpy.reset();
      nativeOnSpy.reset();
      wifiOffSpy.reset();
      nativeOffSpy.reset();
    }

    var expectedWifiEventNames = [
      'wifiPeerAvailabilityChanged',
      'discoveryAdvertisingStateUpdateWifiEvent',
      'networkChangedWifi',
    ].sort();

    var router = express.Router();

    ThaliMobile.start(router, null, ThaliMobile.networkTypes.WIFI)
    .then(function () {
      var wifiEventNames = wifiOnSpy.args.map(function (callArgs) {
        return callArgs[0];
      }).sort();
      t.deepEqual(wifiEventNames, expectedWifiEventNames,
        'listen to the correct wifi events');
      t.equals(nativeOnSpy.called, false,
        'does not listen to the native events');
      resetSpies();
      return ThaliMobile.stop();
    })
    .then(function () {
      var wifiEventNames = wifiOffSpy.args.map(function (callArgs) {
        return callArgs[0];
      }).sort();
      t.deepEqual(wifiEventNames, expectedWifiEventNames,
        'should remove wifi listeners');
    })
    .catch(t.fail)
    .then(function () {
      sandbox.restore();
      t.end();
    });
  }
);

test('does not emit duplicate discoveryAdvertisingStateUpdate',
  function () {
    // test is not for native transport because it fires artificial events from
    // the native layer
    return global.NETWORK_TYPE !== ThaliMobile.networkTypes.WIFI;
  },
  function (t) {
    var spy = sinon.spy();
    ThaliMobile.start(express.Router()).then(function () {
      return ThaliMobile.startListeningForAdvertisements();
    }).then(function () {
      return ThaliMobile.startUpdateAdvertisingAndListening();
    }).then(function () {
      var stateUpdateHandler = function (discoveryAdvertisingStatus) {
        spy();
        t.equals(spy.callCount, 1, 'called only once');
        t.equals(discoveryAdvertisingStatus.nonTCPDiscoveryActive, true,
          'discovery state matches');
        t.equals(discoveryAdvertisingStatus.nonTCPAdvertisingActive, true,
          'advertising state matches');
        process.nextTick(function () {
          ThaliMobile.emitter.removeListener(
            'discoveryAdvertisingStateUpdate', stateUpdateHandler
          );
          t.end();
        });
      };
      ThaliMobile.emitter.on('discoveryAdvertisingStateUpdate',
        stateUpdateHandler);
      var testStatus = {
        discoveryActive: true,
        advertisingActive: true
      };
      // Emit the same status twice.
      ThaliMobileNativeWrapper.emitter.emit(
        'discoveryAdvertisingStateUpdateNonTCP', testStatus
      );
      ThaliMobileNativeWrapper.emitter.emit(
        'discoveryAdvertisingStateUpdateNonTCP', testStatus
      );
    });
  }
);

test('does not send duplicate availability changes', function (t) {
  var nativePeer = generateLowerLevelPeers().nativePeer;
  var spy = sinon.spy(ThaliMobile.emitter, 'emit');
  emitNativePeerAvailability(nativePeer);
  process.nextTick(function () {
    t.equals(spy.callCount, 1, 'should be called once');
    emitNativePeerAvailability(nativePeer);
    process.nextTick(function () {
      t.equals(spy.callCount, 1, 'should not have been called more than once');
      ThaliMobile.emitter.emit.restore();
      t.end();
    });
  });
});

test('can get the network status', function (t) {
  ThaliMobile.getNetworkStatus()
  .then(function (networkChangedValue) {
    t.doesNotThrow(function () {
      [
        'wifi',
        'bluetooth',
        'bluetoothLowEnergy',
        'cellular'
      ]
      .forEach(function (requiredProperty) {
        validations.ensureNonNullOrEmptyString(
          networkChangedValue[requiredProperty]
        );
      });
    }, 'network status should have certain non-empty properties');
    t.end();
  });
});

test('wifi peer is marked unavailable if announcements stop',
  function () {
    return global.NETWORK_TYPE !== ThaliMobile.networkTypes.WIFI;
  },
  function (t) {
    // Store the original threshold so that it can be restored
    // at the end of the test.
    var originalThreshold = thaliConfig.TCP_PEER_UNAVAILABILITY_THRESHOLD;
    // Make the threshold a bit shorter so that the test doesn't
    // have to wait for so long.
    thaliConfig.TCP_PEER_UNAVAILABILITY_THRESHOLD =
      thaliConfig.SSDP_ADVERTISEMENT_INTERVAL * 2;
    var testPeerIdentifier = uuid.v4();
    var testServerHostAddress = randomstring.generate({
      charset: 'hex', // to get lowercase chars for the host address
      length: 8
    });
    var testServerPort = 8080;
    var testServer = new nodessdp.Server({
      location: 'http://' + testServerHostAddress + ':' + testServerPort,
      ssdpIp: thaliConfig.SSDP_IP,
      udn: thaliConfig.SSDP_NT,
      // Make the interval 10 times longer than expected
      // to make sure we determine the peer is gone while
      // waiting for the advertisement.
      adInterval: thaliConfig.SSDP_ADVERTISEMENT_INTERVAL * 10
    });
    testServer.setUSN(USN.stringify({
      peerIdentifier: testPeerIdentifier,
      generation: 0
    }));

    var spy = sinon.spy();
    var availabilityChangedHandler = function (peer) {
      if (peer.peerIdentifier !== testPeerIdentifier) {
        return;
      }

      // TODO Apply changes from #904 to tests
      spy();
      if (spy.calledOnce) {
        t.equal(peer.peerAvailable, true, 'peer should be available');
      } else if (spy.calledTwice) {
        t.equal(peer.peerAvailable, false, 'peer should become unavailable');

        ThaliMobile.emitter.removeListener('peerAvailabilityChanged',
          availabilityChangedHandler);
        testServer.stop(function () {
          thaliConfig.TCP_PEER_UNAVAILABILITY_THRESHOLD = originalThreshold;
          t.end();
        });
      }
    };
    ThaliMobile.emitter.on('peerAvailabilityChanged',
      availabilityChangedHandler);

    ThaliMobile.start(express.Router())
    .then(function () {
      return ThaliMobile.startListeningForAdvertisements();
    })
    .then(function () {
      testServer.start(function () {
        // Handler above should get called.
      });
    });
  }
);

test('native peer should be removed if no availability updates ' +
'were received during availability timeout',
  function (t) {
    var originalThreshold = thaliConfig.NON_TCP_PEER_UNAVAILABILITY_THRESHOLD;
    // Make the threshold a bit shorter so that the test doesn't
    // have to wait for so long.
    thaliConfig.NON_TCP_PEER_UNAVAILABILITY_THRESHOLD = 100;

    t.timeoutAfter(thaliConfig.NON_TCP_PEER_UNAVAILABILITY_THRESHOLD * 3);

    var nativePeer = generateLowerLevelPeers().nativePeer;
    var callCount = 0;

    var availabilityHandler = function (peerStatus) {
      if (peerStatus.peerIdentifier !== nativePeer.peerIdentifier) {
        return;
      }
      callCount++;

      switch (callCount) {
        case 1:
          t.equal(peerStatus.peerAvailable, true, 'peer is available');
          break;
        case 2:
          t.equal(peerStatus.peerAvailable, false,
            'peer is not availabel because it was too silent');
          // restore everything
          thaliConfig.NON_TCP_PEER_UNAVAILABILITY_THRESHOLD = originalThreshold;
          ThaliMobile.emitter
              .removeListener('peerAvailabilityChanged', availabilityHandler);
          t.end();
          break;
      }
    };
    ThaliMobile.emitter.on('peerAvailabilityChanged', availabilityHandler);

    ThaliMobile.start(express.Router()).then(function () {
      emitNativePeerAvailability(nativePeer);
    });
  }
);

test('peerAvailabilityChanged - peer added/removed to/from cache (native)',
  function (t) {
    var timeout = Math.min(
      thaliConfig.NON_TCP_PEER_UNAVAILABILITY_THRESHOLD / 2,
      30 * 1000
    );
    t.timeoutAfter(timeout);

    var nativePeer = generateLowerLevelPeers().nativePeer;
    var callCount = 0;
    var connectionType = getNativeConnectionType();

    var availabilityHandler = function (peerStatus) {
      if (peerStatus.peerIdentifier !== nativePeer.peerIdentifier) {
        return;
      }
      callCount++;

      var cache = ThaliMobile._getPeerAvailabilities();
      var nativePeers = cache[connectionType];

      switch (callCount) {
        case 1:
          t.equal(peerStatus.peerAvailable, true,
            'peer should be available');
          t.ok(nativePeers[nativePeer.peerIdentifier],
            'cache contains native peer');
          nativePeer.peerAvailable = false;
          nativePeer.portNumber = null;
          emitNativePeerAvailability(nativePeer);
          break;
        case 2:
          t.equal(peerStatus.peerAvailable, false,
            'peer should be unavailable');
          t.notOk(nativePeers[nativePeer.peerIdentifier],
            'peer has been removed from cache');
          setImmediate(end);
          break;
        default:
          t.fail('should not be called more than twice');
          break;
      }
    };

    ThaliMobile.emitter.on('peerAvailabilityChanged', availabilityHandler);

    function end() {
      ThaliMobile.emitter
        .removeListener('peerAvailabilityChanged', availabilityHandler);
      t.end();
    }

    var cache = ThaliMobile._getPeerAvailabilities();
    var nativePeers = cache[connectionType];
    t.notOk(nativePeers[nativePeer.peerIdentifier],
      'we have not added peer to the cache yet');
    emitNativePeerAvailability(nativePeer);
  }
);

test('peerAvailabilityChanged - peer added/removed to/from cache (wifi)',
  function (t) {
    t.timeoutAfter(thaliConfig.TCP_PEER_UNAVAILABILITY_THRESHOLD / 2);

    var wifiPeer = generateLowerLevelPeers().wifiPeer;
    var callCount = 0;

    var availabilityHandler = function (peerStatus) {
      if (peerStatus.peerIdentifier !== wifiPeer.peerIdentifier) {
        return;
      }
      callCount++;

      var cache = ThaliMobile._getPeerAvailabilities();
      var wifiPeers = cache[connectionTypes.TCP_NATIVE];

      switch (callCount) {
        case 1:
          t.equal(peerStatus.peerAvailable, true,
            'peer should be available');
          t.ok(wifiPeers[wifiPeer.peerIdentifier],
            'cache contains wifi peer');
          wifiPeer.peerHost = null;
          wifiPeer.portNumber = null;
          emitWifiPeerAvailability(wifiPeer);
          break;
        case 2:
          t.equal(peerStatus.peerAvailable, false,
            'peer should be unavailable');
          t.notOk(wifiPeers[wifiPeer.peerIdentifier],
            'peer has been removed from cache');
          setImmediate(end);
          break;
        default:
          t.fail('should not be called more than twice');
          break;
      }
    };

    ThaliMobile.emitter.on('peerAvailabilityChanged', availabilityHandler);

    function end() {
      ThaliMobile.emitter
        .removeListener('peerAvailabilityChanged', availabilityHandler);
      t.end();
    }

    var cache = ThaliMobile._getPeerAvailabilities();
    var wifiPeers = cache[connectionTypes.TCP_NATIVE];
    t.notOk(wifiPeers[wifiPeer.peerIdentifier],
      'we have not added peer to the cache yet');
    emitWifiPeerAvailability(wifiPeer);
  }
);

test('peerAvailabilityChanged - peer with the same id, conn type, host, port ' +
'and generation is ignored',
  function (t) {
    var testPeers = generateLowerLevelPeers();
    var callCount = 0;
    var discoveredPeerIds = [];

    var isTestPeer = function (peer) {
      return (
        peer.peerIdentifier !== testPeers.wifiPeer.peerIdentifier ||
        peer.peerIdentifier !== testPeers.nativePeer.peerIdentifier
      );
    };

    var availabilityHandler = function (peerStatus) {
      if (!isTestPeer(peerStatus)) {
        return;
      }
      callCount++;

      switch (callCount) {
        case 1:
          t.equal(peerStatus.peerAvailable, true, 'first peer is available');
          discoveredPeerIds.push(peerStatus.peerIdentifier);
          break;
        case 2:
          t.equal(peerStatus.peerAvailable, true, 'second peer is available');
          discoveredPeerIds.push(peerStatus.peerIdentifier);
          t.notEqual(discoveredPeerIds[0], discoveredPeerIds[1],
            'first and second peers are different');
          setImmediate(end);
          break;
        default:
          t.fail('should not be called more than twice');
          break;
      }
    };

    ThaliMobile.emitter.on('peerAvailabilityChanged', availabilityHandler);

    function end() {
      ThaliMobile.emitter
        .removeListener('peerAvailabilityChanged', availabilityHandler);
      t.end();
    }

    emitNativePeerAvailability(testPeers.nativePeer);
    emitWifiPeerAvailability(testPeers.wifiPeer);
    emitNativePeerAvailability(testPeers.nativePeer);
    emitWifiPeerAvailability(testPeers.wifiPeer);
  }
);

test('native available - new peer is cached',
  function (t) {
    t.timeoutAfter(50);
    var nativePeer = generateLowerLevelPeers().nativePeer;
    var connectionType = getNativeConnectionType();

    var availabilityHandler = function (peerStatus) {
      if (peerStatus.peerIdentifier === nativePeer.peerIdentifier) {
        t.equal(peerStatus.peerAvailable, true, 'peer is available');
        end();
      }
    };

    ThaliMobile.emitter.on('peerAvailabilityChanged', availabilityHandler);

    function end() {
      ThaliMobile.emitter
        .removeListener('peerAvailabilityChanged', availabilityHandler);
      t.end();
    }

    var cache = ThaliMobile._getPeerAvailabilities();
    var nativePeers = cache[connectionType];
    t.notOk(nativePeers[nativePeer.peerIdentifier],
      'should not be in cache at start');

    emitNativePeerAvailability(nativePeer);
  }
);

test('native available - peer with same port and different generation is ' +
'cached (BLUETOOTH)',
  function () {
    return !platform.isAndroid;
  },
  function (t) {
    var nativePeer = generateLowerLevelPeers().nativePeer;
    var callCount = 0;

    var availabilityHandler = function (peerStatus) {
      if (peerStatus.peerIdentifier !== nativePeer.peerIdentifier) {
        return;
      }
      callCount++;

      switch (callCount) {
        case 1:
          t.equal(peerStatus.peerAvailable, true, 'peer should be available');
          nativePeer.generation = 3;
          emitNativePeerAvailability(nativePeer);
          break;
        case 2:
          t.equal(peerStatus.peerAvailable, true, 'peer should be available');
          nativePeer.generation = 1;
          emitNativePeerAvailability(nativePeer);
          break;
        case 3:
          t.equal(peerStatus.peerAvailable, true, 'peer should be available');
          emitNativePeerAvailability(nativePeer);
          setImmediate(end);
          break;
        default:
          t.fail('should not be called again');
          break;
      }
    };

    ThaliMobile.emitter.on('peerAvailabilityChanged', availabilityHandler);

    function end() {
      ThaliMobile.emitter
        .removeListener('peerAvailabilityChanged', availabilityHandler);
      t.end();
    }

    nativePeer.generation = 2;
    emitNativePeerAvailability(nativePeer);
  }
);

test('native available - peer with the same port and generation but with ' +
'enough time for generation to wrap around is cached (BLUETOOTH)',
  function () {
    return !platform.isAndroid;
  },
  function (t) {
    var nativePeer = generateLowerLevelPeers().nativePeer;
    var callCount = 0;

    // make update window shorter because nobody wants to wait 51 seconds for
    // test to complete
    var originalUpdateWindow = thaliConfig.UPDATE_WINDOWS_FOREGROUND_MS;
    thaliConfig.UPDATE_WINDOWS_FOREGROUND_MS = 0.1;

    t.timeoutAfter(thaliConfig.UPDATE_WINDOWS_FOREGROUND_MS * 1000);

    var availabilityHandler = function (peerStatus) {
      if (peerStatus.peerIdentifier !== nativePeer.peerIdentifier) {
        return;
      }
      callCount++;

      switch (callCount) {
        case 1:
          t.equal(peerStatus.peerAvailable, true, 'peer should be available');
          setTimeout(function () {
            emitNativePeerAvailability(nativePeer);
          }, thaliConfig.UPDATE_WINDOWS_FOREGROUND_MS * 500);
          break;
        case 2:
          t.equal(peerStatus.peerAvailable, true, 'peer should be available');
          setImmediate(end);
          break;
        default:
          t.fail('should not be called again');
          break;
      }
    };

    ThaliMobile.emitter.on('peerAvailabilityChanged', availabilityHandler);

    function end() {
      thaliConfig.UPDATE_WINDOWS_FOREGROUND_MS = originalUpdateWindow;
      ThaliMobile.emitter
        .removeListener('peerAvailabilityChanged', availabilityHandler);
      t.end();
    }

    nativePeer.generation = 2;
    emitNativePeerAvailability(nativePeer);
  }
);

test('native available - peer with greater generation is cached (MPCF)',
  function () {
    return !platform.isIOS;
  },
  function (t) {
    var nativePeer = generateLowerLevelPeers().nativePeer;
    var callCount = 0;
    var generationIncreased = false;

    var availabilityHandler = function (peerStatus) {
      if (peerStatus.peerIdentifier !== nativePeer.peerIdentifier) {
        return;
      }
      callCount++;

      switch (callCount) {
        case 1:
          t.equal(peerStatus.peerAvailable, true, 'peer should be available');
          nativePeer.generation = 1;
          // lower generation should be ignored
          emitNativePeerAvailability(nativePeer);
          setImmediate(function () {
            nativePeer.generation = 3;
            generationIncreased = true;
            emitNativePeerAvailability(nativePeer);
          });
          break;
        case 2:
          t.equal(peerStatus.peerAvailable, true, 'peer should be available');
          if (!generationIncreased) {
            t.fail('should not be called for lower generation');
          }
          var cache = ThaliMobile._getPeerAvailabilities();
          var cachedPeer =
            cache[getNativeConnectionType()][peerStatus.peerIdentifier];
          t.equal(cachedPeer.generation, 3, 'should store correct generation');
          setImmediate(end);
          break;
        default:
          t.fail('should not be called again');
          break;
      }
    };

    ThaliMobile.emitter.on('peerAvailabilityChanged', availabilityHandler);

    function end() {
      ThaliMobile.emitter
        .removeListener('peerAvailabilityChanged', availabilityHandler);
      t.end();
    }

    nativePeer.generation = 2;
    emitNativePeerAvailability(nativePeer);
  }
);

test('native available - peer with same or older generation is ignored (MPCF)',
  testUtils.skipOnAndroid,
  function (t) {
    var nativePeer = generateLowerLevelPeers().nativePeer;
    var nativePeer1 = objectAssign({}, nativePeer, { generation: 1 });
    var nativePeer2 = objectAssign({}, nativePeer, { generation: 2 });
    var nativePeer3 = objectAssign({}, nativePeer, { generation: 3 });

    var callCount = 0;
    var availabilityHandler = function (peerStatus) {
      callCount++;
      switch (callCount) {
        case 1: {
          t.equal(peerStatus.peerIdentifier, nativePeer.peerIdentifier,
            'discovered correct peer');
          t.equal(peerStatus.generation, 2, 'got correct generation');

          emitNativePeerAvailability(nativePeer1);
          setImmediate(function () {
            emitNativePeerAvailability(nativePeer3);
          });
          return;
        }
        case 2: {
          // peer with generation 1 should be ignored
          t.equal(peerStatus.peerIdentifier, nativePeer.peerIdentifier,
            'discovered correct peer');
          t.equal(peerStatus.generation, 3, 'got correct generation');

          setImmediate(end);
          return;
        }
        default: {
          t.fail('should not be called more than twice');
          return;
        }
      }
    };

    ThaliMobile.emitter.on('peerAvailabilityChanged', availabilityHandler);

    function end() {
      ThaliMobile.emitter
        .removeListener('peerAvailabilityChanged', availabilityHandler);
      t.end();
    }

    ThaliMobile.start(express.Router()).then(function () {
      emitNativePeerAvailability(nativePeer2);
    });
  }
);

test('native unavailable - new peer is ignored',
  function (t) {
    var nativePeer1 = generateLowerLevelPeers().nativePeer;
    var nativePeer2 = generateLowerLevelPeers().nativePeer;

    nativePeer1.peerAvailable = false;
    nativePeer2.peerAvailable = true;

    // handler should be called only once with the second peer info
    var availabilityHandler = function (peerStatus) {
      t.equal(peerStatus.peerIdentifier, nativePeer2.peerIdentifier,
        'discovered available peer');
      t.equal(peerStatus.peerAvailable, true, 'peer is available');
      ThaliMobile.emitter
        .removeListener('peerAvailabilityChanged', availabilityHandler);
      t.end();
    };

    ThaliMobile.emitter.on('peerAvailabilityChanged', availabilityHandler);

    ThaliMobile.start(express.Router()).then(function () {
      emitNativePeerAvailability(nativePeer1);
      setImmediate(function () {
        emitNativePeerAvailability(nativePeer2);
      });
    });
  }
);

test('native unavailable - cached peer is removed',
  function (t) {
    var nativePeer = generateLowerLevelPeers().nativePeer;
    var callCount = 0;

    var availabilityHandler = function (peerStatus) {
      if (peerStatus.peerIdentifier !== nativePeer.peerIdentifier) {
        return;
      }
      callCount++;

      switch (callCount) {
        case 1:
          t.equal(peerStatus.peerAvailable, true, 'peer should be available');

          nativePeer.peerAvailable = false;
          emitNativePeerAvailability(nativePeer);
          break;
        case 2:
          t.equal(peerStatus.peerAvailable, false,
            'peer should be unavailable');
          var cache = ThaliMobile._getPeerAvailabilities();
          var cachedPeer =
            cache[getNativeConnectionType()][peerStatus.peerIdentifier];
          t.equal(cachedPeer, undefined, 'should be removed from cache');
          setImmediate(end);
          break;
        default:
          t.fail('should not be called again');
          break;
      }
    };

    ThaliMobile.emitter.on('peerAvailabilityChanged', availabilityHandler);

    function end() {
      ThaliMobile.emitter
        .removeListener('peerAvailabilityChanged', availabilityHandler);
      t.end();
    }

    emitNativePeerAvailability(nativePeer);
  }
);

test('networkChanged - fires peerAvailabilityChanged event for wifi peers',
  function (t) {
    // Scenario:
    // 1. wifi and native layers discover peers (1 native and 1 wifi)
    //
    // Expected result: fire peerAvailabilityChanged twice with peerAvailable
    // set to true
    //
    // 2. got networkChangedNonTCP from mobileNativeWrapper with wifi: OFF
    //
    // Expected result: fire peerAvailabilityChanged with wifi peer's id and
    // peerAvailable set to false

    var testPeers = generateLowerLevelPeers();
    var callCount = 0;

    var isTestPeer = function (peer) {
      return (
        peer.peerIdentifier === testPeers.nativePeer.peerIdentifier ||
        peer.peerIdentifier === testPeers.wifiPeer.peerIdentifier
      );
    };

    function disableWifi() {
      ThaliMobileNativeWrapper.emitter.emit('networkChangedNonTCP', {
        wifi: radioState.OFF,
        bssidName: null,
        bluetoothLowEnergy: radioState.ON,
        bluetooth: radioState.ON,
        cellular: radioState.ON
      });
    }

    function enableWifi() {
      ThaliMobileNativeWrapper.emitter.emit('networkChangedNonTCP', {
        wifi: radioState.ON,
        bssidName: '00:00:00:00:00:00',
        bluetoothLowEnergy: radioState.ON,
        bluetooth: radioState.ON,
        cellular: radioState.ON
      });
    }

    function disconnectWifi() {
      ThaliMobileNativeWrapper.emitter.emit('networkChangedNonTCP', {
        wifi: radioState.ON,
        bssidName: null,
        bluetoothLowEnergy: radioState.ON,
        bluetooth: radioState.ON,
        cellular: radioState.ON
      });
    }

    var availabilityHandler = function (peerStatus) {
      if (!isTestPeer(peerStatus)) {
        return;
      }
      callCount++;

      switch (callCount) {
        case 1:
          t.equals(peerStatus.peerAvailable, true,
            'first peer is expected to be available');
          emitWifiPeerAvailability(testPeers.wifiPeer);
          break;
        case 2:
          t.equals(peerStatus.peerAvailable, true,
            'second peer is expected to be available');
          disableWifi();
          break;
        case 3:
          t.equals(peerStatus.peerAvailable, false,
            'peer became unavailable');
          t.equals(peerStatus.peerIdentifier, testPeers.wifiPeer.peerIdentifier,
            'it was wifi peer');
          enableWifi();
          emitWifiPeerAvailability(testPeers.wifiPeer);
          break;
        case 4:
          t.equals(peerStatus.peerAvailable, true, 'we found peer again');
          t.equals(peerStatus.peerIdentifier, testPeers.wifiPeer.peerIdentifier,
            'it was wifi peer');
          disconnectWifi();
          break;
        case 5:
          t.equals(peerStatus.peerAvailable, false,
            'peer became unavailable');
          t.equals(peerStatus.peerIdentifier, testPeers.wifiPeer.peerIdentifier,
            'it was wifi peer');
          setImmediate(end);
          break;
        default:
          t.fail('should not be called again');
          break;
      }
    };

    ThaliMobile.emitter.on('peerAvailabilityChanged', availabilityHandler);

    function end() {
      ThaliMobile.emitter
        .removeListener('peerAvailabilityChanged', availabilityHandler);
      t.end();
    }

    // Add initial peers
    ThaliMobile.start(express.Router()).then(function () {
      emitNativePeerAvailability(testPeers.nativePeer);
    }).catch(end);
  }
);

test('networkChanged - fires peerAvailabilityChanged event for native peers ' +
'(BLUETOOTH)',
  function () {
    return !platform.isAndroid;
  },
  function (t) {
    // Scenario:
    // 1. wifi and native layers discover peers (1 native and 1 wifi)
    //
    // Expected result: fire peerAvailabilityChanged twice with peerAvailable
    // set to true
    //
    // 2. got networkChangedNonTCP from mobileNativeWrapper with bluetooth: OFF
    //
    // Expected result: fire peerAvailabilityChanged with native peer's id and
    // peerAvailable set to false

    var timeout = Math.min(
      thaliConfig.NON_TCP_PEER_UNAVAILABILITY_THRESHOLD / 2,
      30 * 1000
    );
    t.timeoutAfter(timeout);

    var testPeers = generateLowerLevelPeers();
    var callCount = 0;

    var isTestPeer = function (peer) {
      return (
        peer.peerIdentifier === testPeers.nativePeer.peerIdentifier ||
        peer.peerIdentifier === testPeers.wifiPeer.peerIdentifier
      );
    };

    function disableBluetooth() {
      ThaliMobileNativeWrapper.emitter.emit('networkChangedNonTCP', {
        wifi: radioState.ON,
        ssidName: 'WiFi Network SSID',
        bssidName: '00:00:00:00:00:00',
        bluetoothLowEnergy: radioState.OFF,
        bluetooth: radioState.OFF,
        cellular: radioState.ON
      });
    }

    var availabilityHandler = function (peerStatus) {
      if (!isTestPeer(peerStatus)) {
        return;
      }
      callCount++;

      switch (callCount) {
        case 1:
          t.equals(peerStatus.peerAvailable, true,
            'first peer is expected to be available');
          emitWifiPeerAvailability(testPeers.wifiPeer);
          break;
        case 2:
          t.equals(peerStatus.peerAvailable, true,
            'second peer is expected to be available');
          disableBluetooth();
          break;
        case 3:
          t.equals(peerStatus.peerAvailable, false,
            'peer became unavailable');
          t.equals(
            peerStatus.peerIdentifier,
            testPeers.nativePeer.peerIdentifier,
            'it was a native peer');
          setImmediate(end);
          break;
        default:
          t.fail('should not be called again');
          break;
      }
    };

    ThaliMobile.emitter.on('peerAvailabilityChanged', availabilityHandler);

    function end() {
      ThaliMobile.emitter
        .removeListener('peerAvailabilityChanged', availabilityHandler);
      t.end();
    }

    // Add initial peers
    ThaliMobile.start(express.Router()).then(function () {
      emitNativePeerAvailability(testPeers.nativePeer);
    });
  }
);

test('networkChanged - fires peerAvailabilityChanged event for native peers ' +
'(MPCF)',
  function () {
    return !platform.isIOS;
  },
  function (t) {
    // Scenario:
    // 1. wifi and native layers discover peers (1 native and 1 wifi)
    //
    // Expected result: fire peerAvailabilityChanged twice with peerAvailable
    // set to true
    //
    // 2. got networkChangedNonTCP from mobileNativeWrapper with
    //    bluetooth: OFF, wifi: ON
    //
    // Expected result: nothing changed
    //
    // 3. got networkChangedNonTCP from mobileNativeWrapper with
    //    bluetooth: OFF, wifi: OFF
    //
    // Expected result: fire peerAvailabilityChanged twice with peerAvailable
    // set to false

    var testPeers = generateLowerLevelPeers();
    var callCount = 0;
    var disableWifiCalled = false;

    var isTestPeer = function (peer) {
      return (
        peer.peerIdentifier === testPeers.nativePeer.peerIdentifier ||
        peer.peerIdentifier === testPeers.wifiPeer.peerIdentifier
      );
    };

    function disableBluetooth() {
      ThaliMobileNativeWrapper.emitter.emit('networkChangedNonTCP', {
        wifi: radioState.ON,
        bssidName: null,
        bluetoothLowEnergy: radioState.ON,
        bluetooth: radioState.OFF,
        cellular: radioState.ON
      });
    }

    function disableWifi() {
      disableWifiCalled = true;
      ThaliMobileNativeWrapper.emitter.emit('networkChangedNonTCP', {
        wifi: radioState.OFF,
        bssidName: null,
        bluetoothLowEnergy: radioState.ON,
        bluetooth: radioState.OFF,
        cellular: radioState.ON
      });
    }

    var availabilityHandler = function (peerStatus) {
      if (!isTestPeer(peerStatus)) {
        return;
      }
      callCount++;

      switch (callCount) {
        case 1:
          t.equals(peerStatus.peerAvailable, true,
            'first peer is expected to be available');
          emitWifiPeerAvailability(testPeers.wifiPeer);
          break;
        case 2:
          t.equals(peerStatus.peerAvailable, true,
            'second peer is expected to be available');
          disableBluetooth();
          setTimeout(function () {
            // disabling bluetooth only should not fire peerAvailabilityChanged.
            disableWifi();
          });
          break;
        case 3:
          if (!disableWifiCalled) {
            t.fail('Got peerAvailabilityChanged before wifi was disabled');
          }
          t.equals(peerStatus.peerAvailable, false, 'peer became unavailable');
          setImmediate(end);
          break;
        default:
          t.fail('should not be called again');
          break;
      }
    };

    ThaliMobile.emitter.on('peerAvailabilityChanged', availabilityHandler);

    function end() {
      ThaliMobile.emitter
        .removeListener('peerAvailabilityChanged', availabilityHandler);
      t.end();
    }

    // Add initial peers
    emitNativePeerAvailability(testPeers.nativePeer);
  }
);

test('multiconnect failure - new peer is ignored (MPCF)',
  function () {
    // This test does not make sense because thaliMobile does not listen to the
    // failedNativeConnection event. ThaliMobileNativeWrapper handles connection
    // failures by emitting "fake" peerAvailabilityChanged events to trigger
    // retry in the higher layers.
    //
    // See https://github.com/thaliproject/Thali_CordovaPlugin/issues/1527#issuecomment-261677036
    // for more details. We currently use the logic described in the "What we
    // shouldn't do" section.

    // return !platform.isIOS;
    return true;
  },
  function (t) {
    var nativePeer = generateLowerLevelPeers().nativePeer;

    var failedPeer = {
      peerIdentifier: nativePeer.peerIdentifier,
      connectionType: getNativeConnectionType()
    };

    var availabilityHandler = sinon.spy();

    function end() {
      var cache = ThaliMobile._getPeerAvailabilities();
      var cachedPeer =
        cache[getNativeConnectionType()][failedPeer.peerIdentifier];

      t.equal(cachedPeer, undefined, 'should not be in the cache');
      t.equal(availabilityHandler.callCount, 0, 'should not be called');
      ThaliMobile.emitter
        .removeListener('peerAvailabilityChanged', availabilityHandler);
      t.end();
    }

    ThaliMobile.emitter.on('peerAvailabilityChanged', availabilityHandler);

    ThaliMobileNativeWrapper.emitter.emit('failedNativeConnection', failedPeer);

    end();
  }
);

test('multiconnect failure - cached peer fires peerAvailabilityChanged (MPCF)',
  function () {
    return platform._isRealMobile ||
           global.NETWORK_TYPE === ThaliMobile.networkTypes.WIFI ||
           platform.isAndroid;
  },
  function (t) {
    var nativePeer = generateLowerLevelPeers().nativePeer;
    var callCounter = 0;
    var errorMessage = 'Connection could not be established';

    var availabilityHandler = function (peer) {
      ++callCounter;

      switch (callCounter) {
        case 1: {
          var cache = ThaliMobile._getPeerAvailabilities();
          var cachedPeer =
            cache[getNativeConnectionType()][peer.peerIdentifier];

          t.equal(cachedPeer.peerIdentifier, nativePeer.peerIdentifier,
            'should be in the cache');
          Mobile.fireMultiConnectConnectionFailure({
            peerIdentifier: peer.peerIdentifier,
            error: errorMessage
          });
          return;
        }
        case 2: {
          t.equal(peer.peerIdentifier, nativePeer.peerIdentifier,
              'peerIds match');
          t.equal(peer.peerAvailable, false, 'peer is unavailable');
          return;
        }
        case 3: {
          t.equal(peer.peerIdentifier, nativePeer.peerIdentifier,
            'peerIds match');
          t.equal(peer.peerAvailable, true, 'peer should be available');
          return cleanUp();
        }
      }
    };

    var cleanUpCalled = false;

    function cleanUp() {
      if (cleanUpCalled) {
        return;
      }
      cleanUpCalled = true;
      ThaliMobile.emitter.removeListener(
        'peerAvailabilityChanged', availabilityHandler);
      t.end();
    }

    ThaliMobile.emitter.on('peerAvailabilityChanged', availabilityHandler);

    ThaliMobile.start(express.Router()).then(function () {
      emitNativePeerAvailability(nativePeer);
    });
  }
);

test('newAddressPort field (TCP_NATIVE)', function (t) {
  t.timeoutAfter(thaliConfig.TCP_PEER_UNAVAILABILITY_THRESHOLD / 2);

  var wifiPeer = generateLowerLevelPeers().wifiPeer;
  var callCount = 0;

  var availabilityHandler = function (peerStatus) {
    if (peerStatus.peerIdentifier !== wifiPeer.peerIdentifier) {
      return;
    }
    callCount++;

    switch (callCount) {
      case 1:
        t.equals(peerStatus.newAddressPort, false,
          'peer discovered first time does not have new address');
        wifiPeer.generation = 20;
        emitWifiPeerAvailability(wifiPeer);
        break;
      case 2:
        t.equals(peerStatus.newAddressPort, false,
          'address has not been changed');
        wifiPeer.portNumber += 1;
        emitWifiPeerAvailability(wifiPeer);
        break;
      case 3:
        t.equals(peerStatus.newAddressPort, true,
          'new port handled correctly');
        wifiPeer.hostAddress += '1';
        emitWifiPeerAvailability(wifiPeer);
        break;
      case 4:
        t.equals(peerStatus.newAddressPort, true,
          'new host handled correctly');
        wifiPeer.hostAddress = null;
        wifiPeer.portNumber = null;
        emitWifiPeerAvailability(wifiPeer);
        break;
      case 5:
        t.equals(peerStatus.newAddressPort, null,
          'newAddressPort is null for unavailable peers');
        setImmediate(end);
        break;
      default:
        t.fail('should not be called again');
    }
  };


  ThaliMobile.emitter.on('peerAvailabilityChanged', availabilityHandler);
  function end() {
    ThaliMobile.emitter
      .removeListener('peerAvailabilityChanged', availabilityHandler);
    t.end();
  }

  emitWifiPeerAvailability(wifiPeer);
});

test('newAddressPort field (BLUETOOTH)',
  function () {
    return !platform.isAndroid;
  },
  function (t) {
    var timeout = Math.min(
      thaliConfig.NON_TCP_PEER_UNAVAILABILITY_THRESHOLD / 2,
      30 * 1000
    );
    t.timeoutAfter(timeout);

    var nativePeer = generateLowerLevelPeers().nativePeer;
    var callCount = 0;

    var availabilityHandler = function (peerStatus) {
      if (peerStatus.peerIdentifier !== nativePeer.peerIdentifier) {
        return;
      }
      callCount++;

      switch (callCount) {
        case 1:
          t.equals(peerStatus.newAddressPort, false,
            'peer discovered first time does not have new address');
          nativePeer.generation = 20;
          emitNativePeerAvailability(nativePeer);
          break;
        case 2:
          t.equals(peerStatus.newAddressPort, false,
            'address has not been changed');
          nativePeer.portNumber += 1;
          emitNativePeerAvailability(nativePeer);
          break;
        case 3:
          t.equals(peerStatus.newAddressPort, true,
            'new port handled correctly');
          nativePeer.peerAvailable = false;
          emitNativePeerAvailability(nativePeer);
          break;
        case 4:
          t.equals(peerStatus.newAddressPort, null,
            'newAddressPort is null for unavailable peers');
          setImmediate(end);
          break;
        default:
          t.fail('should not be called again');
      }
    };


    ThaliMobile.emitter.on('peerAvailabilityChanged', availabilityHandler);
    function end() {
      ThaliMobile.emitter
        .removeListener('peerAvailabilityChanged', availabilityHandler);
      t.end();
    }

    emitNativePeerAvailability(nativePeer);
  }
);

test('newAddressPort field (MPCF)',
  function () {
    return !platform.isIOS;
  },
  function (t) {
    // newAddressPort should be checked after multiConnectConnectionFailure
    t.skip('NOT IMPLEMENTED');
    t.end();
  }
);

test('newAddressPort after listenerRecreatedAfterFailure event (BLUETOOTH)',
  function () {
    return !platform.isAndroid;
  },
  function (t) {
    // Scenario:
    // 1. bluetooth peer in availability cache
    // 2. tcpServerManager fires 'listenerRecreatedAfterFailure' with the SAME
    //    port as an old one (before recreation)
    //
    // Expected result: peerAvailabilityChanged event fired with newAddressPort
    // set tot true
    t.skip('NOT IMPLEMENTED');
    t.end();
  }
);

test('#getPeerHostInfo - error when peer has not been discovered yet',
function (t) {
  var connectionType = connectionTypes.TCP_NATIVE;
  ThaliMobile.getPeerHostInfo('foo', connectionType)
    .then(function () {
      t.fail('should never be called');
      t.end();
    })
    .catch(function (err) {
      t.equal(err.message, 'peer not available');
      t.end();
    });
});

function validatePeerHostInfo (t, peerHostInfo) {
  var expectedKeys = ['hostAddress', 'portNumber', 'suggestedTCPTimeout'];
  var actualKeys = Object.keys(peerHostInfo);
  expectedKeys.sort();
  actualKeys.sort();
  t.deepEqual(actualKeys, expectedKeys, 'contains expected properties');
}

test('#getPeerHostInfo - returns discovered cached native peer (BLUETOOTH)',
  function () {
    return !platform.isAndroid;
  },
  function (t) {
    var peer = {
      peerIdentifier: 'foo',
      peerAvailable: true,
      generation: 0,
      portNumber: 9999
    };

    ThaliMobileNativeWrapper.emitter.emit(
      'nonTCPPeerAvailabilityChangedEvent',
      peer
    );

    var connectionType = connectionTypes.BLUETOOTH;

    ThaliMobile.getPeerHostInfo(peer.peerIdentifier, connectionType)
    .then(function (peerHostInfo) {
      validatePeerHostInfo(t, peerHostInfo);
      t.equal(peerHostInfo.hostAddress, '127.0.0.1', 'the same hostAddress');
      t.equal(peerHostInfo.portNumber, peer.portNumber, 'the same portNumber');
      t.end();
    }).catch(t.end);
  }
);

test('#getPeerHostInfo - returns discovered cached native peer and calls ' +
'`_multiConnect` to retrieve the port (MPCF)',
  function () {
    return !platform.isIOS;
  },
  function (t) {
    var peer = {
      peerIdentifier: 'foo',
      peerAvailable: true,
      generation: 0,
      portNumber: null
    };
    var resolvedPortNumber = 12345;

    var multiConnectStub = sinon.stub(
      ThaliMobileNativeWrapper,
      '_multiConnect',
      function (peerId) {
        if (peerId !== peer.peerIdentifier) {
          return Promise.reject(new Error('Connection could not be established'));
        }
        return Promise.resolve(resolvedPortNumber);
      }
    );

    ThaliMobileNativeWrapper.emitter.emit(
      'nonTCPPeerAvailabilityChangedEvent',
      peer
    );

    var connectionType = connectionTypes.MULTI_PEER_CONNECTIVITY_FRAMEWORK;

    ThaliMobile.getPeerHostInfo(peer.peerIdentifier, connectionType)
    .then(function (peerHostInfo) {
      validatePeerHostInfo(t, peerHostInfo);
      t.equal(peerHostInfo.hostAddress, '127.0.0.1', 'the same hostAddress');
      t.equal(peerHostInfo.portNumber, resolvedPortNumber, 'the same portNumber');
    })
    .catch(t.fail)
    .then(function () {
      multiConnectStub.restore();
      t.end();
    });
  }
);

test('#getPeerHostInfo - returns discovered cached wifi peer',
  function (t) {
    var peer = {
      peerIdentifier: 'foo',
      generation: 0,
      hostAddress: 'someaddress',
      portNumber: 9999
    };

    var thaliWifiInfrastructure = ThaliMobile._getThaliWifiInfrastructure();
    thaliWifiInfrastructure.emit('wifiPeerAvailabilityChanged', peer);

    var connectionType = connectionTypes.TCP_NATIVE;

    ThaliMobile.getPeerHostInfo(peer.peerIdentifier, connectionType)
    .then(function (peerHostInfo) {
      validatePeerHostInfo(t, peerHostInfo);
      t.equal(peerHostInfo.hostAddress, peer.hostAddress,
        'the same hostAddress');
      t.equal(peerHostInfo.portNumber, peer.portNumber, 'the same portNumber');
      t.end();
    }).catch(t.end);
  }
);

test('#disconnect fails on wifi peers', function (t) {
  var wifiPeer = generateLowerLevelPeers().wifiPeer;

  var availabilityHandler = function (peerStatus) {
    if (peerStatus.peerIdentifier !== wifiPeer.peerIdentifier) {
      return;
    }
    ThaliMobile.emitter
      .removeListener('peerAvailabilityChanged', availabilityHandler);

    ThaliMobile
      .disconnect(wifiPeer.peerIdentifier, peerStatus.connectionType)
      .then(function () {
        t.fail('disconnect should not be successful');
      })
      .catch(function (error) {
        t.equal(error.message, 'Wifi does not support disconnect',
          'Got specific error message');
        return null;
      })
      .then(t.end);
  };

  ThaliMobile.emitter.on('peerAvailabilityChanged', availabilityHandler);

  ThaliMobile.start(express.Router()).then(function () {
    emitWifiPeerAvailability(wifiPeer);
  });
});

test('#disconnect delegates native peers to the native wrapper',
  function () {
    return global.NETWORK_TYPE === ThaliMobile.networkTypes.WIFI;
  },
  function (t) {
    var nativePeer = generateLowerLevelPeers().nativePeer;

    var availabilityHandler = function (peerStatus) {
      if (peerStatus.peerIdentifier !== nativePeer.peerIdentifier) {
        return;
      }
      ThaliMobile.emitter
        .removeListener('peerAvailabilityChanged', availabilityHandler);

      var nativeDisconnectSpy =
        sinon.spy(ThaliMobileNativeWrapper, 'disconnect');

      ThaliMobile
        .disconnect(
          nativePeer.peerIdentifier,
          peerStatus.connectionType,
          nativePeer.portNumber
        )
        .catch(function () {
          t.fail('should not fail');
        })
        .then(function () {
          t.ok(nativeDisconnectSpy.calledOnce,
            'native wrapper `disconnect` called once');
          t.ok(nativeDisconnectSpy.calledWithExactly(
            nativePeer.peerIdentifier,
            nativePeer.portNumber
          ), 'native wrapper `disconnect` called with peer data');
        })
        .then(function () {
          nativeDisconnectSpy.restore();
          t.end();
        });
    };

    ThaliMobile.emitter.on('peerAvailabilityChanged', availabilityHandler);

    ThaliMobile.start(express.Router()).then(function () {
      emitNativePeerAvailability(nativePeer);
    });
  }
);

test('network changes emitted correctly',
  function () {
    return (
      // iOS does not support toggleWifi
      platform.isIOS ||
      global.NETWORK_TYPE !== ThaliMobile.networkTypes.WIFI ||
      global.NETWORK_TYPE      !== ThaliMobile.networkTypes.BOTH
    );
  },
  function (t) {
    testUtils.ensureWifi(true)
      .then(function () {
        return ThaliMobile.start(express.Router());
      })
      .then(function () {
        return new Promise(function (resolve) {
          function networkChangedHandler (networkStatus) {
            // TODO Android can send event with 'wifi': 'off' and without
            // 'bssidName' and 'ssidName'.
            // t.equals(networkStatus.wifi, 'off', 'wifi should be off');
            t.ok(networkStatus.bssidName == null, 'bssid should be null');
            t.ok(networkStatus.ssidName  == null, 'ssid should be null');
            resolve();
          }
          ThaliMobile.emitter.once('networkChanged', networkChangedHandler);
          testUtils.toggleWifi(false);
        });
      })
      .then(function () {
        var networkChangedHandler;
        return new Promise(function (resolve) {
          networkChangedHandler = function (networkStatus) {
            t.equals(networkStatus.wifi, 'on', 'wifi should be on');

            if (networkStatus.bssidName && networkStatus.ssidName) {
              t.ok(
                testUtils.validateBSSID(networkStatus.bssidName),
                'bssid should be valid'
              );
              t.ok(
                networkStatus.ssidName && networkStatus.ssidName.length > 0,
                'ssid should exist'
              );
              resolve();
            } else {
              // Phone is still trying to connect to wifi.
              // We are waiting for 'ssidName' and 'bssidName'.
            }
          };
          ThaliMobile.emitter.on('networkChanged', networkChangedHandler);
          testUtils.toggleWifi(true);
        })
          .finally(function () {
            ThaliMobile.emitter.removeListener('networkChanged', networkChangedHandler);
          });
      })
      .then(function () {
        return testUtils.ensureWifi(true);
      })
      .then(function () {
        t.end();
      });
  });

function noNetworkChanged (t, toggle) {
  return new Promise(function (resolve) {
    var isEmitted = false;
    function networkChangedHandler () {
      isEmitted = true;
    }
    ThaliMobile.emitter.once('networkChanged', networkChangedHandler);

    toggle()
      .then(function () {
        setImmediate(function () {
          t.notOk(isEmitted, 'event should not be emitted');
          ThaliMobile.emitter.removeListener('networkChanged',
            networkChangedHandler);
          resolve();
        });
      });
  });
}

test('network changes not emitted in started state',
  function () {
    return (
      // iOS does not support toggleWifi
      platform.isIOS ||
      global.NETWORK_TYPE !== ThaliMobile.networkTypes.WIFI ||
      global.NETWORK_TYPE      !== ThaliMobile.networkTypes.BOTH
    );
  },
  function (t) {
    testUtils.ensureWifi(true)
      .then(function () {
        return noNetworkChanged(t, function () {
          return testUtils.toggleWifi(true);
        });
      })
      .then(function () {
        t.end();
      });
  });

test('network changes not emitted in stopped state',
  function () {
    return (
      // iOS does not support toggleWifi
      platform.isIOS ||
      global.NETWORK_TYPE !== ThaliMobile.networkTypes.WIFI ||
      global.NETWORK_TYPE      !== ThaliMobile.networkTypes.BOTH
    );
  },
  function (t) {
    testUtils.ensureWifi(false)
      .then(function () {
        return noNetworkChanged(t, function () {
          return testUtils.toggleWifi(false);
        });
      })
      .then(function () {
        return testUtils.ensureWifi(true);
      })
      .then(function () {
        t.end();
      });
  });

<<<<<<< HEAD
=======
test('calls correct starts when network changes',
  // iOS does not support disabling/enabling radios
  testUtils.skipOnIOS,
  function (t) {
    var isWifiEnabled =
      global.NETWORK_TYPE === ThaliMobile.networkTypes.WIFI ||
      global.NETWORK_TYPE === ThaliMobile.networkTypes.BOTH;

    var listeningSpy =
      sinon.spy(ThaliMobile, '_startListeningForAdvertisements');
    var advertisingSpy =
      sinon.spy(ThaliMobile, '_startUpdateAdvertisingAndListening');

    ThaliMobile.start(express.Router())
      .then(function () {
        return testUtils.ensureWifi(false);
      })
      .then(function () {
        return ThaliMobile.startListeningForAdvertisements();
      })
      .then(function (combinedResult) {
        if (isWifiEnabled) {
          t.equals(combinedResult.wifiResult.message,
            'Radio Turned Off', 'specific error expected');
        }
        return ThaliMobile.startUpdateAdvertisingAndListening();
      })
      .then(function (combinedResult) {
        if (isWifiEnabled) {
          t.equals(combinedResult.wifiResult.message,
            'Radio Turned Off', 'specific error expected');
        }

        listeningSpy.reset();
        advertisingSpy.reset();

        return testUtils.ensureWifi(true);
      })
      .then(function () {
        return ThaliMobile.getPromiseQueue().enqueue(function (resolve) {
          // Real device can emit 2 network changed events: the first one with
          // wifi:on and without bssid, the second one with wifi:on and with
          // bssid and ssid. It may be implementation and environment dependant
          // but we can assume it was emitted at least once
          t.ok(listeningSpy.called, '_startListeningForAdvertisements should ' +
            'have been called at least once');
          t.ok(advertisingSpy.called, '_startUpdateAdvertisingAndListening ' +
            'should have been called at least once');
          resolve();
        });
      })
      .catch(function (err) {
        t.fail(err);
      })
      .then(function () {
        listeningSpy.restore();
        advertisingSpy.restore();
        t.end();
      });
  }
);

// Scenario:
// 1. We got peerAvailabilityChanged event (peerAvailable: true).
// 2. We are trying to connect to this peer.
// 3. Connection fails for some reason (it happens with Bluetooth)
//
// Expected result:
// 1. thaliMobile gets peerAvailabilityChanged event for the same peer and
//    peerAvailable set to false
// 2. After peer listener is recreated in mux layer we are getting new
//    peerAvailabilityChanged event with peerAvailable set to true
//
// To emulate failing non-TCP connection we fire artificial
// peerAvailabilityChanged event with some unknown peer id.

>>>>>>> 61e14791
test('We properly fire peer unavailable and then available when ' +
'connection fails on Android',
function () {
  return !(platform.isAndroid &&
    global.NETWORK_TYPE === ThaliMobile.networkTypes.NATIVE);
},
function(t) {

  var somePeerIdentifier = uuid.v4();

  var socket;
  var callCounter = 0;
  var connectionErrorReceived = false;

  var failedConnectionHandler = function (peer) {
    t.equal(peer.peerIdentifier, somePeerIdentifier, 'Failed on right peer');
    t.equal(peer.recreated, true, 'Marked as recreated');
    connectionErrorReceived = true;
  };

  var peerAvailabilityChangedHandler = function (peer) {
    ++callCounter;
    switch (callCounter) {
      case 1: {
        t.equal(peer.peerIdentifier, somePeerIdentifier, 'peerIds match');
        t.equal(peer.peerAvailable, true, 'peer is available');
        ThaliMobile.getPeerHostInfo(peer.peerIdentifier, peer.connectionType)
        .then(function (peerHostInfo) {
          socket = net.connect({
            port: peerHostInfo.portNumber,
            host: peerHostInfo.hostAddress
          });
          socket.once('connect', function () {
            t.ok(true, 'We should have connected');
            // We are connected to the peer listener
            // At this point mux layer is going to call Mobile('connect') and
            // fail
          });
        });
        return;
      }
      case 2: {
        t.equal(peer.peerIdentifier, somePeerIdentifier, 'still same peer IDs');
        t.equal(peer.peerAvailable, false, 'peer should not be available');
        return;
      }
      case 3: {
        t.equal(peer.peerIdentifier, somePeerIdentifier, 'peerIds match again');
        t.equal(peer.peerAvailable, true, 'peer is available again');
        t.ok(connectionErrorReceived, 'We got the error we expected');
        return cleanUp();
      }
    }
  };

  var cleanUpCalled = false;
  function cleanUp() {
    if (cleanUpCalled) {
      return;
    }
    cleanUpCalled = true;
    ThaliMobileNativeWrapper.emitter.removeListener('failedNativeConnection',
      failedConnectionHandler);
    ThaliMobileNativeWrapper.emitter.removeListener(
      'peerAvailabilityChanged', peerAvailabilityChangedHandler);
    if (socket) {
      socket.destroy();
    }
    t.end();
  }

  ThaliMobileNativeWrapper.emitter.on('failedNativeConnection',
    failedConnectionHandler);

  ThaliMobile.emitter.on('peerAvailabilityChanged',
    peerAvailabilityChangedHandler);

  ThaliMobile.start(express.Router(), new Buffer('foo'),
    ThaliMobile.networkTypes.NATIVE)
    .then(function () {
      return ThaliMobile.startListeningForAdvertisements();
    })
    .then(function () {
      return ThaliMobileNativeWrapper._handlePeerAvailabilityChanged({
        peerIdentifier: somePeerIdentifier,
        generation: 0,
        peerAvailable: true
      });
    })
    .catch(function (err) {
      t.fail(err);
      return cleanUp();
    });
});

test('We properly fire peer unavailable and then available when ' +
'connection fails on iOS',
function () {
  return !(platform.isIOS &&
    global.NETWORK_TYPE === ThaliMobile.networkTypes.NATIVE);
},
function(t) {

  var somePeerIdentifier = uuid.v4();
  var callCounter = 0;

  var peerAvailabilityChangedHandler = function (peer) {
    ++callCounter;
    switch (callCounter) {
      case 1: {
        t.equal(peer.peerIdentifier, somePeerIdentifier, 'peerIds match');
        t.equal(peer.peerAvailable, true, 'peer is available');
        ThaliMobile.getPeerHostInfo(peer.peerIdentifier, peer.connectionType)
        .then(function () {
          t.fail('peerHostInfo should failed');
        })
        .catch(function(e) {
          t.equal(e.message, 'Connection could not be established',
            'error description matches');
        });
        return;
      }
      case 2: {
        t.equal(peer.peerIdentifier, somePeerIdentifier, 'still same peer IDs');
        t.equal(peer.peerAvailable, false, 'peer should not be available');
        return;
      }
      case 3: {
        t.equal(peer.peerIdentifier, somePeerIdentifier, 'peerIds match again');
        t.equal(peer.peerAvailable, true, 'peer is available again');
        return cleanUp();
      }
    }
  };

  var cleanUpCalled = false;
  function cleanUp() {
    if (cleanUpCalled) {
      return;
    }
    cleanUpCalled = true;
    ThaliMobileNativeWrapper.emitter.removeListener(
      'peerAvailabilityChanged', peerAvailabilityChangedHandler);
    t.end();
  }

  ThaliMobile.emitter.on('peerAvailabilityChanged',
    peerAvailabilityChangedHandler);

  ThaliMobile.start(express.Router(), new Buffer('foo'),
    ThaliMobile.networkTypes.NATIVE)
    .then(function () {
      return ThaliMobile.startListeningForAdvertisements();
    })
    .then(function () {
      return ThaliMobileNativeWrapper._handlePeerAvailabilityChanged({
        peerIdentifier: somePeerIdentifier,
        generation: 0,
        peerAvailable: true
      });
    })
    .catch(function (err) {
      t.fail(err);
      return cleanUp();
    });
});

test('If a peer is not available (and hence is not in the thaliMobile cache)' +
  ' but we already started trying to connect make sure recreate does not ' +
  'happen',
  function () {
    return !platform.isAndroid ||
      global.NETWORK_TYPE !== ThaliMobile.networkTypes.NATIVE;
  },
  function (t) {
    var somePeerIdentifier = uuid.v4();

    var socket;
    var peerAvailabilityChangedHandler = function (peer) {
      t.fail('We should not have gotten a peer ' + JSON.stringify(peer));
      return cleanUp();
    };

    var connectionErrorReceived = false;
    var failedConnectionHandler = function (peer) {
      t.equal(peer.peerIdentifier, somePeerIdentifier, 'Failed on right peer');
      connectionErrorReceived = true;
    };

    var cleanUpCalled = false;
    function cleanUp() {
      if (cleanUpCalled) {
        return;
      }
      cleanUpCalled = true;
      ThaliMobile.emitter.removeListener('peerAvailabilityChanged',
        peerAvailabilityChangedHandler);
      ThaliMobileNativeWrapper.emitter.removeListener('failedNativeConnection',
        failedConnectionHandler);
      if (socket) {
        socket.destroy();
      }
      t.end();
    }

    ThaliMobile.emitter.on('peerAvailabilityChanged',
      peerAvailabilityChangedHandler);

    ThaliMobileNativeWrapper.emitter.on('failedNativeConnection',
      failedConnectionHandler);

    var originalListener = ThaliMobileNativeWrapper.terminateListener;

    function disconnect (peerIdentifier) {
      t.equal(peerIdentifier, somePeerIdentifier, 'Peer still matches');
      t.ok(connectionErrorReceived, 'We got the connection error');
      ThaliMobileNativeWrapper.disconnect.restore();
      cleanUp();
      return Promise.resolve();
    }
    sinon.stub(ThaliMobileNativeWrapper, 'disconnect', disconnect);

    ThaliMobile.start(
      express.Router(),
      new Buffer('foo'),
      ThaliMobile.networkTypes.NATIVE
    )
    .then(function () {
      return ThaliMobile.startListeningForAdvertisements();
    })
    .then(function () {
      // This creates a listener for our bogus peer but without ever firing
      // a nonTCPPeerAvailabilityChanged event that would put this peer into
      // thaliMobile's cache.
      return ThaliMobileNativeWrapper._getServersManager().
        createPeerListener(somePeerIdentifier);
    })
    .then(function (port) {
      socket = net.createConnection(port, '127.0.0.1');
      socket.once('connect', function () {
        t.ok(true, 'We should have connected');
      });
    })
    .catch(function (err) {
      t.fail(err);
      ThaliMobileNativeWrapper.terminateListener = originalListener;
      cleanUp();
    });
  }
);

test('does not fire duplicate events after peer listener recreation',
  function () {
    return !platform.isAndroid ||
      global.NETWORK_TYPE !== ThaliMobile.networkTypes.NATIVE;
  },
  function (t) {
    var peerId = 'peer-id';
    var generation = 0;
    var initialPort = 1234;
    var recreatedPort = 1235;
    var EVENT_NAME = 'nonTCPPeerAvailabilityChangedEvent';
    var BLUETOOTH = connectionTypes.BLUETOOTH;

    var callCount = 0;
    ThaliMobile.emitter.on('peerAvailabilityChanged', function listener(peer) {
      callCount++;
      switch (callCount) {
        case 1:
          t.deepEqual(peer, {
            peerIdentifier: peerId,
            connectionType: BLUETOOTH,
            peerAvailable: true,
            generation: generation,
            newAddressPort: false,
          }, '1st call - correct peer');

          // emulate peer listener recreation
          setImmediate(function () {
            ThaliMobileNativeWrapper.emitter.emit(EVENT_NAME, {
              peerIdentifier: peerId,
              peerAvailable: false,
              generation: null,
              portNumber: null,
              recreated: true,
            });
          });
          break;
        case 2:
          t.deepEqual(peer, {
            peerIdentifier: peerId,
            connectionType: BLUETOOTH,
            peerAvailable: false,
            generation: null,
            newAddressPort: null,
          });

          // emulate peer listener recreation
          setImmediate(function () {
            ThaliMobileNativeWrapper.emitter.emit(EVENT_NAME, {
              peerIdentifier: peerId,
              peerAvailable: true,
              generation: generation,
              portNumber: recreatedPort,
              recreated: true,
            });
          });
          break;
        case 3:
          t.deepEqual(peer, {
            peerIdentifier: peerId,
            connectionType: BLUETOOTH,
            peerAvailable: true,
            generation: generation,
            newAddressPort: false,
          });

          // This should never happen in reality. Native Android does not send
          // repeated 'peerAvailabilityChanged' events. But this test checks
          // that thaliMobile ignores repeated events after recreation anyway.
          setImmediate(function () {
            ThaliMobileNativeWrapper.emitter.emit(EVENT_NAME, {
              peerIdentifier: peerId,
              peerAvailable: true,
              generation: generation,
              portNumber: recreatedPort,
              recreated: false,
            });

            ThaliMobile.emitter
              .removeListener('peerAvailabilityChanged', listener);
            t.end();
          });
          break;
        case 4:
          t.fail('Got unexpected peerAvailabilityChanged event');
      }
    });

    ThaliMobile.start(express.Router(), null, ThaliMobile.networkTypes.NATIVE)
    .then(function () {
      ThaliMobileNativeWrapper.emitter.emit(EVENT_NAME, {
        peerIdentifier: peerId,
        peerAvailable: true,
        generation: generation,
        portNumber: initialPort,
        recreated: false,
      });
    })
    .catch(function (err) {
      t.end(err || new Error('test failed'));
    });
  }
);

if (!tape.coordinated) {
  return;
}

var pskIdentity = 'I am me!';
var pskKey = new Buffer('I am a reasonable long string');

var pskIdToSecret = function (id) {
  return id === pskIdentity ? pskKey : null;
};

var setupDiscoveryAndFindPeers = function (t, router, callback) {
  var availabilityHandler = function (peer) {
    if (!peer.peerAvailable) {
      return;
    }
    callback(peer, function () {
      ThaliMobile.emitter.removeListener(
        'peerAvailabilityChanged',
        availabilityHandler
      );
      // On purpose not stopping anything within the test
      // because another device might still be running the test
      // and waiting for advertisements. The stop happens in the
      // test teardown phase.
      t.end();
    });
  };
  ThaliMobile.emitter.on('peerAvailabilityChanged', availabilityHandler);

  ThaliMobile.start(router, pskIdToSecret)
  .then(function (combinedResult) {
    verifyCombinedResultSuccess(t, combinedResult);
    return ThaliMobile.startUpdateAdvertisingAndListening();
  })
  .then(function (combinedResult) {
    verifyCombinedResultSuccess(t, combinedResult);
    return ThaliMobile.startListeningForAdvertisements();
  })
  .then(function (combinedResult) {
    verifyCombinedResultSuccess(t, combinedResult);
  });
};

test('peer should be found once after listening and discovery started',
function () {
  return global.NETWORK_TYPE !== ThaliMobile.networkTypes.WIFI;
},
function (t) {
  var spy = sinon.spy();
  var availabilityChangedHandler = function (peer) {
    // Only count changes that mark peer becoming available.
    if (peer.hostAddress !== null && peer.portNumber !== null) {
      spy();
    }
  };
  var peerFound = false;
  ThaliMobile.emitter.on('peerAvailabilityChanged',
    availabilityChangedHandler);
  setupDiscoveryAndFindPeers(t, express.Router(), function (peerStatus, done) {
    if (peerFound) {
      return;
    }
    peerFound = true;
    t.equal(peerStatus.peerAvailable, true, 'peer is available');

    // The timeout is the unavailability threshold plus a bit extra
    // so that our test verifies the peer is not marked unavailable
    // too soon. The reason the peer should not be marked unavailable
    // is that we advertise over SSDP every 500 milliseconds so the
    // unavailability threshold should never be met when all works
    // normally.
    var timeout = thaliConfig.TCP_PEER_UNAVAILABILITY_THRESHOLD + 500;
    setTimeout(function () {
      ThaliMobile.emitter.removeListener('peerAvailabilityChanged',
        availabilityChangedHandler);
      // The maximum amount is the participants count minues ourseld times 2,
      // because the same participant may be reached via Wifi and non-TCP.
      var maxAvailabilityChanges = (t.participants.length - 1) * 2;
      t.ok(spy.callCount <= maxAvailabilityChanges,
        'must not receive too many peer availabilities');
      done();
    }, timeout);
  });
});

var participantState = {
  running: 'running',
  notRunning: 'notRunning',
  finished: 'finished'
};

test('can get data from all participants',
  function () {
    return global.NETWORK_TYPE === ThaliMobile.networkTypes.WIFI;
  },
  function (t) {
    var uuidPath = '/uuid';
    var router = express.Router();
    // Register a handler that returns the UUID of this
    // test instance to an HTTP GET request.
    router.get(uuidPath, function (req, res) {
      res.send(tape.uuid);
    });

    var remainingParticipants = {};
    t.participants.forEach(function (participant) {
      if (participant.uuid === tape.uuid) {
        return;
      }
      remainingParticipants[participant.uuid] = participantState.notRunning;
    });
    setupDiscoveryAndFindPeers(t, router, function (peer, done) {
      // Try to get data only from non-TCP peers so that the test
      // works the same way on desktop on CI where Wifi is blocked
      // between peers.
      if (peer.connectionType === connectionTypes.TCP_NATIVE) {
        return;
      }

      ThaliMobile.getPeerHostInfo(peer.peerIdentifier, peer.connectionType)
      .then(function (peerHostInfo) {
        return testUtils.get(
          peerHostInfo.hostAddress, peerHostInfo.portNumber,
          uuidPath, pskIdentity, pskKey
        ).catch(function () {
          // Ignore request failures. After peer listener recreating we are
          // getting new peerAvailabilityChanged event and retrying this request
          return null;
        });
      })
      .then(function (uuid) {
        if (uuid === null) {
          return;
        }
        if (remainingParticipants[uuid] !== participantState.notRunning) {
          return Promise.resolve(true);
        }
        remainingParticipants[uuid] = participantState.finished;
        var areWeDone = Object.getOwnPropertyNames(remainingParticipants)
          .every(
            function (participant) {
              return remainingParticipants[participant] ===
                participantState.finished;
            });
        if (areWeDone) {
          t.pass('received all uuids');
          done();
        }
      })
      .catch(function (error) {
        t.fail(error);
        done();
      });
    });
  }
);

// Taken from https://developer.mozilla.org/en-US/docs/Web/JavaScript/Reference/Global_Objects/Math/random
// This is not cryptographically secure and for our purposes it doesn't matter
function getRandomInt(min, max) {
  min = Math.ceil(min);
  max = Math.floor(max);
  return Math.floor(Math.random() * (max - min)) + min;
}

function twoSerialRequests(t, hostAddress, portNumber, echoPath, pskIdentity,
                       pskKey) {
  var randomMessageLength = getRandomInt(4000, 10000);
  var randomString = randomstring.generate(randomMessageLength);
  return testUtils.put(hostAddress, portNumber, echoPath,
    pskIdentity, pskKey, randomString)
    .then(function (responseBody) {
      t.equal(responseBody, randomString, 'Strings must match');
      randomMessageLength = getRandomInt(4000, 10000);
      randomString = randomstring.generate(randomMessageLength);
      return testUtils.put(hostAddress, portNumber, echoPath, pskIdentity,
        pskKey, randomString);
    })
    .then(function (responseBody) {
      t.equal(responseBody, randomString, 'Second strings must match');
      return null;
    });
}

function numberOfParallelRequests(t, hostAddress, portNumber, echoPath,
  pskIdentity, pskKey) {
  var numberOfConnections = getRandomInt(2, 10);
  logger.debug('Number of connections for hostAddress ' + hostAddress +
    ', portNumber ' + portNumber + ', is ' + numberOfConnections);
  var promises = [];
  for (var i = 0; i < numberOfConnections; ++i) {
    promises.push(twoSerialRequests(t, hostAddress, portNumber, echoPath,
      pskIdentity, pskKey));
  }
  return Promise.all(promises);
}

var uuidPath = '/uuid';
var echoPath = '/echo';

function setUpRouter() {
  var router = express.Router();
  // Register a handler that returns the UUID of this
  // test instance to an HTTP GET request.
  router.get(uuidPath, function (req, res) {
    res.send(tape.uuid);

    res.on('error', function (err) {
      logger.error('Received error on sending GET response ' + err);
    });

    res.on('close', function() {
      logger.error('GET request connection was closed');
    });
  });

  router.put(echoPath, function (req, res) {
    logger.debug('Got a put request');
    var requestBody = [];
    req.on('data', function (chunk) {
      requestBody.push(chunk);
    });
    req.on('end', function () {
      var body = Buffer.concat(requestBody).toString();
      res.end(body);
    });
    req.on('error', function (err) {
      logger.error('Received error on incoming server request, PUT - ' + err);
    });

    res.on('close', function () {
      logger.error('TCP/IP connection for server was terminated before we ' +
        'could send a response');
    });
    res.on('finish', function () {
      logger.debug('Completed sending response to OS');
    });
  });

  return router;
}

test('test for data corruption',
  function () {
    return global.NETWORK_TYPE === ThaliMobile.networkTypes.WIFI ||
      !platform.isAndroid;
  },
  function (t) {
    var router = setUpRouter();
    var participantsState = {};
    var peerIDToUUIDMap = {};
    var areWeDone = false;
    var promiseQueue = new PromiseQueue();

    // This timer purpose is to manually restart ThaliMobile every 60 seconds.
    // Whole test timeout is set to 5 minutes, so there will be at most 4
    // restart attempts.
    //
    // Timer is used because of possible race condition when stopping and
    // starting ThaliMobile every time error occurs, which led to test failure
    // because exception was thrown.
    //
    // This issue is tracked in #1719.
    var timer = setInterval(function() {
      logger.debug('Restarting test for data corruption');

      ThaliMobile.stop().then(function() {
        runTestFunction();
      });
    }, 60 * 1000);

    function runTestFunction () {
      t.participants.forEach(function (participant) {
        if (participant.uuid === tape.uuid) {
          return;
        }
        participantsState[participant.uuid] = participantState.notRunning;
      });

      setupDiscoveryAndFindPeers(t, router, function (peer, done) {
        testFunction(peer).then(function (result) {
          // Check if promise was resolved with true.
          if (result) {
            t.ok(true, 'Test for data corruption succeed');
            done();
            clearInterval(timer);
          }
        });
      });
    }

    function testFunction (peer) {
      // Try to get data only from non-TCP peers so that the test
      // works the same way on desktop on CI where Wifi is blocked
      // between peers.
      if (peer.connectionType === connectionTypes.TCP_NATIVE) {
        Promise.resolve(true);
      }

      if (peerIDToUUIDMap[peer.peerIdentifier] &&
        participantsState[peerIDToUUIDMap[peer.peerIdentifier] ===
        participantState.finished]) {
        Promise.resolve(true);
      }
      return promiseQueue.enqueue(function (resolve) {
        // To avoid multiple t.end() calls, just resolve here with null.
        // The areWeDone check will be called anyway in different section.
        if (areWeDone) {
          return resolve(null);
        }

        logger.debug('Found peer - ' + JSON.stringify(peer));

        var uuid = null;
        var hostAddress = null;
        var portNumber = null;

        ThaliMobile.getPeerHostInfo(peer.peerIdentifier, peer.connectionType)
          .then(function (peerHostInfo) {
            hostAddress = peerHostInfo.hostAddress;
            portNumber = peerHostInfo.portNumber;

            return testUtils.get(
              hostAddress, portNumber,
              uuidPath, pskIdentity, pskKey
            );
          })
          .then(function (responseBody) {
            uuid = responseBody;
            peerIDToUUIDMap[peer.peerIdentifier] = uuid;
            logger.debug('Got uuid back from GET - ' + uuid);

            if (participantsState[uuid] !== participantState.notRunning) {
              logger.debug('Participant is already done - ' + uuid);
              return resolve(null);
            } else {
              logger.debug('Participants state is ' + participantsState[uuid]);
            }

            participantsState[uuid] = participantState.running;

            return numberOfParallelRequests(t, hostAddress, portNumber,
              echoPath, pskIdentity, pskKey)
              .then(function () {
                logger.debug('Got back from parallel requests - ' + uuid);
                participantsState[uuid] = participantState.finished;
              });
          })
          .catch(function (error) {
            logger.debug('Got an error on HTTP requests: ' + error);
          })
          .then(function () {
            areWeDone = Object.getOwnPropertyNames(participantsState)
              .every(
                function (participant) {
                  return participantsState[participant] ===
                    participantState.finished;
                });

            if (areWeDone) {
              logger.debug('received all uuids');

              return resolve(true);
            }

            var serversManager = ThaliMobileNativeWrapper._getServersManager();
            serversManager.terminateOutgoingConnection(
              peer.peerIdentifier,
              peer.portNumber
            );

            // We have to give Android enough time to notice the killed
            // connection and recycle everything
            setTimeout(function () {
              return resolve(null);
            }, 1000);
          });
      });
    }

    runTestFunction();
  }
 );

test(
  'Discovered peer should be removed if no availability updates ' +
  'were received during availability timeout',
  function (t) {
    var peerIdentifier = 'urn:uuid:' + uuid.v4();
    var portNumber = 8080;
    var generation = 50;

    var originalThreshold = thaliConfig.NON_TCP_PEER_UNAVAILABILITY_THRESHOLD;
    thaliConfig.NON_TCP_PEER_UNAVAILABILITY_THRESHOLD = 500;

    var finalizeTest = function (error) {
      thaliConfig.NON_TCP_PEER_UNAVAILABILITY_THRESHOLD =
        originalThreshold;
      t.end(error);
    };

    ThaliMobile.start(express.Router())
    .then(function () {
      var availabilityHandler = function (peer) {
        if (peer.peerIdentifier !== peerIdentifier) {
          return;
        }

        ThaliMobile.emitter.removeListener('peerAvailabilityChanged',
          availabilityHandler);

        var unavailabilityHandler = function (peer) {
          if (peer.peerIdentifier !== peerIdentifier) {
            return;
          }

          t.notOk(peer.peerAvailable, 'Peer should not be available');

          ThaliMobile.emitter.removeListener('peerAvailabilityChanged',
            unavailabilityHandler);

          finalizeTest(null);
        };

        ThaliMobile.emitter.on('peerAvailabilityChanged',
          unavailabilityHandler);
      };

      ThaliMobile.emitter.on('peerAvailabilityChanged', availabilityHandler);

      ThaliMobileNativeWrapper.emitter.emit(
        'nonTCPPeerAvailabilityChangedEvent',
        {
          peerIdentifier: peerIdentifier,
          peerAvailable: true,
          generation: generation,
          portNumber: portNumber
        }
      );
    })
    .catch(function (error) {
      finalizeTest(error);
    });
  }
);<|MERGE_RESOLUTION|>--- conflicted
+++ resolved
@@ -1844,70 +1844,6 @@
       });
   });
 
-<<<<<<< HEAD
-=======
-test('calls correct starts when network changes',
-  // iOS does not support disabling/enabling radios
-  testUtils.skipOnIOS,
-  function (t) {
-    var isWifiEnabled =
-      global.NETWORK_TYPE === ThaliMobile.networkTypes.WIFI ||
-      global.NETWORK_TYPE === ThaliMobile.networkTypes.BOTH;
-
-    var listeningSpy =
-      sinon.spy(ThaliMobile, '_startListeningForAdvertisements');
-    var advertisingSpy =
-      sinon.spy(ThaliMobile, '_startUpdateAdvertisingAndListening');
-
-    ThaliMobile.start(express.Router())
-      .then(function () {
-        return testUtils.ensureWifi(false);
-      })
-      .then(function () {
-        return ThaliMobile.startListeningForAdvertisements();
-      })
-      .then(function (combinedResult) {
-        if (isWifiEnabled) {
-          t.equals(combinedResult.wifiResult.message,
-            'Radio Turned Off', 'specific error expected');
-        }
-        return ThaliMobile.startUpdateAdvertisingAndListening();
-      })
-      .then(function (combinedResult) {
-        if (isWifiEnabled) {
-          t.equals(combinedResult.wifiResult.message,
-            'Radio Turned Off', 'specific error expected');
-        }
-
-        listeningSpy.reset();
-        advertisingSpy.reset();
-
-        return testUtils.ensureWifi(true);
-      })
-      .then(function () {
-        return ThaliMobile.getPromiseQueue().enqueue(function (resolve) {
-          // Real device can emit 2 network changed events: the first one with
-          // wifi:on and without bssid, the second one with wifi:on and with
-          // bssid and ssid. It may be implementation and environment dependant
-          // but we can assume it was emitted at least once
-          t.ok(listeningSpy.called, '_startListeningForAdvertisements should ' +
-            'have been called at least once');
-          t.ok(advertisingSpy.called, '_startUpdateAdvertisingAndListening ' +
-            'should have been called at least once');
-          resolve();
-        });
-      })
-      .catch(function (err) {
-        t.fail(err);
-      })
-      .then(function () {
-        listeningSpy.restore();
-        advertisingSpy.restore();
-        t.end();
-      });
-  }
-);
-
 // Scenario:
 // 1. We got peerAvailabilityChanged event (peerAvailable: true).
 // 2. We are trying to connect to this peer.
@@ -1922,7 +1858,6 @@
 // To emulate failing non-TCP connection we fire artificial
 // peerAvailabilityChanged event with some unknown peer id.
 
->>>>>>> 61e14791
 test('We properly fire peer unavailable and then available when ' +
 'connection fails on Android',
 function () {
