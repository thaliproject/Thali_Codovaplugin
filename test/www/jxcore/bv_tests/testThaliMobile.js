--- conflicted
+++ resolved
@@ -1780,11 +1780,7 @@
 test('We properly fire peer unavailable and then available when ' +
 'connection fails on iOS',
 function () {
-<<<<<<< HEAD
   // We no longer do it, see discussion in #1924
-=======
-  // Skip for now, see #1924
->>>>>>> be2f3e7b
   return true;
 },
 function(t) {
