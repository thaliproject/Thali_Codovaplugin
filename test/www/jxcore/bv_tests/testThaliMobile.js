'use strict';

var ThaliMobile = require('thali/NextGeneration/thaliMobile');
var ThaliMobileNativeWrapper = require('thali/NextGeneration/thaliMobileNativeWrapper');
var ThaliMobileNative = require('thali/NextGeneration/thaliMobileNative');
var USN = require('thali/NextGeneration/utils/usn');
var thaliConfig = require('thali/NextGeneration/thaliConfig');
var tape = require('../lib/thaliTape');
var testUtils = require('../lib/testUtils.js');
var express = require('express');
var validations = require('thali/validations');
var uuid = require('uuid');
var nodessdp = require('node-ssdp');
var objectAssign = require('object-assign');
var randomstring = require('randomstring');
var logger = require('thali/ThaliLogger')('testThaliMobile');
var Promise = require('bluebird');
var PromiseQueue = require('thali/NextGeneration/promiseQueue');
var platform = require('thali/NextGeneration/utils/platform');
var net = require('net');

var radioState = ThaliMobileNative.radioState;
var connectionTypes = ThaliMobileNativeWrapper.connectionTypes;
var verifyCombinedResultSuccess = testUtils.verifyCombinedResultSuccess;

var test = tape({
  setup: function (t) {
    t.notOk(ThaliMobile.isStarted(), 'ThaliMobile should be stopped');
    t.end();
  },
  teardown: function (t) {
    ThaliMobile.stop()
    .then(function (combinedResult) {
      verifyCombinedResultSuccess(t, combinedResult);
      t.end();
    });
  },

  // These time outs are excessive because of issues we are having
  // with Bluetooth, see #1569. When #1569 is fixed we will be able
  // to reduce these time outs to a reasonable level.
  testTimeout:      5 * 60 * 1000,
  teardownTimeout:  5 * 60 * 1000
});


var testIdempotentFunction = function (t, functionName) {
  ThaliMobile.start(express.Router())
  .then(function () {
    return ThaliMobile[functionName]();
  })
  .then(function (combinedResult) {
    verifyCombinedResultSuccess(t, combinedResult);
    return ThaliMobile[functionName]();
  })
  .then(function (combinedResult) {
    verifyCombinedResultSuccess(t, combinedResult);
    t.end();
  })
  .catch(function (error) {
    t.fail(error);
  });
};

var testFunctionBeforeStart = function (t, functionName) {
  ThaliMobile[functionName]()
  .then(function () {
    t.fail('call should not succeed');
    t.end();
  })
  .catch(function (error) {
    t.equal(error.message, 'Call Start!', 'specific error should be returned');
    t.end();
  });
};

var generateLowerLevelPeers = function () {
  var nativePeer = {
    peerIdentifier: uuid.v4(),
    peerAvailable: true,
    generation: 0,
    portNumber: platform.isIOS ? null : 12345
  };
  var wifiPeer = {
    peerIdentifier: uuid.v4(),
    generation: 0,
    hostAddress: '127.0.0.1',
    portNumber: 54321
  };
  return {
    nativePeer: nativePeer,
    wifiPeer: wifiPeer
  };
};

var emitNativePeerAvailability = function (testPeer) {
  ThaliMobileNativeWrapper.emitter
    .emit('nonTCPPeerAvailabilityChangedEvent', testPeer);
};

var emitWifiPeerAvailability = function (testPeer) {
  ThaliMobile._getThaliWifiInfrastructure()
    .emit('wifiPeerAvailabilityChanged', testPeer);
};

var getNativeConnectionType = function () {
  return platform.isIOS ?
    connectionTypes.MULTI_PEER_CONNECTIVITY_FRAMEWORK :
    connectionTypes.BLUETOOTH;
};

test('#startListeningForAdvertisements should fail if start not called',
  function (t) {
    testFunctionBeforeStart(t, 'startListeningForAdvertisements');
  }
);

test('#startUpdateAdvertisingAndListening should fail if start not called',
  function (t) {
    testFunctionBeforeStart(t, 'startUpdateAdvertisingAndListening');
  }
);

test('should be able to call #stopListeningForAdvertisements many times',
  function (t) {
    testIdempotentFunction(t, 'stopListeningForAdvertisements');
  }
);

test('should be able to call #startListeningForAdvertisements many times',
  function (t) {
    testIdempotentFunction(t, 'startListeningForAdvertisements');
  }
);

test('should be able to call #startUpdateAdvertisingAndListening many times',
  function (t) {
    testIdempotentFunction(t, 'startUpdateAdvertisingAndListening');
  }
);

test('should be able to call #stopAdvertisingAndListening many times',
  function (t) {
    testIdempotentFunction(t, 'stopAdvertisingAndListening');
  }
);

test('#start - Causing native or wifi to fail will cause a promise reject ',
  function (t) {
    ThaliMobile.start(null, {}, ThaliMobile.networkTypes.BOTH)
      .then(function () {
        t.fail('We should have failed');
      })
      .catch(function (result) {
        t.notOk(result.wifiResult, 'This should not cause wifi to fail');
        t.equal(result.nativeResult.message, 'Bad Router', 'native router ' +
          'should be bad');
      })
      .then(function () {
        t.end();
      });
  });

test('#start should fail if called twice in a row', function (t) {
  ThaliMobile.start(express.Router())
  .then(function (combinedResult) {
    verifyCombinedResultSuccess(t, combinedResult, 'first call should succeed');
    return ThaliMobile.start(express.Router());
  })
  .catch(function (error) {
    t.equal(error.message, 'Call Stop!', 'specific error should be returned');
    t.end();
  });
});

test('#start subscribes to the WiFi infrastructure events and #stop ' +
'unsubscribes from them (in WiFi-only mode)',
  function () {
    // TODO: requires #1453
    //
    // this test is for WIFI mode but for #1453 we also need similar tests for
    // NATIVE and for BOTH modes
    return true;
  },
  tape.sinonTest(function (t) {
    var wifiEmitter = ThaliMobile._getThaliWifiInfrastructure();
    var nativeEmitter = ThaliMobileNativeWrapper.emitter;

    var wifiOnSpy = this.spy(wifiEmitter, 'on');
    var nativeOnSpy = this.spy(nativeEmitter, 'on');
    var wifiOffSpy = this.spy(wifiEmitter, 'removeListener');
    var nativeOffSpy = this.spy(nativeEmitter, 'removeListener');

    function resetSpies() {
      wifiOnSpy.reset();
      nativeOnSpy.reset();
      wifiOffSpy.reset();
      nativeOffSpy.reset();
    }

    var expectedWifiEventNames = [
      'wifiPeerAvailabilityChanged',
      'discoveryAdvertisingStateUpdateWifiEvent',
      'networkChangedWifi',
    ].sort();

    var router = express.Router();

    ThaliMobile.start(router, null, ThaliMobile.networkTypes.WIFI)
    .then(function () {
      var wifiEventNames = wifiOnSpy.args.map(function (callArgs) {
        return callArgs[0];
      }).sort();
      t.deepEqual(wifiEventNames, expectedWifiEventNames,
        'listen to the correct wifi events');
      t.equals(nativeOnSpy.called, false,
        'does not listen to the native events');
      resetSpies();
      return ThaliMobile.stop();
    })
    .then(function () {
      var wifiEventNames = wifiOffSpy.args.map(function (callArgs) {
        return callArgs[0];
      }).sort();
      t.deepEqual(wifiEventNames, expectedWifiEventNames,
        'should remove wifi listeners');
    })
    .catch(t.fail)
    .then(function () {
      t.end();
    });
  })
);

test('does not emit duplicate discoveryAdvertisingStateUpdate',
  function () {
    // test is not for native transport because it fires artificial events from
    // the native layer
    return global.NETWORK_TYPE !== ThaliMobile.networkTypes.WIFI;
  },
  tape.sinonTest(function (t) {
    var spy = this.spy();
    ThaliMobile.start(express.Router()).then(function () {
      return ThaliMobile.startListeningForAdvertisements();
    }).then(function () {
      return ThaliMobile.startUpdateAdvertisingAndListening();
    }).then(function () {
      var stateUpdateHandler = function (discoveryAdvertisingStatus) {
        spy();
        t.equals(spy.callCount, 1, 'called only once');
        t.equals(discoveryAdvertisingStatus.nonTCPDiscoveryActive, true,
          'discovery state matches');
        t.equals(discoveryAdvertisingStatus.nonTCPAdvertisingActive, true,
          'advertising state matches');
        process.nextTick(function () {
          ThaliMobile.emitter.removeListener(
            'discoveryAdvertisingStateUpdate', stateUpdateHandler
          );
          t.end();
        });
      };
      ThaliMobile.emitter.on('discoveryAdvertisingStateUpdate',
        stateUpdateHandler);
      var testStatus = {
        discoveryActive: true,
        advertisingActive: true
      };
      // Emit the same status twice.
      ThaliMobileNativeWrapper.emitter.emit(
        'discoveryAdvertisingStateUpdateNonTCP', testStatus
      );
      ThaliMobileNativeWrapper.emitter.emit(
        'discoveryAdvertisingStateUpdateNonTCP', testStatus
      );
    });
  })
);

test('does not send duplicate availability changes', tape.sinonTest(function (t) {
  var nativePeer = generateLowerLevelPeers().nativePeer;
  var spy = this.spy(ThaliMobile.emitter, 'emit');
  emitNativePeerAvailability(nativePeer);
  process.nextTick(function () {
    t.equals(spy.callCount, 1, 'should be called once');
    emitNativePeerAvailability(nativePeer);
    process.nextTick(function () {
      t.equals(spy.callCount, 1, 'should not have been called more than once');
      ThaliMobile.emitter.emit.restore();
      t.end();
    });
  });
}));

test('can get the network status', function (t) {
  ThaliMobile.getNetworkStatus()
  .then(function (networkChangedValue) {
    t.doesNotThrow(function () {
      [
        'wifi',
        'bluetooth',
        'bluetoothLowEnergy',
        'cellular'
      ]
      .forEach(function (requiredProperty) {
        validations.ensureNonNullOrEmptyString(
          networkChangedValue[requiredProperty]
        );
      });
    }, 'network status should have certain non-empty properties');
    t.end();
  });
});

<<<<<<< HEAD
test('wifi peer is marked unavailable if announcements stop',
  function () {
    return global.NETWORK_TYPE !== ThaliMobile.networkTypes.WIFI;
  },
  tape.sinonTest(function (t) {
    // Make the threshold a bit shorter so that the test doesn't
    // have to wait for so long.
    var threshold = thaliConfig.SSDP_ADVERTISEMENT_INTERVAL * 2;
    this.stub(thaliConfig, 'TCP_PEER_UNAVAILABILITY_THRESHOLD', threshold);
  
    var testPeerIdentifier = uuid.v4();
    var testServerHostAddress = randomstring.generate({
      charset: 'hex', // to get lowercase chars for the host address
      length: 8
    });
    var testServerPort = 8080;
    var testServer = new nodessdp.Server({
      location: 'http://' + testServerHostAddress + ':' + testServerPort,
      ssdpIp: thaliConfig.SSDP_IP,
      udn: thaliConfig.SSDP_NT,
      // Make the interval 10 times longer than expected
      // to make sure we determine the peer is gone while
      // waiting for the advertisement.
      adInterval: thaliConfig.SSDP_ADVERTISEMENT_INTERVAL * 10
    });
    testServer.setUSN(USN.stringify({
      peerIdentifier: testPeerIdentifier,
      generation: 0
    }));

    var spy = this.spy();
    var availabilityChangedHandler = function (peer) {
      if (peer.peerIdentifier !== testPeerIdentifier) {
        return;
      }

      // TODO Apply changes from #904 to tests
      spy();
      if (spy.calledOnce) {
        t.equal(peer.peerAvailable, true, 'peer should be available');
      } else if (spy.calledTwice) {
        t.equal(peer.peerAvailable, false, 'peer should become unavailable');

        ThaliMobile.emitter.removeListener('peerAvailabilityChanged',
          availabilityChangedHandler);
        testServer.stop(function () {
          t.end();
        });
      }
    };
    ThaliMobile.emitter.on('peerAvailabilityChanged',
      availabilityChangedHandler);

    ThaliMobile.start(express.Router())
    .then(function () {
      return ThaliMobile.startListeningForAdvertisements();
    })
    .then(function () {
      testServer.start(function () {
        // Handler above should get called.
      });
    });
  })
);

test('native peer should be removed if no availability updates ' +
'were received during availability timeout',
  tape.sinonTest(function (t) {
    // Make the threshold a bit shorter so that the test doesn't
    // have to wait for so long.
    this.stub(thaliConfig, 'NON_TCP_PEER_UNAVAILABILITY_THRESHOLD', 100);
    t.timeoutAfter(thaliConfig.NON_TCP_PEER_UNAVAILABILITY_THRESHOLD * 3);

    var nativePeer = generateLowerLevelPeers().nativePeer;
    var callCount = 0;

    var availabilityHandler = function (peerStatus) {
      if (peerStatus.peerIdentifier !== nativePeer.peerIdentifier) {
        return;
      }
      callCount++;

      switch (callCount) {
        case 1:
          t.equal(peerStatus.peerAvailable, true, 'peer is available');
          break;
        case 2:
          t.equal(peerStatus.peerAvailable, false,
            'peer is not availabel because it was too silent');
          ThaliMobile.emitter
              .removeListener('peerAvailabilityChanged', availabilityHandler);
          t.end();
          break;
      }
    };
    ThaliMobile.emitter.on('peerAvailabilityChanged', availabilityHandler);

    ThaliMobile.start(express.Router()).then(function () {
      emitNativePeerAvailability(nativePeer);
    });
  })
);

=======
>>>>>>> f2d4da81
test('peerAvailabilityChanged - peer added/removed to/from cache (native)',
  function (t) {
    var nativePeer = generateLowerLevelPeers().nativePeer;
    var callCount = 0;
    var connectionType = getNativeConnectionType();

    var availabilityHandler = function (peerStatus) {
      if (peerStatus.peerIdentifier !== nativePeer.peerIdentifier) {
        return;
      }
      callCount++;

      var cache = ThaliMobile._getPeerAvailabilities();
      var nativePeers = cache[connectionType];

      switch (callCount) {
        case 1:
          t.equal(peerStatus.peerAvailable, true,
            'peer should be available');
          t.ok(nativePeers[nativePeer.peerIdentifier],
            'cache contains native peer');
          nativePeer.peerAvailable = false;
          nativePeer.portNumber = null;
          emitNativePeerAvailability(nativePeer);
          break;
        case 2:
          t.equal(peerStatus.peerAvailable, false,
            'peer should be unavailable');
          t.notOk(nativePeers[nativePeer.peerIdentifier],
            'peer has been removed from cache');
          setImmediate(end);
          break;
        default:
          t.fail('should not be called more than twice');
          break;
      }
    };

    ThaliMobile.emitter.on('peerAvailabilityChanged', availabilityHandler);

    function end() {
      ThaliMobile.emitter
        .removeListener('peerAvailabilityChanged', availabilityHandler);
      t.end();
    }

    var cache = ThaliMobile._getPeerAvailabilities();
    var nativePeers = cache[connectionType];
    t.notOk(nativePeers[nativePeer.peerIdentifier],
      'we have not added peer to the cache yet');
    emitNativePeerAvailability(nativePeer);
  }
);

test('peerAvailabilityChanged - peer added/removed to/from cache (wifi)',
  function (t) {
    t.timeoutAfter(thaliConfig.TCP_PEER_UNAVAILABILITY_THRESHOLD / 2);

    var wifiPeer = generateLowerLevelPeers().wifiPeer;
    var callCount = 0;

    var availabilityHandler = function (peerStatus) {
      if (peerStatus.peerIdentifier !== wifiPeer.peerIdentifier) {
        return;
      }
      callCount++;

      var cache = ThaliMobile._getPeerAvailabilities();
      var wifiPeers = cache[connectionTypes.TCP_NATIVE];

      switch (callCount) {
        case 1:
          t.equal(peerStatus.peerAvailable, true,
            'peer should be available');
          t.ok(wifiPeers[wifiPeer.peerIdentifier],
            'cache contains wifi peer');
          wifiPeer.peerHost = null;
          wifiPeer.portNumber = null;
          emitWifiPeerAvailability(wifiPeer);
          break;
        case 2:
          t.equal(peerStatus.peerAvailable, false,
            'peer should be unavailable');
          t.notOk(wifiPeers[wifiPeer.peerIdentifier],
            'peer has been removed from cache');
          setImmediate(end);
          break;
        default:
          t.fail('should not be called more than twice');
          break;
      }
    };

    ThaliMobile.emitter.on('peerAvailabilityChanged', availabilityHandler);

    function end() {
      ThaliMobile.emitter
        .removeListener('peerAvailabilityChanged', availabilityHandler);
      t.end();
    }

    var cache = ThaliMobile._getPeerAvailabilities();
    var wifiPeers = cache[connectionTypes.TCP_NATIVE];
    t.notOk(wifiPeers[wifiPeer.peerIdentifier],
      'we have not added peer to the cache yet');
    emitWifiPeerAvailability(wifiPeer);
  }
);

test('peerAvailabilityChanged - peer with the same id, conn type, host, port ' +
'and generation is ignored',
  function (t) {
    var testPeers = generateLowerLevelPeers();
    var callCount = 0;
    var discoveredPeerIds = [];

    var isTestPeer = function (peer) {
      return (
        peer.peerIdentifier !== testPeers.wifiPeer.peerIdentifier ||
        peer.peerIdentifier !== testPeers.nativePeer.peerIdentifier
      );
    };

    var availabilityHandler = function (peerStatus) {
      if (!isTestPeer(peerStatus)) {
        return;
      }
      callCount++;

      switch (callCount) {
        case 1:
          t.equal(peerStatus.peerAvailable, true, 'first peer is available');
          discoveredPeerIds.push(peerStatus.peerIdentifier);
          break;
        case 2:
          t.equal(peerStatus.peerAvailable, true, 'second peer is available');
          discoveredPeerIds.push(peerStatus.peerIdentifier);
          t.notEqual(discoveredPeerIds[0], discoveredPeerIds[1],
            'first and second peers are different');
          setImmediate(end);
          break;
        default:
          t.fail('should not be called more than twice');
          break;
      }
    };

    ThaliMobile.emitter.on('peerAvailabilityChanged', availabilityHandler);

    function end() {
      ThaliMobile.emitter
        .removeListener('peerAvailabilityChanged', availabilityHandler);
      t.end();
    }

    emitNativePeerAvailability(testPeers.nativePeer);
    emitWifiPeerAvailability(testPeers.wifiPeer);
    emitNativePeerAvailability(testPeers.nativePeer);
    emitWifiPeerAvailability(testPeers.wifiPeer);
  }
);

test('native available - new peer is cached',
  function (t) {
    t.timeoutAfter(50);
    var nativePeer = generateLowerLevelPeers().nativePeer;
    var connectionType = getNativeConnectionType();

    var availabilityHandler = function (peerStatus) {
      if (peerStatus.peerIdentifier === nativePeer.peerIdentifier) {
        t.equal(peerStatus.peerAvailable, true, 'peer is available');
        end();
      }
    };

    ThaliMobile.emitter.on('peerAvailabilityChanged', availabilityHandler);

    function end() {
      ThaliMobile.emitter
        .removeListener('peerAvailabilityChanged', availabilityHandler);
      t.end();
    }

    var cache = ThaliMobile._getPeerAvailabilities();
    var nativePeers = cache[connectionType];
    t.notOk(nativePeers[nativePeer.peerIdentifier],
      'should not be in cache at start');

    emitNativePeerAvailability(nativePeer);
  }
);

test('native available - peer with same port and different generation is ' +
'cached (BLUETOOTH)',
  function () {
    return !platform.isAndroid;
  },
  function (t) {
    var nativePeer = generateLowerLevelPeers().nativePeer;
    var callCount = 0;

    var availabilityHandler = function (peerStatus) {
      if (peerStatus.peerIdentifier !== nativePeer.peerIdentifier) {
        return;
      }
      callCount++;

      switch (callCount) {
        case 1:
          t.equal(peerStatus.peerAvailable, true, 'peer should be available');
          nativePeer.generation = 3;
          emitNativePeerAvailability(nativePeer);
          break;
        case 2:
          t.equal(peerStatus.peerAvailable, true, 'peer should be available');
          nativePeer.generation = 1;
          emitNativePeerAvailability(nativePeer);
          break;
        case 3:
          t.equal(peerStatus.peerAvailable, true, 'peer should be available');
          emitNativePeerAvailability(nativePeer);
          setImmediate(end);
          break;
        default:
          t.fail('should not be called again');
          break;
      }
    };

    ThaliMobile.emitter.on('peerAvailabilityChanged', availabilityHandler);

    function end() {
      ThaliMobile.emitter
        .removeListener('peerAvailabilityChanged', availabilityHandler);
      t.end();
    }

    nativePeer.generation = 2;
    emitNativePeerAvailability(nativePeer);
  }
);

test('native available - peer with the same port and generation but with ' +
'enough time for generation to wrap around is cached (BLUETOOTH)',
  function () {
    return !platform.isAndroid;
  },
  tape.sinonTest(function (t) {
    var nativePeer = generateLowerLevelPeers().nativePeer;
    var callCount = 0;

    // make update window shorter because nobody wants to wait 51 seconds for
    // test to complete
    this.stub(thaliConfig, 'UPDATE_WINDOWS_FOREGROUND_MS', 0.1);
    t.timeoutAfter(thaliConfig.UPDATE_WINDOWS_FOREGROUND_MS * 1000);

    var availabilityHandler = function (peerStatus) {
      if (peerStatus.peerIdentifier !== nativePeer.peerIdentifier) {
        return;
      }
      callCount++;

      switch (callCount) {
        case 1:
          t.equal(peerStatus.peerAvailable, true, 'peer should be available');
          setTimeout(function () {
            emitNativePeerAvailability(nativePeer);
          }, thaliConfig.UPDATE_WINDOWS_FOREGROUND_MS * 500);
          break;
        case 2:
          t.equal(peerStatus.peerAvailable, true, 'peer should be available');
          setImmediate(end);
          break;
        default:
          t.fail('should not be called again');
          break;
      }
    };

    ThaliMobile.emitter.on('peerAvailabilityChanged', availabilityHandler);

    function end() {
      ThaliMobile.emitter
        .removeListener('peerAvailabilityChanged', availabilityHandler);
      t.end();
    }

    nativePeer.generation = 2;
    emitNativePeerAvailability(nativePeer);
  })
);

test('native available - peer with greater generation is cached (MPCF)',
  function () {
    return !platform.isIOS;
  },
  function (t) {
    var nativePeer = generateLowerLevelPeers().nativePeer;
    var callCount = 0;
    var generationIncreased = false;

    var availabilityHandler = function (peerStatus) {
      if (peerStatus.peerIdentifier !== nativePeer.peerIdentifier) {
        return;
      }
      callCount++;

      switch (callCount) {
        case 1:
          t.equal(peerStatus.peerAvailable, true, 'peer should be available');
          nativePeer.generation = 1;
          // lower generation should be ignored
          emitNativePeerAvailability(nativePeer);
          setImmediate(function () {
            nativePeer.generation = 3;
            generationIncreased = true;
            emitNativePeerAvailability(nativePeer);
          });
          break;
        case 2:
          t.equal(peerStatus.peerAvailable, true, 'peer should be available');
          if (!generationIncreased) {
            t.fail('should not be called for lower generation');
          }
          var cache = ThaliMobile._getPeerAvailabilities();
          var cachedPeer =
            cache[getNativeConnectionType()][peerStatus.peerIdentifier];
          t.equal(cachedPeer.generation, 3, 'should store correct generation');
          setImmediate(end);
          break;
        default:
          t.fail('should not be called again');
          break;
      }
    };

    ThaliMobile.emitter.on('peerAvailabilityChanged', availabilityHandler);

    function end() {
      ThaliMobile.emitter
        .removeListener('peerAvailabilityChanged', availabilityHandler);
      t.end();
    }

    nativePeer.generation = 2;
    emitNativePeerAvailability(nativePeer);
  }
);

test('native available - peer with same or older generation is ignored (MPCF)',
  testUtils.skipOnAndroid,
  function (t) {
    var nativePeer = generateLowerLevelPeers().nativePeer;
    var nativePeer1 = objectAssign({}, nativePeer, { generation: 1 });
    var nativePeer2 = objectAssign({}, nativePeer, { generation: 2 });
    var nativePeer3 = objectAssign({}, nativePeer, { generation: 3 });

    var callCount = 0;
    var availabilityHandler = function (peerStatus) {
      callCount++;
      switch (callCount) {
        case 1: {
          t.equal(peerStatus.peerIdentifier, nativePeer.peerIdentifier,
            'discovered correct peer');
          t.equal(peerStatus.generation, 2, 'got correct generation');

          emitNativePeerAvailability(nativePeer1);
          setImmediate(function () {
            emitNativePeerAvailability(nativePeer3);
          });
          return;
        }
        case 2: {
          // peer with generation 1 should be ignored
          t.equal(peerStatus.peerIdentifier, nativePeer.peerIdentifier,
            'discovered correct peer');
          t.equal(peerStatus.generation, 3, 'got correct generation');

          setImmediate(end);
          return;
        }
        default: {
          t.fail('should not be called more than twice');
          return;
        }
      }
    };

    ThaliMobile.emitter.on('peerAvailabilityChanged', availabilityHandler);

    function end() {
      ThaliMobile.emitter
        .removeListener('peerAvailabilityChanged', availabilityHandler);
      t.end();
    }

    ThaliMobile.start(express.Router()).then(function () {
      emitNativePeerAvailability(nativePeer2);
    });
  }
);

test('native unavailable - new peer is ignored',
  function (t) {
    var nativePeer1 = generateLowerLevelPeers().nativePeer;
    var nativePeer2 = generateLowerLevelPeers().nativePeer;

    nativePeer1.peerAvailable = false;
    nativePeer2.peerAvailable = true;

    // handler should be called only once with the second peer info
    var availabilityHandler = function (peerStatus) {
      t.equal(peerStatus.peerIdentifier, nativePeer2.peerIdentifier,
        'discovered available peer');
      t.equal(peerStatus.peerAvailable, true, 'peer is available');
      ThaliMobile.emitter
        .removeListener('peerAvailabilityChanged', availabilityHandler);
      t.end();
    };

    ThaliMobile.emitter.on('peerAvailabilityChanged', availabilityHandler);

    ThaliMobile.start(express.Router()).then(function () {
      emitNativePeerAvailability(nativePeer1);
      setImmediate(function () {
        emitNativePeerAvailability(nativePeer2);
      });
    });
  }
);

test('native unavailable - cached peer is removed',
  function (t) {
    var nativePeer = generateLowerLevelPeers().nativePeer;
    var callCount = 0;

    var availabilityHandler = function (peerStatus) {
      if (peerStatus.peerIdentifier !== nativePeer.peerIdentifier) {
        return;
      }
      callCount++;

      switch (callCount) {
        case 1:
          t.equal(peerStatus.peerAvailable, true, 'peer should be available');

          nativePeer.peerAvailable = false;
          emitNativePeerAvailability(nativePeer);
          break;
        case 2:
          t.equal(peerStatus.peerAvailable, false,
            'peer should be unavailable');
          var cache = ThaliMobile._getPeerAvailabilities();
          var cachedPeer =
            cache[getNativeConnectionType()][peerStatus.peerIdentifier];
          t.equal(cachedPeer, undefined, 'should be removed from cache');
          setImmediate(end);
          break;
        default:
          t.fail('should not be called again');
          break;
      }
    };

    ThaliMobile.emitter.on('peerAvailabilityChanged', availabilityHandler);

    function end() {
      ThaliMobile.emitter
        .removeListener('peerAvailabilityChanged', availabilityHandler);
      t.end();
    }

    emitNativePeerAvailability(nativePeer);
  }
);

test('networkChanged - fires peerAvailabilityChanged event for wifi peers',
  function (t) {
    // Scenario:
    // 1. wifi and native layers discover peers (1 native and 1 wifi)
    //
    // Expected result: fire peerAvailabilityChanged twice with peerAvailable
    // set to true
    //
    // 2. got networkChangedNonTCP from mobileNativeWrapper with wifi: OFF
    //
    // Expected result: fire peerAvailabilityChanged with wifi peer's id and
    // peerAvailable set to false

    var testPeers = generateLowerLevelPeers();
    var callCount = 0;

    var isTestPeer = function (peer) {
      return (
        peer.peerIdentifier === testPeers.nativePeer.peerIdentifier ||
        peer.peerIdentifier === testPeers.wifiPeer.peerIdentifier
      );
    };

    function disableWifi() {
      ThaliMobileNativeWrapper.emitter.emit('networkChangedNonTCP', {
        wifi: radioState.OFF,
        bssidName: null,
        bluetoothLowEnergy: radioState.ON,
        bluetooth: radioState.ON,
        cellular: radioState.ON
      });
    }

    function enableWifi() {
      ThaliMobileNativeWrapper.emitter.emit('networkChangedNonTCP', {
        wifi: radioState.ON,
        bssidName: '00:00:00:00:00:00',
        bluetoothLowEnergy: radioState.ON,
        bluetooth: radioState.ON,
        cellular: radioState.ON
      });
    }

    function disconnectWifi() {
      ThaliMobileNativeWrapper.emitter.emit('networkChangedNonTCP', {
        wifi: radioState.ON,
        bssidName: null,
        bluetoothLowEnergy: radioState.ON,
        bluetooth: radioState.ON,
        cellular: radioState.ON
      });
    }

    var availabilityHandler = function (peerStatus) {
      if (!isTestPeer(peerStatus)) {
        return;
      }
      callCount++;

      switch (callCount) {
        case 1:
          t.equals(peerStatus.peerAvailable, true,
            'first peer is expected to be available');
          emitWifiPeerAvailability(testPeers.wifiPeer);
          break;
        case 2:
          t.equals(peerStatus.peerAvailable, true,
            'second peer is expected to be available');
          disableWifi();
          break;
        case 3:
          t.equals(peerStatus.peerAvailable, false,
            'peer became unavailable');
          t.equals(peerStatus.peerIdentifier, testPeers.wifiPeer.peerIdentifier,
            'it was wifi peer');
          enableWifi();
          emitWifiPeerAvailability(testPeers.wifiPeer);
          break;
        case 4:
          t.equals(peerStatus.peerAvailable, true, 'we found peer again');
          t.equals(peerStatus.peerIdentifier, testPeers.wifiPeer.peerIdentifier,
            'it was wifi peer');
          disconnectWifi();
          break;
        case 5:
          t.equals(peerStatus.peerAvailable, false,
            'peer became unavailable');
          t.equals(peerStatus.peerIdentifier, testPeers.wifiPeer.peerIdentifier,
            'it was wifi peer');
          setImmediate(end);
          break;
        default:
          t.fail('should not be called again');
          break;
      }
    };

    ThaliMobile.emitter.on('peerAvailabilityChanged', availabilityHandler);

    function end() {
      ThaliMobile.emitter
        .removeListener('peerAvailabilityChanged', availabilityHandler);
      t.end();
    }

    // Add initial peers
    ThaliMobile.start(express.Router()).then(function () {
      emitNativePeerAvailability(testPeers.nativePeer);
    }).catch(end);
  }
);

test('networkChanged - fires peerAvailabilityChanged event for native peers ' +
'(BLUETOOTH)',
  function () {
    return !platform.isAndroid;
  },
  function (t) {
    // Scenario:
    // 1. wifi and native layers discover peers (1 native and 1 wifi)
    //
    // Expected result: fire peerAvailabilityChanged twice with peerAvailable
    // set to true
    //
    // 2. got networkChangedNonTCP from mobileNativeWrapper with bluetooth: OFF
    //
    // Expected result: fire peerAvailabilityChanged with native peer's id and
    // peerAvailable set to false

    var testPeers = generateLowerLevelPeers();
    var callCount = 0;

    var isTestPeer = function (peer) {
      return (
        peer.peerIdentifier === testPeers.nativePeer.peerIdentifier ||
        peer.peerIdentifier === testPeers.wifiPeer.peerIdentifier
      );
    };

    function disableBluetooth() {
      ThaliMobileNativeWrapper.emitter.emit('networkChangedNonTCP', {
        wifi: radioState.ON,
        ssidName: 'WiFi Network SSID',
        bssidName: '00:00:00:00:00:00',
        bluetoothLowEnergy: radioState.OFF,
        bluetooth: radioState.OFF,
        cellular: radioState.ON
      });
    }

    var availabilityHandler = function (peerStatus) {
      if (!isTestPeer(peerStatus)) {
        return;
      }
      callCount++;

      switch (callCount) {
        case 1:
          t.equals(peerStatus.peerAvailable, true,
            'first peer is expected to be available');
          emitWifiPeerAvailability(testPeers.wifiPeer);
          break;
        case 2:
          t.equals(peerStatus.peerAvailable, true,
            'second peer is expected to be available');
          disableBluetooth();
          break;
        case 3:
          t.equals(peerStatus.peerAvailable, false,
            'peer became unavailable');
          t.equals(
            peerStatus.peerIdentifier,
            testPeers.nativePeer.peerIdentifier,
            'it was a native peer');
          setImmediate(end);
          break;
        default:
          t.fail('should not be called again');
          break;
      }
    };

    ThaliMobile.emitter.on('peerAvailabilityChanged', availabilityHandler);

    function end() {
      ThaliMobile.emitter
        .removeListener('peerAvailabilityChanged', availabilityHandler);
      t.end();
    }

    // Add initial peers
    ThaliMobile.start(express.Router()).then(function () {
      emitNativePeerAvailability(testPeers.nativePeer);
    });
  }
);

test('networkChanged - fires peerAvailabilityChanged event for native peers ' +
'(MPCF)',
  function () {
    return !platform.isIOS;
  },
  function (t) {
    // Scenario:
    // 1. wifi and native layers discover peers (1 native and 1 wifi)
    //
    // Expected result: fire peerAvailabilityChanged twice with peerAvailable
    // set to true
    //
    // 2. got networkChangedNonTCP from mobileNativeWrapper with
    //    bluetooth: OFF, wifi: ON
    //
    // Expected result: nothing changed
    //
    // 3. got networkChangedNonTCP from mobileNativeWrapper with
    //    bluetooth: OFF, wifi: OFF
    //
    // Expected result: fire peerAvailabilityChanged twice with peerAvailable
    // set to false

    var testPeers = generateLowerLevelPeers();
    var callCount = 0;
    var disableWifiCalled = false;

    var isTestPeer = function (peer) {
      return (
        peer.peerIdentifier === testPeers.nativePeer.peerIdentifier ||
        peer.peerIdentifier === testPeers.wifiPeer.peerIdentifier
      );
    };

    function disableBluetooth() {
      ThaliMobileNativeWrapper.emitter.emit('networkChangedNonTCP', {
        wifi: radioState.ON,
        bssidName: null,
        bluetoothLowEnergy: radioState.ON,
        bluetooth: radioState.OFF,
        cellular: radioState.ON
      });
    }

    function disableWifi() {
      disableWifiCalled = true;
      ThaliMobileNativeWrapper.emitter.emit('networkChangedNonTCP', {
        wifi: radioState.OFF,
        bssidName: null,
        bluetoothLowEnergy: radioState.ON,
        bluetooth: radioState.OFF,
        cellular: radioState.ON
      });
    }

    var availabilityHandler = function (peerStatus) {
      if (!isTestPeer(peerStatus)) {
        return;
      }
      callCount++;

      switch (callCount) {
        case 1:
          t.equals(peerStatus.peerAvailable, true,
            'first peer is expected to be available');
          emitWifiPeerAvailability(testPeers.wifiPeer);
          break;
        case 2:
          t.equals(peerStatus.peerAvailable, true,
            'second peer is expected to be available');
          disableBluetooth();
          setTimeout(function () {
            // disabling bluetooth only should not fire peerAvailabilityChanged.
            disableWifi();
          });
          break;
        case 3:
          if (!disableWifiCalled) {
            t.fail('Got peerAvailabilityChanged before wifi was disabled');
          }
          t.equals(peerStatus.peerAvailable, false, 'peer became unavailable');
          setImmediate(end);
          break;
        default:
          t.fail('should not be called again');
          break;
      }
    };

    ThaliMobile.emitter.on('peerAvailabilityChanged', availabilityHandler);

    function end() {
      ThaliMobile.emitter
        .removeListener('peerAvailabilityChanged', availabilityHandler);
      t.end();
    }

    // Add initial peers
    emitNativePeerAvailability(testPeers.nativePeer);
  }
);

test('multiconnect failure - new peer is ignored (MPCF)',
  function () {
    // This test does not make sense because thaliMobile does not listen to the
    // failedNativeConnection event. ThaliMobileNativeWrapper handles connection
    // failures by emitting "fake" peerAvailabilityChanged events to trigger
    // retry in the higher layers.
    //
    // See https://github.com/thaliproject/Thali_CordovaPlugin/issues/1527#issuecomment-261677036
    // for more details. We currently use the logic described in the "What we
    // shouldn't do" section.

    // return !platform.isIOS;
    return true;
  },
  tape.sinonTest(function (t) {
    var nativePeer = generateLowerLevelPeers().nativePeer;

    var failedPeer = {
      peerIdentifier: nativePeer.peerIdentifier,
      connectionType: getNativeConnectionType()
    };

    var availabilityHandler = this.spy();

    function end() {
      var cache = ThaliMobile._getPeerAvailabilities();
      var cachedPeer =
        cache[getNativeConnectionType()][failedPeer.peerIdentifier];

      t.equal(cachedPeer, undefined, 'should not be in the cache');
      t.equal(availabilityHandler.callCount, 0, 'should not be called');
      ThaliMobile.emitter
        .removeListener('peerAvailabilityChanged', availabilityHandler);
      t.end();
    }

    ThaliMobile.emitter.on('peerAvailabilityChanged', availabilityHandler);

    ThaliMobileNativeWrapper.emitter.emit('failedNativeConnection', failedPeer);

    end();
  })
);

test('multiconnect failure - cached peer fires peerAvailabilityChanged (MPCF)',
  function () {
    return platform._isRealMobile ||
           global.NETWORK_TYPE === ThaliMobile.networkTypes.WIFI ||
           platform.isAndroid;
  },
  function (t) {
    var nativePeer = generateLowerLevelPeers().nativePeer;
    var callCounter = 0;
    var errorMessage = 'Connection could not be established';

    var availabilityHandler = function (peer) {
      ++callCounter;

      switch (callCounter) {
        case 1: {
          var cache = ThaliMobile._getPeerAvailabilities();
          var cachedPeer =
            cache[getNativeConnectionType()][peer.peerIdentifier];

          t.equal(cachedPeer.peerIdentifier, nativePeer.peerIdentifier,
            'should be in the cache');
          Mobile.fireMultiConnectConnectionFailure({
            peerIdentifier: peer.peerIdentifier,
            error: errorMessage
          });
          return;
        }
        case 2: {
          t.equal(peer.peerIdentifier, nativePeer.peerIdentifier,
              'peerIds match');
          t.equal(peer.peerAvailable, false, 'peer is unavailable');
          return;
        }
        case 3: {
          t.equal(peer.peerIdentifier, nativePeer.peerIdentifier,
            'peerIds match');
          t.equal(peer.peerAvailable, true, 'peer should be available');
          return cleanUp();
        }
      }
    };

    var cleanUpCalled = false;

    function cleanUp() {
      if (cleanUpCalled) {
        return;
      }
      cleanUpCalled = true;
      ThaliMobile.emitter.removeListener(
        'peerAvailabilityChanged', availabilityHandler);
      t.end();
    }

    ThaliMobile.emitter.on('peerAvailabilityChanged', availabilityHandler);

    ThaliMobile.start(express.Router()).then(function () {
      emitNativePeerAvailability(nativePeer);
    });
  }
);

test('newAddressPort field (TCP_NATIVE)', function (t) {
  t.timeoutAfter(thaliConfig.TCP_PEER_UNAVAILABILITY_THRESHOLD / 2);

  var wifiPeer = generateLowerLevelPeers().wifiPeer;
  var callCount = 0;

  var availabilityHandler = function (peerStatus) {
    if (peerStatus.peerIdentifier !== wifiPeer.peerIdentifier) {
      return;
    }
    callCount++;

    switch (callCount) {
      case 1:
        t.equals(peerStatus.newAddressPort, false,
          'peer discovered first time does not have new address');
        wifiPeer.generation = 20;
        emitWifiPeerAvailability(wifiPeer);
        break;
      case 2:
        t.equals(peerStatus.newAddressPort, false,
          'address has not been changed');
        wifiPeer.portNumber += 1;
        emitWifiPeerAvailability(wifiPeer);
        break;
      case 3:
        t.equals(peerStatus.newAddressPort, true,
          'new port handled correctly');
        wifiPeer.hostAddress += '1';
        emitWifiPeerAvailability(wifiPeer);
        break;
      case 4:
        t.equals(peerStatus.newAddressPort, true,
          'new host handled correctly');
        wifiPeer.hostAddress = null;
        wifiPeer.portNumber = null;
        emitWifiPeerAvailability(wifiPeer);
        break;
      case 5:
        t.equals(peerStatus.newAddressPort, null,
          'newAddressPort is null for unavailable peers');
        setImmediate(end);
        break;
      default:
        t.fail('should not be called again');
    }
  };


  ThaliMobile.emitter.on('peerAvailabilityChanged', availabilityHandler);
  function end() {
    ThaliMobile.emitter
      .removeListener('peerAvailabilityChanged', availabilityHandler);
    t.end();
  }

  emitWifiPeerAvailability(wifiPeer);
});

test('newAddressPort field (BLUETOOTH)',
  function () {
    return !platform.isAndroid;
  },
  function (t) {
    var nativePeer = generateLowerLevelPeers().nativePeer;
    var callCount = 0;

    var availabilityHandler = function (peerStatus) {
      if (peerStatus.peerIdentifier !== nativePeer.peerIdentifier) {
        return;
      }
      callCount++;

      switch (callCount) {
        case 1:
          t.equals(peerStatus.newAddressPort, false,
            'peer discovered first time does not have new address');
          nativePeer.generation = 20;
          emitNativePeerAvailability(nativePeer);
          break;
        case 2:
          t.equals(peerStatus.newAddressPort, false,
            'address has not been changed');
          nativePeer.portNumber += 1;
          emitNativePeerAvailability(nativePeer);
          break;
        case 3:
          t.equals(peerStatus.newAddressPort, true,
            'new port handled correctly');
          nativePeer.peerAvailable = false;
          emitNativePeerAvailability(nativePeer);
          break;
        case 4:
          t.equals(peerStatus.newAddressPort, null,
            'newAddressPort is null for unavailable peers');
          setImmediate(end);
          break;
        default:
          t.fail('should not be called again');
      }
    };


    ThaliMobile.emitter.on('peerAvailabilityChanged', availabilityHandler);
    function end() {
      ThaliMobile.emitter
        .removeListener('peerAvailabilityChanged', availabilityHandler);
      t.end();
    }

    emitNativePeerAvailability(nativePeer);
  }
);

test('newAddressPort field (MPCF)',
  function () {
    return !platform.isIOS;
  },
  function (t) {
    // newAddressPort should be checked after multiConnectConnectionFailure
    t.skip('NOT IMPLEMENTED');
    t.end();
  }
);

test('newAddressPort after listenerRecreatedAfterFailure event (BLUETOOTH)',
  function () {
    return !platform.isAndroid;
  },
  function (t) {
    // Scenario:
    // 1. bluetooth peer in availability cache
    // 2. tcpServerManager fires 'listenerRecreatedAfterFailure' with the SAME
    //    port as an old one (before recreation)
    //
    // Expected result: peerAvailabilityChanged event fired with newAddressPort
    // set tot true
    t.skip('NOT IMPLEMENTED');
    t.end();
  }
);

test('#getPeerHostInfo - error when peer has not been discovered yet',
function (t) {
  var connectionType = connectionTypes.TCP_NATIVE;
  ThaliMobile.getPeerHostInfo('foo', connectionType)
    .then(function () {
      t.fail('should never be called');
      t.end();
    })
    .catch(function (err) {
      t.equal(err.message, 'peer not available');
      t.end();
    });
});

function validatePeerHostInfo (t, peerHostInfo) {
  var expectedKeys = ['hostAddress', 'portNumber', 'suggestedTCPTimeout'];
  var actualKeys = Object.keys(peerHostInfo);
  expectedKeys.sort();
  actualKeys.sort();
  t.deepEqual(actualKeys, expectedKeys, 'contains expected properties');
}

test('#getPeerHostInfo - returns discovered cached native peer (BLUETOOTH)',
  function () {
    return !platform.isAndroid;
  },
  function (t) {
    var peer = {
      peerIdentifier: 'foo',
      peerAvailable: true,
      generation: 0,
      portNumber: 9999
    };

    ThaliMobileNativeWrapper.emitter.emit(
      'nonTCPPeerAvailabilityChangedEvent',
      peer
    );

    var connectionType = connectionTypes.BLUETOOTH;

    ThaliMobile.getPeerHostInfo(peer.peerIdentifier, connectionType)
    .then(function (peerHostInfo) {
      validatePeerHostInfo(t, peerHostInfo);
      t.equal(peerHostInfo.hostAddress, '127.0.0.1', 'the same hostAddress');
      t.equal(peerHostInfo.portNumber, peer.portNumber, 'the same portNumber');
      t.end();
    }).catch(t.end);
  }
);

test('#getPeerHostInfo - returns discovered cached native peer and calls ' +
'`_multiConnect` to retrieve the port (MPCF)',
  function () {
    return !platform.isIOS;
  },
  tape.sinonTest(function (t) {
    var peer = {
      peerIdentifier: 'foo',
      peerAvailable: true,
      generation: 0,
      portNumber: null
    };
    var resolvedPortNumber = 12345;

    var multiConnectStub = this.stub(
      ThaliMobileNativeWrapper,
      '_multiConnect',
      function (peerId) {
        if (peerId !== peer.peerIdentifier) {
          return Promise.reject(new Error('Connection could not be established'));
        }
        return Promise.resolve(resolvedPortNumber);
      }
    );

    ThaliMobileNativeWrapper.emitter.emit(
      'nonTCPPeerAvailabilityChangedEvent',
      peer
    );

    var connectionType = connectionTypes.MULTI_PEER_CONNECTIVITY_FRAMEWORK;

    ThaliMobile.getPeerHostInfo(peer.peerIdentifier, connectionType)
    .then(function (peerHostInfo) {
      validatePeerHostInfo(t, peerHostInfo);
      t.equal(peerHostInfo.hostAddress, '127.0.0.1', 'the same hostAddress');
      t.equal(peerHostInfo.portNumber, resolvedPortNumber, 'the same portNumber');
    })
    .catch(t.fail)
    .then(function () {
      t.end();
    });
  })
);

test('#getPeerHostInfo - returns discovered cached wifi peer',
  function (t) {
    var peer = {
      peerIdentifier: 'foo',
      generation: 0,
      hostAddress: 'someaddress',
      portNumber: 9999
    };

    var thaliWifiInfrastructure = ThaliMobile._getThaliWifiInfrastructure();
    thaliWifiInfrastructure.emit('wifiPeerAvailabilityChanged', peer);

    var connectionType = connectionTypes.TCP_NATIVE;

    ThaliMobile.getPeerHostInfo(peer.peerIdentifier, connectionType)
    .then(function (peerHostInfo) {
      validatePeerHostInfo(t, peerHostInfo);
      t.equal(peerHostInfo.hostAddress, peer.hostAddress,
        'the same hostAddress');
      t.equal(peerHostInfo.portNumber, peer.portNumber, 'the same portNumber');
      t.end();
    }).catch(t.end);
  }
);

test('#disconnect fails on wifi peers', function (t) {
  var wifiPeer = generateLowerLevelPeers().wifiPeer;

  var availabilityHandler = function (peerStatus) {
    if (peerStatus.peerIdentifier !== wifiPeer.peerIdentifier) {
      return;
    }
    ThaliMobile.emitter
      .removeListener('peerAvailabilityChanged', availabilityHandler);

    ThaliMobile
      .disconnect(wifiPeer.peerIdentifier, peerStatus.connectionType)
      .then(function () {
        t.fail('disconnect should not be successful');
      })
      .catch(function (error) {
        t.equal(error.message, 'Wifi does not support disconnect',
          'Got specific error message');
        return null;
      })
      .then(t.end);
  };

  ThaliMobile.emitter.on('peerAvailabilityChanged', availabilityHandler);

  ThaliMobile.start(express.Router()).then(function () {
    emitWifiPeerAvailability(wifiPeer);
  });
});

test('#disconnect delegates native peers to the native wrapper',
  function () {
    return global.NETWORK_TYPE === ThaliMobile.networkTypes.WIFI;
  },
  tape.sinonTest(function (t) {
    var nativePeer = generateLowerLevelPeers().nativePeer;
    var nativeDisconnectSpy =
        this.spy(ThaliMobileNativeWrapper, 'disconnect');

    var availabilityHandler = function (peerStatus) {
      if (peerStatus.peerIdentifier !== nativePeer.peerIdentifier) {
        return;
      }
      ThaliMobile.emitter
        .removeListener('peerAvailabilityChanged', availabilityHandler);

      ThaliMobile
        .disconnect(
          nativePeer.peerIdentifier,
          peerStatus.connectionType,
          nativePeer.portNumber
        )
        .catch(function () {
          t.fail('should not fail');
        })
        .then(function () {
          t.ok(nativeDisconnectSpy.calledOnce,
            'native wrapper `disconnect` called once');
          t.ok(nativeDisconnectSpy.calledWithExactly(
            nativePeer.peerIdentifier,
            nativePeer.portNumber
          ), 'native wrapper `disconnect` called with peer data');
        })
        .then(function () {
          t.end();
        });
    };

    ThaliMobile.emitter.on('peerAvailabilityChanged', availabilityHandler);

    ThaliMobile.start(express.Router()).then(function () {
      emitNativePeerAvailability(nativePeer);
    });
  })
);

test('network changes emitted correctly',
  function () {
    return (
      // iOS does not support toggleWifi
      platform.isIOS ||
      global.NETWORK_TYPE !== ThaliMobile.networkTypes.WIFI ||
      global.NETWORK_TYPE      !== ThaliMobile.networkTypes.BOTH
    );
  },
  function (t) {
    testUtils.ensureWifi(true)
      .then(function () {
        return ThaliMobile.start(express.Router());
      })
      .then(function () {
        return new Promise(function (resolve) {
          function networkChangedHandler (networkStatus) {
            // TODO Android can send event with 'wifi': 'off' and without
            // 'bssidName' and 'ssidName'.
            // t.equals(networkStatus.wifi, 'off', 'wifi should be off');
            t.ok(networkStatus.bssidName == null, 'bssid should be null');
            t.ok(networkStatus.ssidName  == null, 'ssid should be null');
            resolve();
          }
          ThaliMobile.emitter.once('networkChanged', networkChangedHandler);
          testUtils.toggleWifi(false);
        });
      })
      .then(function () {
        var networkChangedHandler;
        return new Promise(function (resolve) {
          networkChangedHandler = function (networkStatus) {
            t.equals(networkStatus.wifi, 'on', 'wifi should be on');

            if (networkStatus.bssidName && networkStatus.ssidName) {
              t.ok(
                testUtils.validateBSSID(networkStatus.bssidName),
                'bssid should be valid'
              );
              t.ok(
                networkStatus.ssidName && networkStatus.ssidName.length > 0,
                'ssid should exist'
              );
              resolve();
            } else {
              // Phone is still trying to connect to wifi.
              // We are waiting for 'ssidName' and 'bssidName'.
            }
          };
          ThaliMobile.emitter.on('networkChanged', networkChangedHandler);
          testUtils.toggleWifi(true);
        })
          .finally(function () {
            ThaliMobile.emitter.removeListener('networkChanged', networkChangedHandler);
          });
      })
      .then(function () {
        return testUtils.ensureWifi(true);
      })
      .then(function () {
        t.end();
      });
  });

function noNetworkChanged (t, toggle) {
  return new Promise(function (resolve) {
    var isEmitted = false;
    function networkChangedHandler () {
      isEmitted = true;
    }
    ThaliMobile.emitter.once('networkChanged', networkChangedHandler);

    toggle()
      .then(function () {
        setImmediate(function () {
          t.notOk(isEmitted, 'event should not be emitted');
          ThaliMobile.emitter.removeListener('networkChanged',
            networkChangedHandler);
          resolve();
        });
      });
  });
}

test('network changes not emitted in started state',
  function () {
    return (
      // iOS does not support toggleWifi
      platform.isIOS ||
      global.NETWORK_TYPE !== ThaliMobile.networkTypes.WIFI ||
      global.NETWORK_TYPE      !== ThaliMobile.networkTypes.BOTH
    );
  },
  function (t) {
    testUtils.ensureWifi(true)
      .then(function () {
        return noNetworkChanged(t, function () {
          return testUtils.toggleWifi(true);
        });
      })
      .then(function () {
        t.end();
      });
  });

test('network changes not emitted in stopped state',
  function () {
    return (
      // iOS does not support toggleWifi
      platform.isIOS ||
      global.NETWORK_TYPE !== ThaliMobile.networkTypes.WIFI ||
      global.NETWORK_TYPE      !== ThaliMobile.networkTypes.BOTH
    );
  },
  function (t) {
    testUtils.ensureWifi(false)
      .then(function () {
        return noNetworkChanged(t, function () {
          return testUtils.toggleWifi(false);
        });
      })
      .then(function () {
        return testUtils.ensureWifi(true);
      })
      .then(function () {
        t.end();
      });
  });

// Scenario:
// 1. We got peerAvailabilityChanged event (peerAvailable: true).
// 2. We are trying to connect to this peer.
// 3. Connection fails for some reason (it happens with Bluetooth)
//
// Expected result:
// 1. thaliMobile gets peerAvailabilityChanged event for the same peer and
//    peerAvailable set to false
// 2. After peer listener is recreated in mux layer we are getting new
//    peerAvailabilityChanged event with peerAvailable set to true
//
// To emulate failing non-TCP connection we fire artificial
// peerAvailabilityChanged event with some unknown peer id.

test('We properly fire peer unavailable and then available when ' +
'connection fails on Android',
function () {
  return !(platform.isAndroid &&
    global.NETWORK_TYPE === ThaliMobile.networkTypes.NATIVE);
},
function(t) {

  var somePeerIdentifier = uuid.v4();

  var socket;
  var callCounter = 0;
  var connectionErrorReceived = false;

  var failedConnectionHandler = function (peer) {
    t.equal(peer.peerIdentifier, somePeerIdentifier, 'Failed on right peer');
    t.equal(peer.recreated, true, 'Marked as recreated');
    connectionErrorReceived = true;
  };

  var peerAvailabilityChangedHandler = function (peer) {
    ++callCounter;
    switch (callCounter) {
      case 1: {
        t.equal(peer.peerIdentifier, somePeerIdentifier, 'peerIds match');
        t.equal(peer.peerAvailable, true, 'peer is available');
        ThaliMobile.getPeerHostInfo(peer.peerIdentifier, peer.connectionType)
        .then(function (peerHostInfo) {
          socket = net.connect({
            port: peerHostInfo.portNumber,
            host: peerHostInfo.hostAddress
          });
          socket.once('connect', function () {
            t.ok(true, 'We should have connected');
            // We are connected to the peer listener
            // At this point mux layer is going to call Mobile('connect') and
            // fail
          });
        });
        return;
      }
      case 2: {
        t.equal(peer.peerIdentifier, somePeerIdentifier, 'still same peer IDs');
        t.equal(peer.peerAvailable, false, 'peer should not be available');
        return;
      }
      case 3: {
        t.equal(peer.peerIdentifier, somePeerIdentifier, 'peerIds match again');
        t.equal(peer.peerAvailable, true, 'peer is available again');
        t.ok(connectionErrorReceived, 'We got the error we expected');
        return cleanUp();
      }
    }
  };

  var cleanUpCalled = false;
  function cleanUp() {
    if (cleanUpCalled) {
      return;
    }
    cleanUpCalled = true;
    ThaliMobileNativeWrapper.emitter.removeListener('failedNativeConnection',
      failedConnectionHandler);
    ThaliMobileNativeWrapper.emitter.removeListener(
      'peerAvailabilityChanged', peerAvailabilityChangedHandler);
    if (socket) {
      socket.destroy();
    }
    t.end();
  }

  ThaliMobileNativeWrapper.emitter.on('failedNativeConnection',
    failedConnectionHandler);

  ThaliMobile.emitter.on('peerAvailabilityChanged',
    peerAvailabilityChangedHandler);

  ThaliMobile.start(express.Router(), new Buffer('foo'),
    ThaliMobile.networkTypes.NATIVE)
    .then(function () {
      return ThaliMobile.startListeningForAdvertisements();
    })
    .then(function () {
      return ThaliMobileNativeWrapper._handlePeerAvailabilityChanged({
        peerIdentifier: somePeerIdentifier,
        generation: 0,
        peerAvailable: true
      });
    })
    .catch(function (err) {
      t.fail(err);
      return cleanUp();
    });
});

test('We properly fire peer unavailable and then available when ' +
'connection fails on iOS',
function () {
  return !(platform.isIOS &&
    global.NETWORK_TYPE === ThaliMobile.networkTypes.NATIVE);
},
function(t) {

  var somePeerIdentifier = uuid.v4();
  var callCounter = 0;

  var peerAvailabilityChangedHandler = function (peer) {
    ++callCounter;
    switch (callCounter) {
      case 1: {
        t.equal(peer.peerIdentifier, somePeerIdentifier, 'peerIds match');
        t.equal(peer.peerAvailable, true, 'peer is available');
        ThaliMobile.getPeerHostInfo(peer.peerIdentifier, peer.connectionType)
        .then(function () {
          t.fail('peerHostInfo should failed');
        })
        .catch(function(e) {
          t.equal(e.message, 'Connection could not be established',
            'error description matches');
        });
        return;
      }
      case 2: {
        t.equal(peer.peerIdentifier, somePeerIdentifier, 'still same peer IDs');
        t.equal(peer.peerAvailable, false, 'peer should not be available');
        return;
      }
      case 3: {
        t.equal(peer.peerIdentifier, somePeerIdentifier, 'peerIds match again');
        t.equal(peer.peerAvailable, true, 'peer is available again');
        return cleanUp();
      }
    }
  };

  var cleanUpCalled = false;
  function cleanUp() {
    if (cleanUpCalled) {
      return;
    }
    cleanUpCalled = true;
    ThaliMobileNativeWrapper.emitter.removeListener(
      'peerAvailabilityChanged', peerAvailabilityChangedHandler);
    t.end();
  }

  ThaliMobile.emitter.on('peerAvailabilityChanged',
    peerAvailabilityChangedHandler);

  ThaliMobile.start(express.Router(), new Buffer('foo'),
    ThaliMobile.networkTypes.NATIVE)
    .then(function () {
      return ThaliMobile.startListeningForAdvertisements();
    })
    .then(function () {
      return ThaliMobileNativeWrapper._handlePeerAvailabilityChanged({
        peerIdentifier: somePeerIdentifier,
        generation: 0,
        peerAvailable: true
      });
    })
    .catch(function (err) {
      t.fail(err);
      return cleanUp();
    });
});

test('If a peer is not available (and hence is not in the thaliMobile cache)' +
  ' but we already started trying to connect make sure recreate does not ' +
  'happen',
  function () {
    return !platform.isAndroid ||
      global.NETWORK_TYPE !== ThaliMobile.networkTypes.NATIVE;
  },
  tape.sinonTest(function (t) {
    var somePeerIdentifier = uuid.v4();

    var socket;
    var peerAvailabilityChangedHandler = function (peer) {
      t.fail('We should not have gotten a peer ' + JSON.stringify(peer));
      return cleanUp();
    };

    var connectionErrorReceived = false;
    var failedConnectionHandler = function (peer) {
      t.equal(peer.peerIdentifier, somePeerIdentifier, 'Failed on right peer');
      connectionErrorReceived = true;
    };

    var cleanUpCalled = false;
    function cleanUp() {
      if (cleanUpCalled) {
        return;
      }
      cleanUpCalled = true;
      ThaliMobile.emitter.removeListener('peerAvailabilityChanged',
        peerAvailabilityChangedHandler);
      ThaliMobileNativeWrapper.emitter.removeListener('failedNativeConnection',
        failedConnectionHandler);
      if (socket) {
        socket.destroy();
      }
      t.end();
    }

    ThaliMobile.emitter.on('peerAvailabilityChanged',
      peerAvailabilityChangedHandler);

    ThaliMobileNativeWrapper.emitter.on('failedNativeConnection',
      failedConnectionHandler);

    var originalListener = ThaliMobileNativeWrapper.terminateListener;

    function disconnect (peerIdentifier) {
      t.equal(peerIdentifier, somePeerIdentifier, 'Peer still matches');
      t.ok(connectionErrorReceived, 'We got the connection error');
      ThaliMobileNativeWrapper.disconnect.restore();
      cleanUp();
      return Promise.resolve();
    }
    this.stub(ThaliMobileNativeWrapper, 'disconnect', disconnect);

    ThaliMobile.start(
      express.Router(),
      new Buffer('foo'),
      ThaliMobile.networkTypes.NATIVE
    )
    .then(function () {
      return ThaliMobile.startListeningForAdvertisements();
    })
    .then(function () {
      // This creates a listener for our bogus peer but without ever firing
      // a nonTCPPeerAvailabilityChanged event that would put this peer into
      // thaliMobile's cache.
      return ThaliMobileNativeWrapper._getServersManager().
        createPeerListener(somePeerIdentifier);
    })
    .then(function (port) {
      socket = net.createConnection(port, '127.0.0.1');
      socket.once('connect', function () {
        t.ok(true, 'We should have connected');
      });
    })
    .catch(function (err) {
      t.fail(err);
      ThaliMobileNativeWrapper.terminateListener = originalListener;
      cleanUp();
    });
  })
);

test('does not fire duplicate events after peer listener recreation',
  function () {
    return !platform.isAndroid ||
      global.NETWORK_TYPE !== ThaliMobile.networkTypes.NATIVE;
  },
  function (t) {
    var peerId = 'peer-id';
    var generation = 0;
    var initialPort = 1234;
    var recreatedPort = 1235;
    var EVENT_NAME = 'nonTCPPeerAvailabilityChangedEvent';
    var BLUETOOTH = connectionTypes.BLUETOOTH;

    var callCount = 0;
    ThaliMobile.emitter.on('peerAvailabilityChanged', function listener(peer) {
      callCount++;
      switch (callCount) {
        case 1:
          t.deepEqual(peer, {
            peerIdentifier: peerId,
            connectionType: BLUETOOTH,
            peerAvailable: true,
            generation: generation,
            newAddressPort: false,
          }, '1st call - correct peer');

          // emulate peer listener recreation
          setImmediate(function () {
            ThaliMobileNativeWrapper.emitter.emit(EVENT_NAME, {
              peerIdentifier: peerId,
              peerAvailable: false,
              generation: null,
              portNumber: null,
              recreated: true,
            });
          });
          break;
        case 2:
          t.deepEqual(peer, {
            peerIdentifier: peerId,
            connectionType: BLUETOOTH,
            peerAvailable: false,
            generation: null,
            newAddressPort: null,
          });

          // emulate peer listener recreation
          setImmediate(function () {
            ThaliMobileNativeWrapper.emitter.emit(EVENT_NAME, {
              peerIdentifier: peerId,
              peerAvailable: true,
              generation: generation,
              portNumber: recreatedPort,
              recreated: true,
            });
          });
          break;
        case 3:
          t.deepEqual(peer, {
            peerIdentifier: peerId,
            connectionType: BLUETOOTH,
            peerAvailable: true,
            generation: generation,
            newAddressPort: false,
          });

          // This should never happen in reality. Native Android does not send
          // repeated 'peerAvailabilityChanged' events. But this test checks
          // that thaliMobile ignores repeated events after recreation anyway.
          setImmediate(function () {
            ThaliMobileNativeWrapper.emitter.emit(EVENT_NAME, {
              peerIdentifier: peerId,
              peerAvailable: true,
              generation: generation,
              portNumber: recreatedPort,
              recreated: false,
            });

            ThaliMobile.emitter
              .removeListener('peerAvailabilityChanged', listener);
            t.end();
          });
          break;
        case 4:
          t.fail('Got unexpected peerAvailabilityChanged event');
      }
    });

    ThaliMobile.start(express.Router(), null, ThaliMobile.networkTypes.NATIVE)
    .then(function () {
      ThaliMobileNativeWrapper.emitter.emit(EVENT_NAME, {
        peerIdentifier: peerId,
        peerAvailable: true,
        generation: generation,
        portNumber: initialPort,
        recreated: false,
      });
    })
    .catch(function (err) {
      t.end(err || new Error('test failed'));
    });
  }
);


test('#stop should change peers', function (t) {
  var spy = sinon.spy();

  var availabilityHandler = function(peer) {
    spy();

    switch (spy.callCount) {
      case 1:
        t.equal(Object.getOwnPropertyNames(
          ThaliMobile._peerAvailabilities[peer.connectionType]).length, 1,
          'Peer availabilities has one entry for our connection type');
        break;
      case 2:
        t.equal(Object.getOwnPropertyNames(
          ThaliMobile._peerAvailabilities[peer.connectionType]).length, 1,
          'Peer availabilities has one entry for our connection type');
        ThaliMobile.stop().then(function(){
          Object.getOwnPropertyNames(connectionTypes)
          .forEach(function (connectionKey) {
            var connectionType = connectionTypes[connectionKey];
            t.equal(Object.getOwnPropertyNames(
              ThaliMobile._peerAvailabilities[connectionType]).length,
              0, 'No peers');
          });
          finishTest();
        });
        break;
      default:
        break;
    }
  };

  function finishTest() {
    ThaliMobile.emitter
      .removeListener('peerAvailabilityChanged', availabilityHandler);
    t.end();
  }

  ThaliMobile.start(express.Router(), new Buffer('foo'),
    ThaliMobile.networkTypes.BOTH)
    .then(function () {
      return ThaliMobile.startListeningForAdvertisements();
    })
    .then(function () {
      var nativePeer  = generateLowerLevelPeers().nativePeer;
      var wifiPeer =  generateLowerLevelPeers().wifiPeer;

      ThaliMobile.emitter.on('peerAvailabilityChanged', availabilityHandler);
      emitNativePeerAvailability(nativePeer);
      emitWifiPeerAvailability(wifiPeer);
    })
    .catch(function (err) {
      t.fail('Failed out with ' + err);
      finishTest();
    });
});

test('If there are more then PEERS_LIMIT peers presented ' +
  'then `discoveryDOS` event should be emitted', function (t) {
    var PEERS_LIMIT = 1;

    var CURRENT_MULTI_PEER_CONNECTIVITY_FRAMEWORK_PEERS_LIMIT =
      ThaliMobile._connectionTypePeersLimits
        [connectionTypes.MULTI_PEER_CONNECTIVITY_FRAMEWORK];

    var CURRENT_BLUETOOTH_PEERS_LIMIT =
      ThaliMobile._connectionTypePeersLimits[connectionTypes.BLUETOOTH];

    var CURRENT_TCP_NATIVE_PEERS_LIMIT =
      ThaliMobile._connectionTypePeersLimits[connectionTypes.TCP_NATIVE];

    ThaliMobile._connectionTypePeersLimits
      [connectionTypes.MULTI_PEER_CONNECTIVITY_FRAMEWORK] = PEERS_LIMIT;
    ThaliMobile._connectionTypePeersLimits[connectionTypes.BLUETOOTH] =
      PEERS_LIMIT;
    ThaliMobile._connectionTypePeersLimits[connectionTypes.TCP_NATIVE] =
      PEERS_LIMIT;

    function finishTest (connectionType) {
      ThaliMobile._connectionTypePeersLimits
        [connectionTypes.MULTI_PEER_CONNECTIVITY_FRAMEWORK] = 
          CURRENT_MULTI_PEER_CONNECTIVITY_FRAMEWORK_PEERS_LIMIT;
      ThaliMobile._connectionTypePeersLimits[connectionTypes.BLUETOOTH] =
        CURRENT_BLUETOOTH_PEERS_LIMIT;
      ThaliMobile._connectionTypePeersLimits[connectionTypes.TCP_NATIVE] = 
        CURRENT_TCP_NATIVE_PEERS_LIMIT;
      t.end();
    }

    ThaliMobile.start(express.Router())
      .then(function () {
        ThaliMobile.emitter.on('discoveryDOS', function (info) {
          t.ok(info.limit, PEERS_LIMIT, 'DOS limit should be presented');
          t.ok(info.count, 2, 'Actual number of peers should be presented');
          finishTest();
        });

        var nativePeer = generateLowerLevelPeers().nativePeer;
        var additionalNativePeer = generateLowerLevelPeers().nativePeer;

        emitNativePeerAvailability(nativePeer);
        emitNativePeerAvailability(additionalNativePeer);
      });
});

if (!tape.coordinated) {
  return;
}

var pskIdentity = 'I am me!';
var pskKey = new Buffer('I am a reasonable long string');

var pskIdToSecret = function (id) {
  return id === pskIdentity ? pskKey : null;
};

var setupDiscoveryAndFindPeers = function (t, router, callback) {
  var availabilityHandler = function (peer) {
    if (!peer.peerAvailable) {
      return;
    }
    callback(peer, function () {
      ThaliMobile.emitter.removeListener(
        'peerAvailabilityChanged',
        availabilityHandler
      );
      // On purpose not stopping anything within the test
      // because another device might still be running the test
      // and waiting for advertisements. The stop happens in the
      // test teardown phase.
      t.end();
    });
  };
  ThaliMobile.emitter.on('peerAvailabilityChanged', availabilityHandler);

  ThaliMobile.start(router, pskIdToSecret)
  .then(function (combinedResult) {
    verifyCombinedResultSuccess(t, combinedResult);
    return ThaliMobile.startUpdateAdvertisingAndListening();
  })
  .then(function (combinedResult) {
    verifyCombinedResultSuccess(t, combinedResult);
    return ThaliMobile.startListeningForAdvertisements();
  })
  .then(function (combinedResult) {
    verifyCombinedResultSuccess(t, combinedResult);
  });
};

test('peer should be found once after listening and discovery started',
function () {
  return global.NETWORK_TYPE !== ThaliMobile.networkTypes.WIFI;
},
tape.sinonTest(function (t) {
  var spy = this.spy();
  var availabilityChangedHandler = function (peer) {
    // Only count changes that mark peer becoming available.
    if (peer.hostAddress !== null && peer.portNumber !== null) {
      spy();
    }
  };
  var peerFound = false;
  ThaliMobile.emitter.on('peerAvailabilityChanged',
    availabilityChangedHandler);
  setupDiscoveryAndFindPeers(t, express.Router(), function (peerStatus, done) {
    if (peerFound) {
      return;
    }
    peerFound = true;
    t.equal(peerStatus.peerAvailable, true, 'peer is available');

    // The timeout is the unavailability threshold plus a bit extra
    // so that our test verifies the peer is not marked unavailable
    // too soon. The reason the peer should not be marked unavailable
    // is that we advertise over SSDP every 500 milliseconds so the
    // unavailability threshold should never be met when all works
    // normally.
    var timeout = thaliConfig.TCP_PEER_UNAVAILABILITY_THRESHOLD + 500;
    setTimeout(function () {
      ThaliMobile.emitter.removeListener('peerAvailabilityChanged',
        availabilityChangedHandler);
      // The maximum amount is the participants count minues ourseld times 2,
      // because the same participant may be reached via Wifi and non-TCP.
      var maxAvailabilityChanges = (t.participants.length - 1) * 2;
      t.ok(spy.callCount <= maxAvailabilityChanges,
        'must not receive too many peer availabilities');
      done();
    }, timeout);
  });
}));

var participantState = {
  running: 'running',
  notRunning: 'notRunning',
  finished: 'finished'
};

test('can get data from all participants',
  function () {
    return global.NETWORK_TYPE === ThaliMobile.networkTypes.WIFI;
  },
  function (t) {
    var uuidPath = '/uuid';
    var router = express.Router();
    // Register a handler that returns the UUID of this
    // test instance to an HTTP GET request.
    router.get(uuidPath, function (req, res) {
      res.send(tape.uuid);
    });

    var remainingParticipants = {};
    t.participants.forEach(function (participant) {
      if (participant.uuid === tape.uuid) {
        return;
      }
      remainingParticipants[participant.uuid] = participantState.notRunning;
    });
    setupDiscoveryAndFindPeers(t, router, function (peer, done) {
      // Try to get data only from non-TCP peers so that the test
      // works the same way on desktop on CI where Wifi is blocked
      // between peers.
      if (peer.connectionType === connectionTypes.TCP_NATIVE) {
        return;
      }

      ThaliMobile.getPeerHostInfo(peer.peerIdentifier, peer.connectionType)
      .then(function (peerHostInfo) {
        return testUtils.get(
          peerHostInfo.hostAddress, peerHostInfo.portNumber,
          uuidPath, pskIdentity, pskKey
        ).catch(function () {
          // Ignore request failures. After peer listener recreating we are
          // getting new peerAvailabilityChanged event and retrying this request
          return null;
        });
      })
      .then(function (uuid) {
        if (uuid === null) {
          return;
        }
        if (remainingParticipants[uuid] !== participantState.notRunning) {
          return Promise.resolve(true);
        }
        remainingParticipants[uuid] = participantState.finished;
        var areWeDone = Object.getOwnPropertyNames(remainingParticipants)
          .every(
            function (participant) {
              return remainingParticipants[participant] ===
                participantState.finished;
            });
        if (areWeDone) {
          t.pass('received all uuids');
          done();
        }
      })
      .catch(function (error) {
        t.fail(error);
        done();
      });
    });
  }
);

// Taken from https://developer.mozilla.org/en-US/docs/Web/JavaScript/Reference/Global_Objects/Math/random
// This is not cryptographically secure and for our purposes it doesn't matter
function getRandomInt(min, max) {
  min = Math.ceil(min);
  max = Math.floor(max);
  return Math.floor(Math.random() * (max - min)) + min;
}

function twoSerialRequests(t, hostAddress, portNumber, echoPath, pskIdentity,
                       pskKey) {
  var randomMessageLength = getRandomInt(4000, 10000);
  var randomString = randomstring.generate(randomMessageLength);
  return testUtils.put(hostAddress, portNumber, echoPath,
    pskIdentity, pskKey, randomString)
    .then(function (responseBody) {
      t.equal(responseBody, randomString, 'Strings must match');
      randomMessageLength = getRandomInt(4000, 10000);
      randomString = randomstring.generate(randomMessageLength);
      return testUtils.put(hostAddress, portNumber, echoPath, pskIdentity,
        pskKey, randomString);
    })
    .then(function (responseBody) {
      t.equal(responseBody, randomString, 'Second strings must match');
      return null;
    });
}

function numberOfParallelRequests(t, hostAddress, portNumber, echoPath,
  pskIdentity, pskKey) {
  var numberOfConnections = getRandomInt(2, 10);
  logger.debug('Number of connections for hostAddress ' + hostAddress +
    ', portNumber ' + portNumber + ', is ' + numberOfConnections);
  var promises = [];
  for (var i = 0; i < numberOfConnections; ++i) {
    promises.push(twoSerialRequests(t, hostAddress, portNumber, echoPath,
      pskIdentity, pskKey));
  }
  return Promise.all(promises);
}

var uuidPath = '/uuid';
var echoPath = '/echo';

function setUpRouter() {
  var router = express.Router();
  // Register a handler that returns the UUID of this
  // test instance to an HTTP GET request.
  router.get(uuidPath, function (req, res) {
    res.send(tape.uuid);

    res.on('error', function (err) {
      logger.error('Received error on sending GET response ' + err);
    });

    res.on('close', function() {
      logger.error('GET request connection was closed');
    });
  });

  router.put(echoPath, function (req, res) {
    logger.debug('Got a put request');
    var requestBody = [];
    req.on('data', function (chunk) {
      requestBody.push(chunk);
    });
    req.on('end', function () {
      var body = Buffer.concat(requestBody).toString();
      res.end(body);
    });
    req.on('error', function (err) {
      logger.error('Received error on incoming server request, PUT - ' + err);
    });

    res.on('close', function () {
      logger.error('TCP/IP connection for server was terminated before we ' +
        'could send a response');
    });
    res.on('finish', function () {
      logger.debug('Completed sending response to OS');
    });
  });

  return router;
}

test('test for data corruption',
  function () {
    return global.NETWORK_TYPE === ThaliMobile.networkTypes.WIFI ||
      !platform.isAndroid;
  },
  function (t) {
    var router = setUpRouter();
    var participantsState = {};
    var peerIDToUUIDMap = {};
    var areWeDone = false;
    var promiseQueue = new PromiseQueue();

    // This timer purpose is to manually restart ThaliMobile every 60 seconds.
    // Whole test timeout is set to 5 minutes, so there will be at most 4
    // restart attempts.
    //
    // Timer is used because of possible race condition when stopping and
    // starting ThaliMobile every time error occurs, which led to test failure
    // because exception was thrown.
    //
    // This issue is tracked in #1719.
    var timer = setInterval(function() {
      logger.debug('Restarting test for data corruption');

      ThaliMobile.stop().then(function() {
        runTestFunction();
      });
    }, 60 * 1000);

    function runTestFunction () {
      t.participants.forEach(function (participant) {
        if (participant.uuid === tape.uuid) {
          return;
        }
        participantsState[participant.uuid] = participantState.notRunning;
      });

      setupDiscoveryAndFindPeers(t, router, function (peer, done) {
        testFunction(peer).then(function (result) {
          // Check if promise was resolved with true.
          if (result) {
            t.ok(true, 'Test for data corruption succeed');
            done();
            clearInterval(timer);
          }
        });
      });
    }

    function testFunction (peer) {
      // Try to get data only from non-TCP peers so that the test
      // works the same way on desktop on CI where Wifi is blocked
      // between peers.
      if (peer.connectionType === connectionTypes.TCP_NATIVE) {
        Promise.resolve(true);
      }

      if (peerIDToUUIDMap[peer.peerIdentifier] &&
        participantsState[peerIDToUUIDMap[peer.peerIdentifier] ===
        participantState.finished]) {
        Promise.resolve(true);
      }
      return promiseQueue.enqueue(function (resolve) {
        // To avoid multiple t.end() calls, just resolve here with null.
        // The areWeDone check will be called anyway in different section.
        if (areWeDone) {
          return resolve(null);
        }

        logger.debug('Found peer - ' + JSON.stringify(peer));

        var uuid = null;
        var hostAddress = null;
        var portNumber = null;

        ThaliMobile.getPeerHostInfo(peer.peerIdentifier, peer.connectionType)
          .then(function (peerHostInfo) {
            hostAddress = peerHostInfo.hostAddress;
            portNumber = peerHostInfo.portNumber;

            return testUtils.get(
              hostAddress, portNumber,
              uuidPath, pskIdentity, pskKey
            );
          })
          .then(function (responseBody) {
            uuid = responseBody;
            peerIDToUUIDMap[peer.peerIdentifier] = uuid;
            logger.debug('Got uuid back from GET - ' + uuid);

            if (participantsState[uuid] !== participantState.notRunning) {
              logger.debug('Participant is already done - ' + uuid);
              return resolve(null);
            } else {
              logger.debug('Participants state is ' + participantsState[uuid]);
            }

            participantsState[uuid] = participantState.running;

            return numberOfParallelRequests(t, hostAddress, portNumber,
              echoPath, pskIdentity, pskKey)
              .then(function () {
                logger.debug('Got back from parallel requests - ' + uuid);
                participantsState[uuid] = participantState.finished;
              });
          })
          .catch(function (error) {
            logger.debug('Got an error on HTTP requests: ' + error);
          })
          .then(function () {
            areWeDone = Object.getOwnPropertyNames(participantsState)
              .every(
                function (participant) {
                  return participantsState[participant] ===
                    participantState.finished;
                });

            if (areWeDone) {
              logger.debug('received all uuids');

              return resolve(true);
            }

            var serversManager = ThaliMobileNativeWrapper._getServersManager();
            serversManager.terminateOutgoingConnection(
              peer.peerIdentifier,
              peer.portNumber
            );

            // We have to give Android enough time to notice the killed
            // connection and recycle everything
            setTimeout(function () {
              return resolve(null);
            }, 1000);
          });
      });
    }

    runTestFunction();
  }
 );<|MERGE_RESOLUTION|>--- conflicted
+++ resolved
@@ -311,112 +311,7 @@
   });
 });
 
-<<<<<<< HEAD
-test('wifi peer is marked unavailable if announcements stop',
-  function () {
-    return global.NETWORK_TYPE !== ThaliMobile.networkTypes.WIFI;
-  },
-  tape.sinonTest(function (t) {
-    // Make the threshold a bit shorter so that the test doesn't
-    // have to wait for so long.
-    var threshold = thaliConfig.SSDP_ADVERTISEMENT_INTERVAL * 2;
-    this.stub(thaliConfig, 'TCP_PEER_UNAVAILABILITY_THRESHOLD', threshold);
   
-    var testPeerIdentifier = uuid.v4();
-    var testServerHostAddress = randomstring.generate({
-      charset: 'hex', // to get lowercase chars for the host address
-      length: 8
-    });
-    var testServerPort = 8080;
-    var testServer = new nodessdp.Server({
-      location: 'http://' + testServerHostAddress + ':' + testServerPort,
-      ssdpIp: thaliConfig.SSDP_IP,
-      udn: thaliConfig.SSDP_NT,
-      // Make the interval 10 times longer than expected
-      // to make sure we determine the peer is gone while
-      // waiting for the advertisement.
-      adInterval: thaliConfig.SSDP_ADVERTISEMENT_INTERVAL * 10
-    });
-    testServer.setUSN(USN.stringify({
-      peerIdentifier: testPeerIdentifier,
-      generation: 0
-    }));
-
-    var spy = this.spy();
-    var availabilityChangedHandler = function (peer) {
-      if (peer.peerIdentifier !== testPeerIdentifier) {
-        return;
-      }
-
-      // TODO Apply changes from #904 to tests
-      spy();
-      if (spy.calledOnce) {
-        t.equal(peer.peerAvailable, true, 'peer should be available');
-      } else if (spy.calledTwice) {
-        t.equal(peer.peerAvailable, false, 'peer should become unavailable');
-
-        ThaliMobile.emitter.removeListener('peerAvailabilityChanged',
-          availabilityChangedHandler);
-        testServer.stop(function () {
-          t.end();
-        });
-      }
-    };
-    ThaliMobile.emitter.on('peerAvailabilityChanged',
-      availabilityChangedHandler);
-
-    ThaliMobile.start(express.Router())
-    .then(function () {
-      return ThaliMobile.startListeningForAdvertisements();
-    })
-    .then(function () {
-      testServer.start(function () {
-        // Handler above should get called.
-      });
-    });
-  })
-);
-
-test('native peer should be removed if no availability updates ' +
-'were received during availability timeout',
-  tape.sinonTest(function (t) {
-    // Make the threshold a bit shorter so that the test doesn't
-    // have to wait for so long.
-    this.stub(thaliConfig, 'NON_TCP_PEER_UNAVAILABILITY_THRESHOLD', 100);
-    t.timeoutAfter(thaliConfig.NON_TCP_PEER_UNAVAILABILITY_THRESHOLD * 3);
-
-    var nativePeer = generateLowerLevelPeers().nativePeer;
-    var callCount = 0;
-
-    var availabilityHandler = function (peerStatus) {
-      if (peerStatus.peerIdentifier !== nativePeer.peerIdentifier) {
-        return;
-      }
-      callCount++;
-
-      switch (callCount) {
-        case 1:
-          t.equal(peerStatus.peerAvailable, true, 'peer is available');
-          break;
-        case 2:
-          t.equal(peerStatus.peerAvailable, false,
-            'peer is not availabel because it was too silent');
-          ThaliMobile.emitter
-              .removeListener('peerAvailabilityChanged', availabilityHandler);
-          t.end();
-          break;
-      }
-    };
-    ThaliMobile.emitter.on('peerAvailabilityChanged', availabilityHandler);
-
-    ThaliMobile.start(express.Router()).then(function () {
-      emitNativePeerAvailability(nativePeer);
-    });
-  })
-);
-
-=======
->>>>>>> f2d4da81
 test('peerAvailabilityChanged - peer added/removed to/from cache (native)',
   function (t) {
     var nativePeer = generateLowerLevelPeers().nativePeer;
@@ -2137,8 +2032,8 @@
 );
 
 
-test('#stop should change peers', function (t) {
-  var spy = sinon.spy();
+test('#stop should change peers', tape.sinonTest(function (t) {
+  var spy = this.spy();
 
   var availabilityHandler = function(peer) {
     spy();
@@ -2192,7 +2087,7 @@
       t.fail('Failed out with ' + err);
       finishTest();
     });
-});
+}));
 
 test('If there are more then PEERS_LIMIT peers presented ' +
   'then `discoveryDOS` event should be emitted', function (t) {
