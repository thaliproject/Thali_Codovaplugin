--- conflicted
+++ resolved
@@ -1581,13 +1581,9 @@
       peer
     );
 
-<<<<<<< HEAD
     var connectionType =
       ThaliMobileNativeWrapper.connectionTypes.
         MULTI_PEER_CONNECTIVITY_FRAMEWORK;
-=======
-    var connectionType = connectionTypes.MULTI_PEER_CONNECTIVITY_FRAMEWORK;
->>>>>>> 3b92887d
 
     ThaliMobile.getPeerHostInfo(peer.peerIdentifier, connectionType)
     .then(function (peerHostInfo) {
@@ -1831,13 +1827,8 @@
     var listeningSpy = null;
     var advertisingSpy = null;
 
-<<<<<<< HEAD
-    var networkChangedHandler = function (networkChangedValue) {
-      if (networkChangedValue.wifi !== 'off') {
-=======
     function networkChangedHandler (networkChangedValue) {
       if (networkChangedValue.bssidName || networkChangedValue.ssidName) {
->>>>>>> 3b92887d
         t.fail('wifi network should become disabled');
         t.end();
         return;
@@ -1862,11 +1853,7 @@
             'startListeningForAdvertisements');
           advertisingSpy = sinon.spy(ThaliMobile,
             'startUpdateAdvertisingAndListening');
-<<<<<<< HEAD
-          return testUtils.toggleWifi(true);
-=======
           return testUtils.ensureWifi(true);
->>>>>>> 3b92887d
         })
         .then(function () {
           t.equals(listeningSpy.callCount, 1,
@@ -1882,11 +1869,7 @@
     ThaliMobile.start(express.Router())
       .then(function () {
         ThaliMobileNativeWrapper.emitter
-<<<<<<< HEAD
-          .on('networkChangedNonTCP', networkChangedHandler);
-=======
           .once('networkChangedNonTCP', networkChangedHandler);
->>>>>>> 3b92887d
         testUtils.toggleWifi(false);
       });
   }
