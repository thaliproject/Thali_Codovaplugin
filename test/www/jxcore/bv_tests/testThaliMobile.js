'use strict';

var ThaliMobile = require('thali/NextGeneration/thaliMobile');
var ThaliMobileNativeWrapper = require('thali/NextGeneration/thaliMobileNativeWrapper');
var ThaliMobileNative = require('thali/NextGeneration/thaliMobileNative');
var USN = require('thali/NextGeneration/utils/usn');
var thaliConfig = require('thali/NextGeneration/thaliConfig');
var tape = require('../lib/thaliTape');
var testUtils = require('../lib/testUtils.js');
var express = require('express');
var validations = require('thali/validations');
var sinon = require('sinon');
var uuid = require('uuid');
var nodessdp = require('node-ssdp');
var randomstring = require('randomstring');
var logger = require('thali/ThaliLogger')('testThaliMobile');
var Promise = require('bluebird');
var PromiseQueue = require('thali/NextGeneration/promiseQueue');
var platform = require('thali/NextGeneration/utils/platform');
var net = require('net');

var radioState = ThaliMobileNative.radioState;
var connectionTypes = ThaliMobileNativeWrapper.connectionTypes;
var verifyCombinedResultSuccess = testUtils.verifyCombinedResultSuccess;

var test = tape({
  setup: function (t) {
    t.end();
  },
  teardown: function (t) {
    ThaliMobile.stop()
    .then(function (combinedResult) {
      verifyCombinedResultSuccess(t, combinedResult);
      t.end();
    });
  }
});

var testIdempotentFunction = function (t, functionName) {
  ThaliMobile.start(express.Router())
  .then(function () {
    return ThaliMobile[functionName]();
  })
  .then(function (combinedResult) {
    verifyCombinedResultSuccess(t, combinedResult);
    return ThaliMobile[functionName]();
  })
  .then(function (combinedResult) {
    verifyCombinedResultSuccess(t, combinedResult);
    t.end();
  })
  .catch(function (error) {
    t.fail(error);
  });
};

var testFunctionBeforeStart = function (t, functionName) {
  ThaliMobile[functionName]()
  .then(function () {
    t.fail('call should not succeed');
    t.end();
  })
  .catch(function (error) {
    t.equal(error.message, 'Call Start!', 'specific error should be returned');
    t.end();
  });
};

var generateLowerLevelPeers = function () {
  var nativePeer = {
    peerIdentifier: uuid.v4(),
    peerAvailable: true,
    generation: 0,
    portNumber: platform.isIOS ? null : 12345
  };
  var wifiPeer = {
    peerIdentifier: uuid.v4(),
    generation: 0,
    hostAddress: '127.0.0.1',
    portNumber: 54321
  };
  return {
    nativePeer: nativePeer,
    wifiPeer: wifiPeer
  };
};

var emitNativePeerAvailability = function (testPeer) {
  ThaliMobileNativeWrapper.emitter
    .emit('nonTCPPeerAvailabilityChangedEvent', testPeer);
};

var emitWifiPeerAvailability = function (testPeer) {
  ThaliMobile._getThaliWifiInfrastructure()
    .emit('wifiPeerAvailabilityChanged', testPeer);
};

var getNativeConnectionType = function () {
  return platform.isIOS ?
    connectionTypes.MULTI_PEER_CONNECTIVITY_FRAMEWORK :
    connectionTypes.BLUETOOTH;
};

test('#startListeningForAdvertisements should fail if start not called',
  function (t) {
    testFunctionBeforeStart(t, 'startListeningForAdvertisements');
  }
);

test('#startUpdateAdvertisingAndListening should fail if start not called',
  function (t) {
    testFunctionBeforeStart(t, 'startUpdateAdvertisingAndListening');
  }
);

test('should be able to call #stopListeningForAdvertisements many times',
  function (t) {
    testIdempotentFunction(t, 'stopListeningForAdvertisements');
  }
);

test('should be able to call #startListeningForAdvertisements many times',
  function (t) {
    testIdempotentFunction(t, 'startListeningForAdvertisements');
  }
);

test('should be able to call #startUpdateAdvertisingAndListening many times',
  function (t) {
    testIdempotentFunction(t, 'startUpdateAdvertisingAndListening');
  }
);

test('should be able to call #stopAdvertisingAndListening many times',
  function (t) {
    testIdempotentFunction(t, 'stopAdvertisingAndListening');
  }
);

test('#start - Causing native or wifi to fail will cause a promise reject ',
  function (t) {
    ThaliMobile.start(null, {}, ThaliMobile.networkTypes.BOTH)
      .then(function () {
        t.fail('We should have failed');
      })
      .catch(function (result) {
        t.notOk(result.wifiResult, 'This should not cause wifi to fail');
        t.equal(result.nativeResult.message, 'Bad Router', 'native router ' +
          'should be bad');
      })
      .then(function () {
        t.end();
      });
  });

test('#start should fail if called twice in a row', function (t) {
  ThaliMobile.start(express.Router())
  .then(function (combinedResult) {
    verifyCombinedResultSuccess(t, combinedResult, 'first call should succeed');
    return ThaliMobile.start(express.Router());
  })
  .catch(function (error) {
    t.equal(error.message, 'Call Stop!', 'specific error should be returned');
    t.end();
  });
});

test('#stop should clear watchers and change peers', function (t) {
  var somePeerIdentifier = 'urn:uuid:' + uuid.v4();

  var connectionType =
    platform.isAndroid ?
      ThaliMobileNativeWrapper.connectionTypes.BLUETOOTH :
      ThaliMobileNativeWrapper
        .connectionTypes.MULTI_PEER_CONNECTIVITY_FRAMEWORK;

  ThaliMobile.start(express.Router(), new Buffer('foo'),
    ThaliMobile.networkTypes.NATIVE)
    .then(function () {
      return ThaliMobile.startListeningForAdvertisements();
    })
    .then(function () {
      return ThaliMobileNativeWrapper._handlePeerAvailabilityChanged({
        peerIdentifier: somePeerIdentifier,
        peerAvailable: true
      });
    })
    .then(function () {
      t.equal(Object.getOwnPropertyNames(
        ThaliMobile._peerAvailabilityWatchers[connectionType]).length, 1,
        'Watchers have one entry for our connection type');
      t.equal(Object.getOwnPropertyNames(
        ThaliMobile._peerAvailabilities[connectionType]).length, 1,
        'Peer availabilities has one entry for our connection type');
      return ThaliMobile.stop();
    })
    .then(function () {
      Object.getOwnPropertyNames(ThaliMobileNativeWrapper.connectionTypes)
        .forEach(function (connectionKey) {
          var connectionType = ThaliMobileNativeWrapper
            .connectionTypes[connectionKey];
          t.equal(Object.getOwnPropertyNames(
            ThaliMobile._peerAvailabilityWatchers[connectionType]).length,
            0, 'No watchers');
          t.equal(Object.getOwnPropertyNames(
            ThaliMobile._peerAvailabilities[connectionType]).length,
            0, 'No peers');
        });
      t.end();
    })
    .catch(function (err) {
      t.fail('Failed out with ' + err);
      t.end();
    });
});

test('#start subscribes to the WiFi infrastructure events and #stop ' +
'unsubscribes from them (in WiFi-only mode)',
  function () {
    // TODO: requires #1453
    //
    // this test is for WIFI mode but for #1453 we also need similar tests for
    // NATIVE and for BOTH modes
    return true;
  },
  function (t) {
    var sandbox = sinon.sandbox.create();
    var wifiEmitter = ThaliMobile._getThaliWifiInfrastructure();
    var nativeEmitter = ThaliMobileNativeWrapper.emitter;

    var wifiOnSpy = sandbox.spy(wifiEmitter, 'on');
    var nativeOnSpy = sandbox.spy(nativeEmitter, 'on');
    var wifiOffSpy = sandbox.spy(wifiEmitter, 'removeListener');
    var nativeOffSpy = sandbox.spy(nativeEmitter, 'removeListener');

    function resetSpies() {
      wifiOnSpy.reset();
      nativeOnSpy.reset();
      wifiOffSpy.reset();
      nativeOffSpy.reset();
    }

    var expectedWifiEventNames = [
      'wifiPeerAvailabilityChanged',
      'discoveryAdvertisingStateUpdateWifiEvent',
      'networkChangedWifi',
    ].sort();

    var router = express.Router();

    ThaliMobile.start(router, null, ThaliMobile.networkTypes.WIFI)
    .then(function () {
      var wifiEventNames = wifiOnSpy.args.map(function (callArgs) {
        return callArgs[0];
      }).sort();
      t.deepEqual(wifiEventNames, expectedWifiEventNames,
        'listen to the correct wifi events');
      t.equals(nativeOnSpy.called, false,
        'does not listen to the native events');
      resetSpies();
      return ThaliMobile.stop();
    })
    .then(function () {
      var wifiEventNames = wifiOffSpy.args.map(function (callArgs) {
        return callArgs[0];
      }).sort();
      t.deepEqual(wifiEventNames, expectedWifiEventNames,
        'should remove wifi listeners');
    })
    .catch(t.fail)
    .then(function () {
      sandbox.restore();
      t.end();
    });
  }
);

test('does not emit duplicate discoveryAdvertisingStateUpdate',
  function () {
    // test is not for native transport because it fires artificial events from
    // the native layer
    return global.NETWORK_TYPE !== ThaliMobile.networkTypes.WIFI;
  },
  function (t) {
    var spy = sinon.spy();
    ThaliMobile.start(express.Router()).then(function () {
      return ThaliMobile.startListeningForAdvertisements();
    }).then(function () {
      return ThaliMobile.startUpdateAdvertisingAndListening();
    }).then(function () {
      var stateUpdateHandler = function (discoveryAdvertisingStatus) {
        spy();
        t.equals(spy.callCount, 1, 'called only once');
        t.equals(discoveryAdvertisingStatus.nonTCPDiscoveryActive, true,
          'discovery state matches');
        t.equals(discoveryAdvertisingStatus.nonTCPAdvertisingActive, true,
          'advertising state matches');
        process.nextTick(function () {
          ThaliMobile.emitter.removeListener(
            'discoveryAdvertisingStateUpdate', stateUpdateHandler
          );
          t.end();
        });
      };
      ThaliMobile.emitter.on('discoveryAdvertisingStateUpdate',
        stateUpdateHandler);
      var testStatus = {
        discoveryActive: true,
        advertisingActive: true
      };
      // Emit the same status twice.
      ThaliMobileNativeWrapper.emitter.emit(
        'discoveryAdvertisingStateUpdateNonTCP', testStatus
      );
      ThaliMobileNativeWrapper.emitter.emit(
        'discoveryAdvertisingStateUpdateNonTCP', testStatus
      );
    });
  }
);

test('does not send duplicate availability changes', function (t) {
  var nativePeer = generateLowerLevelPeers().nativePeer;
  var spy = sinon.spy(ThaliMobile.emitter, 'emit');
  emitNativePeerAvailability(nativePeer);
  process.nextTick(function () {
    t.equals(spy.callCount, 1, 'should be called once');
    emitNativePeerAvailability(nativePeer);
    process.nextTick(function () {
      t.equals(spy.callCount, 1, 'should not have been called more than once');
      ThaliMobile.emitter.emit.restore();
      t.end();
    });
  });
});

test('can get the network status', function (t) {
  ThaliMobile.getNetworkStatus()
  .then(function (networkChangedValue) {
    t.doesNotThrow(function () {
      [
        'wifi',
        'bluetooth',
        'bluetoothLowEnergy',
        'cellular'
      ]
      .forEach(function (requiredProperty) {
        validations.ensureNonNullOrEmptyString(
          networkChangedValue[requiredProperty]
        );
      });
    }, 'network status should have certain non-empty properties');
    t.end();
  });
});

test('wifi peer is marked unavailable if announcements stop',
  function () {
    return global.NETWORK_TYPE !== ThaliMobile.networkTypes.WIFI;
  },
  function (t) {
    // Store the original threshold so that it can be restored
    // at the end of the test.
    var originalThreshold = thaliConfig.TCP_PEER_UNAVAILABILITY_THRESHOLD;
    // Make the threshold a bit shorter so that the test doesn't
    // have to wait for so long.
    thaliConfig.TCP_PEER_UNAVAILABILITY_THRESHOLD =
      thaliConfig.SSDP_ADVERTISEMENT_INTERVAL * 2;
    var testPeerIdentifier = uuid.v4();
    var testServerHostAddress = randomstring.generate({
      charset: 'hex', // to get lowercase chars for the host address
      length: 8
    });
    var testServerPort = 8080;
    var testServer = new nodessdp.Server({
      location: 'http://' + testServerHostAddress + ':' + testServerPort,
      ssdpIp: thaliConfig.SSDP_IP,
      udn: thaliConfig.SSDP_NT,
      // Make the interval 10 times longer than expected
      // to make sure we determine the peer is gone while
      // waiting for the advertisement.
      adInterval: thaliConfig.SSDP_ADVERTISEMENT_INTERVAL * 10
    });
    testServer.setUSN(USN.stringify({
      peerIdentifier: testPeerIdentifier,
      generation: 0
    }));

    var spy = sinon.spy();
    var availabilityChangedHandler = function (peer) {
      if (peer.peerIdentifier !== testPeerIdentifier) {
        return;
      }

      // TODO Apply changes from #904 to tests
      spy();
      if (spy.calledOnce) {
        t.equal(peer.peerAvailable, true, 'peer should be available');
      } else if (spy.calledTwice) {
        t.equal(peer.peerAvailable, false, 'peer should become unavailable');

        ThaliMobile.emitter.removeListener('peerAvailabilityChanged',
          availabilityChangedHandler);
        testServer.stop(function () {
          thaliConfig.TCP_PEER_UNAVAILABILITY_THRESHOLD = originalThreshold;
          t.end();
        });
      }
    };
    ThaliMobile.emitter.on('peerAvailabilityChanged',
      availabilityChangedHandler);

    ThaliMobile.start(express.Router())
    .then(function () {
      return ThaliMobile.startListeningForAdvertisements();
    })
    .then(function () {
      testServer.start(function () {
        // Handler above should get called.
      });
    });
  }
);

test('native peer should be removed if no availability updates ' +
'were received during availability timeout',
  function (t) {
    var originalThreshold = thaliConfig.NON_TCP_PEER_UNAVAILABILITY_THRESHOLD;
    // Make the threshold a bit shorter so that the test doesn't
    // have to wait for so long.
    thaliConfig.NON_TCP_PEER_UNAVAILABILITY_THRESHOLD = 100;

    t.timeoutAfter(thaliConfig.NON_TCP_PEER_UNAVAILABILITY_THRESHOLD * 3);

    var nativePeer = generateLowerLevelPeers().nativePeer;
    var callCount = 0;

    var availabilityHandler = function (peerStatus) {
      if (peerStatus.peerIdentifier !== nativePeer.peerIdentifier) {
        return;
      }
      callCount++;

      switch (callCount) {
        case 1:
          t.equal(peerStatus.peerAvailable, true, 'peer is available');
          break;
        case 2:
          t.equal(peerStatus.peerAvailable, false,
            'peer is not availabel because it was too silent');
          // restore everything
          thaliConfig.NON_TCP_PEER_UNAVAILABILITY_THRESHOLD = originalThreshold;
          ThaliMobile.emitter
              .removeListener('peerAvailabilityChanged', availabilityHandler);
          t.end();
          break;
      }
    };
    ThaliMobile.emitter.on('peerAvailabilityChanged', availabilityHandler);

    ThaliMobile.start(express.Router()).then(function () {
      emitNativePeerAvailability(nativePeer);
    });
  }
);

test('peerAvailabilityChanged - peer added/removed to/from cache (native)',
  function (t) {
    var timeout = Math.min(
      thaliConfig.NON_TCP_PEER_UNAVAILABILITY_THRESHOLD / 2,
      30 * 1000
    );
    t.timeoutAfter(timeout);

    var nativePeer = generateLowerLevelPeers().nativePeer;
    var callCount = 0;
    var connectionType = getNativeConnectionType();

    var availabilityHandler = function (peerStatus) {
      if (peerStatus.peerIdentifier !== nativePeer.peerIdentifier) {
        return;
      }
      callCount++;

      var cache = ThaliMobile._getPeerAvailabilities();
      var nativePeers = cache[connectionType];

      switch (callCount) {
        case 1:
          t.equal(peerStatus.peerAvailable, true,
            'peer should be available');
          t.ok(nativePeers[nativePeer.peerIdentifier],
            'cache contains native peer');
          nativePeer.peerAvailable = false;
          nativePeer.portNumber = null;
          emitNativePeerAvailability(nativePeer);
          break;
        case 2:
          t.equal(peerStatus.peerAvailable, false,
            'peer should be unavailable');
          t.notOk(nativePeers[nativePeer.peerIdentifier],
            'peer has been removed from cache');
          setImmediate(end);
          break;
        default:
          t.fail('should not be called more than twice');
          break;
      }
    };

    ThaliMobile.emitter.on('peerAvailabilityChanged', availabilityHandler);

    // jshint latedef:false
    function end() {
      ThaliMobile.emitter
        .removeListener('peerAvailabilityChanged', availabilityHandler);
      t.end();
    }
    // jshint latedef:true

    var cache = ThaliMobile._getPeerAvailabilities();
    var nativePeers = cache[connectionType];
    t.notOk(nativePeers[nativePeer.peerIdentifier],
      'we have not added peer to the cache yet');
    emitNativePeerAvailability(nativePeer);
  }
);

test('peerAvailabilityChanged - peer added/removed to/from cache (wifi)',
  function (t) {
    t.timeoutAfter(thaliConfig.TCP_PEER_UNAVAILABILITY_THRESHOLD / 2);

    var wifiPeer = generateLowerLevelPeers().wifiPeer;
    var callCount = 0;

    var availabilityHandler = function (peerStatus) {
      if (peerStatus.peerIdentifier !== wifiPeer.peerIdentifier) {
        return;
      }
      callCount++;

      var cache = ThaliMobile._getPeerAvailabilities();
      var wifiPeers = cache[connectionTypes.TCP_NATIVE];

      switch (callCount) {
        case 1:
          t.equal(peerStatus.peerAvailable, true,
            'peer should be available');
          t.ok(wifiPeers[wifiPeer.peerIdentifier],
            'cache contains wifi peer');
          wifiPeer.peerHost = null;
          wifiPeer.portNumber = null;
          emitWifiPeerAvailability(wifiPeer);
          break;
        case 2:
          t.equal(peerStatus.peerAvailable, false,
            'peer should be unavailable');
          t.notOk(wifiPeers[wifiPeer.peerIdentifier],
            'peer has been removed from cache');
          setImmediate(end);
          break;
        default:
          t.fail('should not be called more than twice');
          break;
      }
    };

    ThaliMobile.emitter.on('peerAvailabilityChanged', availabilityHandler);

    // jshint latedef:false
    function end() {
      ThaliMobile.emitter
        .removeListener('peerAvailabilityChanged', availabilityHandler);
      t.end();
    }
    // jshint latedef:true

    var cache = ThaliMobile._getPeerAvailabilities();
    var wifiPeers = cache[connectionTypes.TCP_NATIVE];
    t.notOk(wifiPeers[wifiPeer.peerIdentifier],
      'we have not added peer to the cache yet');
    emitWifiPeerAvailability(wifiPeer);
  }
);

test('peerAvailabilityChanged - peer with the same id, conn type, host, port ' +
'and generation is ignored',
  function (t) {
    var testPeers = generateLowerLevelPeers();
    var callCount = 0;
    var discoveredPeerIds = [];

    var isTestPeer = function (peer) {
      return (
        peer.peerIdentifier !== testPeers.wifiPeer.peerIdentifier ||
        peer.peerIdentifier !== testPeers.nativePeer.peerIdentifier
      );
    };

    var availabilityHandler = function (peerStatus) {
      if (!isTestPeer(peerStatus)) {
        return;
      }
      callCount++;

      switch (callCount) {
        case 1:
          t.equal(peerStatus.peerAvailable, true, 'first peer is available');
          discoveredPeerIds.push(peerStatus.peerIdentifier);
          break;
        case 2:
          t.equal(peerStatus.peerAvailable, true, 'second peer is available');
          discoveredPeerIds.push(peerStatus.peerIdentifier);
          t.notEqual(discoveredPeerIds[0], discoveredPeerIds[1],
            'first and second peers are different');
          setImmediate(end);
          break;
        default:
          t.fail('should not be called more than twice');
          break;
      }
    };

    ThaliMobile.emitter.on('peerAvailabilityChanged', availabilityHandler);

    // jshint latedef:false
    function end() {
      ThaliMobile.emitter
        .removeListener('peerAvailabilityChanged', availabilityHandler);
      t.end();
    }
    // jshint latedef:true

    emitNativePeerAvailability(testPeers.nativePeer);
    emitWifiPeerAvailability(testPeers.wifiPeer);
    emitNativePeerAvailability(testPeers.nativePeer);
    emitWifiPeerAvailability(testPeers.wifiPeer);
  }
);

test('native available - new peer is cached',
  function (t) {
    t.timeoutAfter(50);
    var nativePeer = generateLowerLevelPeers().nativePeer;
    var connectionType = getNativeConnectionType();

    var availabilityHandler = function (peerStatus) {
      if (peerStatus.peerIdentifier === nativePeer.peerIdentifier) {
        t.equal(peerStatus.peerAvailable, true, 'peer is available');
        end();
      }
    };

    ThaliMobile.emitter.on('peerAvailabilityChanged', availabilityHandler);

    // jshint latedef:false
    function end() {
      ThaliMobile.emitter
        .removeListener('peerAvailabilityChanged', availabilityHandler);
      t.end();
    }
    // jshint latedef:true

    var cache = ThaliMobile._getPeerAvailabilities();
    var nativePeers = cache[connectionType];
    t.notOk(nativePeers[nativePeer.peerIdentifier],
      'should not be in cache at start');

    emitNativePeerAvailability(nativePeer);
  }
);

test('native available - peer with same port and different generation is ' +
'cached (BLUETOOTH)',
  function () {
    return !platform.isAndroid;
  },
  function (t) {
    var nativePeer = generateLowerLevelPeers().nativePeer;
    var callCount = 0;

    var availabilityHandler = function (peerStatus) {
      if (peerStatus.peerIdentifier !== nativePeer.peerIdentifier) {
        return;
      }
      callCount++;

      switch (callCount) {
        case 1:
          t.equal(peerStatus.peerAvailable, true, 'peer should be available');
          nativePeer.generation = 3;
          emitNativePeerAvailability(nativePeer);
          break;
        case 2:
          t.equal(peerStatus.peerAvailable, true, 'peer should be available');
          nativePeer.generation = 1;
          emitNativePeerAvailability(nativePeer);
          break;
        case 3:
          t.equal(peerStatus.peerAvailable, true, 'peer should be available');
          emitNativePeerAvailability(nativePeer);
          setImmediate(end);
          break;
        default:
          t.fail('should not be called again');
          break;
      }
    };

    ThaliMobile.emitter.on('peerAvailabilityChanged', availabilityHandler);

    // jshint latedef:false
    function end() {
      ThaliMobile.emitter
        .removeListener('peerAvailabilityChanged', availabilityHandler);
      t.end();
    }
    // jshint latedef:true

    nativePeer.generation = 2;
    emitNativePeerAvailability(nativePeer);
  }
);

test('native available - peer with the same port and generation but with ' +
'enough time for generation to wrap around is cached (BLUETOOTH)',
  function () {
    return !platform.isAndroid;
  },
  function (t) {
    var nativePeer = generateLowerLevelPeers().nativePeer;
    var callCount = 0;

    // make update window shorter because nobody wants to wait 51 seconds for
    // test to complete
    var originalUpdateWindow = thaliConfig.UPDATE_WINDOWS_FOREGROUND_MS;
    thaliConfig.UPDATE_WINDOWS_FOREGROUND_MS = 0.1;

    t.timeoutAfter(thaliConfig.UPDATE_WINDOWS_FOREGROUND_MS * 1000);

    var availabilityHandler = function (peerStatus) {
      if (peerStatus.peerIdentifier !== nativePeer.peerIdentifier) {
        return;
      }
      callCount++;

      switch (callCount) {
        case 1:
          t.equal(peerStatus.peerAvailable, true, 'peer should be available');
          setTimeout(function () {
            emitNativePeerAvailability(nativePeer);
          }, thaliConfig.UPDATE_WINDOWS_FOREGROUND_MS * 500);
          break;
        case 2:
          t.equal(peerStatus.peerAvailable, true, 'peer should be available');
          setImmediate(end);
          break;
        default:
          t.fail('should not be called again');
          break;
      }
    };

    ThaliMobile.emitter.on('peerAvailabilityChanged', availabilityHandler);

    // jshint latedef:false
    function end() {
      thaliConfig.UPDATE_WINDOWS_FOREGROUND_MS = originalUpdateWindow;
      ThaliMobile.emitter
        .removeListener('peerAvailabilityChanged', availabilityHandler);
      t.end();
    }
    // jshint latedef:true

    nativePeer.generation = 2;
    emitNativePeerAvailability(nativePeer);
  }
);

test('native available - peer with greater generation is cached (MPCF)',
  function () {
    return !platform.isIOS;
  },
  function (t) {
    var nativePeer = generateLowerLevelPeers().nativePeer;
    var callCount = 0;
    var generationIncreased = false;

    var availabilityHandler = function (peerStatus) {
      if (peerStatus.peerIdentifier !== nativePeer.peerIdentifier) {
        return;
      }
      callCount++;

      switch (callCount) {
        case 1:
          t.equal(peerStatus.peerAvailable, true, 'peer should be available');
          nativePeer.generation = 1;
          // lower generation should be ignored
          emitNativePeerAvailability(nativePeer);
          setImmediate(function () {
            nativePeer.generation = 3;
            generationIncreased = true;
            emitNativePeerAvailability(nativePeer);
          });
          break;
        case 2:
          t.equal(peerStatus.peerAvailable, true, 'peer should be available');
          if (!generationIncreased) {
            t.fail('should not be called for lower generation');
          }
          var cache = ThaliMobile._getPeerAvailabilities();
          var cachedPeer =
            cache[getNativeConnectionType()][peerStatus.peerIdentifier];
          t.equal(cachedPeer.generation, 3, 'should store correct generation');
          setImmediate(end);
          break;
        default:
          t.fail('should not be called again');
          break;
      }
    };

    ThaliMobile.emitter.on('peerAvailabilityChanged', availabilityHandler);

    // jshint latedef:false
    function end() {
      ThaliMobile.emitter
        .removeListener('peerAvailabilityChanged', availabilityHandler);
      t.end();
    }
    // jshint latedef:true

    nativePeer.generation = 2;
    emitNativePeerAvailability(nativePeer);
  }
);

test('native available - peer with same or older generation is ignored (MPCF)',
  function () {
    return !platform.isIOS;
  },
  function (t) {
    t.skip('NOT IMPLEMENTED');
    t.end();
  }
);

test('native unavailable - new peer is ignored',
  function (t) {
    t.skip('NOT IMPLEMENTED');
    t.end();
  }
);

test('native unavailable - cached peer is removed',
  function (t) {
    t.skip('NOT IMPLEMENTED');
    t.end();
  }
);

test('networkChanged - fires peerAvailabilityChanged event for wifi peers',
  function (t) {
    // Scenario:
    // 1. wifi and native layers discover peers (1 native and 1 wifi)
    //
    // Expected result: fire peerAvailabilityChanged twice with peerAvailable
    // set to true
    //
    // 2. got networkChangedNonTCP from mobileNativeWrapper with wifi: OFF
    //
    // Expected result: fire peerAvailabilityChanged with wifi peer's id and
    // peerAvailable set to false

    var testPeers = generateLowerLevelPeers();
    var callCount = 0;

    var isTestPeer = function (peer) {
      return (
        peer.peerIdentifier === testPeers.nativePeer.peerIdentifier ||
        peer.peerIdentifier === testPeers.wifiPeer.peerIdentifier
      );
    };

    function disableWifi() {
      ThaliMobileNativeWrapper.emitter.emit('networkChangedNonTCP', {
        wifi: radioState.OFF,
        bssidName: null,
        bluetoothLowEnergy: radioState.ON,
        bluetooth: radioState.ON,
        cellular: radioState.ON
      });
    }

    function enableWifi() {
      ThaliMobileNativeWrapper.emitter.emit('networkChangedNonTCP', {
        wifi: radioState.ON,
        bssidName: '00:00:00:00:00:00',
        bluetoothLowEnergy: radioState.ON,
        bluetooth: radioState.ON,
        cellular: radioState.ON
      });
    }

    function disconnectWifi() {
      ThaliMobileNativeWrapper.emitter.emit('networkChangedNonTCP', {
        wifi: radioState.ON,
        bssidName: null,
        bluetoothLowEnergy: radioState.ON,
        bluetooth: radioState.ON,
        cellular: radioState.ON
      });
    }

    var availabilityHandler = function (peerStatus) {
      if (!isTestPeer(peerStatus)) {
        return;
      }
      callCount++;

      switch (callCount) {
        case 1:
          t.equals(peerStatus.peerAvailable, true,
            'first peer is expected to be available');
          emitWifiPeerAvailability(testPeers.wifiPeer);
          break;
        case 2:
          t.equals(peerStatus.peerAvailable, true,
            'second peer is expected to be available');
          disableWifi();
          break;
        case 3:
          t.equals(peerStatus.peerAvailable, false,
            'peer became unavailable');
          t.equals(peerStatus.peerIdentifier, testPeers.wifiPeer.peerIdentifier,
            'it was wifi peer');
          enableWifi();
          emitWifiPeerAvailability(testPeers.wifiPeer);
          break;
        case 4:
          t.equals(peerStatus.peerAvailable, true, 'we found peer again');
          t.equals(peerStatus.peerIdentifier, testPeers.wifiPeer.peerIdentifier,
            'it was wifi peer');
          disconnectWifi();
          break;
        case 5:
          t.equals(peerStatus.peerAvailable, false,
            'peer became unavailable');
          t.equals(peerStatus.peerIdentifier, testPeers.wifiPeer.peerIdentifier,
            'it was wifi peer');
          setImmediate(end);
          break;
        default:
          t.fail('should not be called again');
          break;
      }
    };

    ThaliMobile.emitter.on('peerAvailabilityChanged', availabilityHandler);

    // jshint latedef:false
    function end() {
      ThaliMobile.emitter
        .removeListener('peerAvailabilityChanged', availabilityHandler);
      t.end();
    }
    // jshint latedef:true

    // Add initial peers
    ThaliMobile.start(express.Router()).then(function () {
      emitNativePeerAvailability(testPeers.nativePeer);
    }).catch(end);
  }
);

test('networkChanged - fires peerAvailabilityChanged event for native peers ' +
'(BLUETOOTH)',
  function () {
    return !platform.isAndroid;
  },
  function (t) {
    // Scenario:
    // 1. wifi and native layers discover peers (1 native and 1 wifi)
    //
    // Expected result: fire peerAvailabilityChanged twice with peerAvailable
    // set to true
    //
    // 2. got networkChangedNonTCP from mobileNativeWrapper with bluetooth: OFF
    //
    // Expected result: fire peerAvailabilityChanged with native peer's id and
    // peerAvailable set to false

    var timeout = Math.min(
      thaliConfig.NON_TCP_PEER_UNAVAILABILITY_THRESHOLD / 2,
      30 * 1000
    );
    t.timeoutAfter(timeout);

    var testPeers = generateLowerLevelPeers();
    var callCount = 0;

    var isTestPeer = function (peer) {
      return (
        peer.peerIdentifier === testPeers.nativePeer.peerIdentifier ||
        peer.peerIdentifier === testPeers.wifiPeer.peerIdentifier
      );
    };

    function disableBluetooth() {
      ThaliMobileNativeWrapper.emitter.emit('networkChangedNonTCP', {
        wifi: radioState.ON,
        ssidName: 'WiFi Network SSID',
        bssidName: '00:00:00:00:00:00',
        bluetoothLowEnergy: radioState.OFF,
        bluetooth: radioState.OFF,
        cellular: radioState.ON
      });
    }

    var availabilityHandler = function (peerStatus) {
      if (!isTestPeer(peerStatus)) {
        return;
      }
      callCount++;

      switch (callCount) {
        case 1:
          t.equals(peerStatus.peerAvailable, true,
            'first peer is expected to be available');
          emitWifiPeerAvailability(testPeers.wifiPeer);
          break;
        case 2:
          t.equals(peerStatus.peerAvailable, true,
            'second peer is expected to be available');
          disableBluetooth();
          break;
        case 3:
          t.equals(peerStatus.peerAvailable, false,
            'peer became unavailable');
          t.equals(
            peerStatus.peerIdentifier,
            testPeers.nativePeer.peerIdentifier,
            'it was a native peer');
          setImmediate(end);
          break;
        default:
          t.fail('should not be called again');
          break;
      }
    };

    ThaliMobile.emitter.on('peerAvailabilityChanged', availabilityHandler);

    // jshint latedef:false
    function end() {
      ThaliMobile.emitter
        .removeListener('peerAvailabilityChanged', availabilityHandler);
      t.end();
    }
    // jshint latedef:true

    // Add initial peers
    ThaliMobile.start(express.Router()).then(function () {
      emitNativePeerAvailability(testPeers.nativePeer);
    });
  }
);

test('networkChanged - fires peerAvailabilityChanged event for native peers ' +
'(MPCF)',
  function () {
    return !platform.isIOS;
  },
  function (t) {
    // Scenario:
    // 1. wifi and native layers discover peers (1 native and 1 wifi)
    //
    // Expected result: fire peerAvailabilityChanged twice with peerAvailable
    // set to true
    //
    // 2. got networkChangedNonTCP from mobileNativeWrapper with
    //    bluetooth: OFF, wifi: ON
    //
    // Expected result: nothing changed
    //
    // 3. got networkChangedNonTCP from mobileNativeWrapper with
    //    bluetooth: OFF, wifi: OFF
    //
    // Expected result: fire peerAvailabilityChanged twice with peerAvailable
    // set to false

    var testPeers = generateLowerLevelPeers();
    var callCount = 0;
    var disableWifiCalled = false;

    var isTestPeer = function (peer) {
      return (
        peer.peerIdentifier === testPeers.nativePeer.peerIdentifier ||
        peer.peerIdentifier === testPeers.wifiPeer.peerIdentifier
      );
    };

    function disableBluetooth() {
      ThaliMobileNativeWrapper.emitter.emit('networkChangedNonTCP', {
        wifi: radioState.ON,
        bssidName: null,
        bluetoothLowEnergy: radioState.ON,
        bluetooth: radioState.OFF,
        cellular: radioState.ON
      });
    }

    function disableWifi() {
      disableWifiCalled = true;
      ThaliMobileNativeWrapper.emitter.emit('networkChangedNonTCP', {
        wifi: radioState.OFF,
        bssidName: null,
        bluetoothLowEnergy: radioState.ON,
        bluetooth: radioState.OFF,
        cellular: radioState.ON
      });
    }

    var availabilityHandler = function (peerStatus) {
      if (!isTestPeer(peerStatus)) {
        return;
      }
      callCount++;

      switch (callCount) {
        case 1:
          t.equals(peerStatus.peerAvailable, true,
            'first peer is expected to be available');
          emitWifiPeerAvailability(testPeers.wifiPeer);
          break;
        case 2:
          t.equals(peerStatus.peerAvailable, true,
            'second peer is expected to be available');
          disableBluetooth();
          setTimeout(function () {
            // disabling bluetooth only should not fire peerAvailabilityChanged.
            disableWifi();
          });
          break;
        case 3:
          if (!disableWifiCalled) {
            t.fail('Got peerAvailabilityChanged before wifi was disabled');
          }
          t.equals(peerStatus.peerAvailable, false, 'peer became unavailable');
          setImmediate(end);
          break;
        default:
          t.fail('should not be called again');
          break;
      }
    };

    ThaliMobile.emitter.on('peerAvailabilityChanged', availabilityHandler);

    // jshint latedef:false
    function end() {
      ThaliMobile.emitter
        .removeListener('peerAvailabilityChanged', availabilityHandler);
      t.end();
    }
    // jshint latedef:true

    // Add initial peers
    emitNativePeerAvailability(testPeers.nativePeer);
  }
);

test('multiconnect failure - new peer is ignored (MPCF)',
  function () {
    return !platform.isIOS;
  },
  function (t) {
    t.skip('NOT IMPLEMENTED');
    t.end();
  }
);

test('multiconnect failure - cached peer fires peerAvailabilityChanged (MPCF)',
  function () {
    return !platform.isIOS;
  },
  function (t) {
    t.skip('NOT IMPLEMENTED');
    t.end();
  }
);

test('newAddressPort field (TCP_NATIVE)', function (t) {
  t.timeoutAfter(thaliConfig.TCP_PEER_UNAVAILABILITY_THRESHOLD / 2);

  var wifiPeer = generateLowerLevelPeers().wifiPeer;
  var callCount = 0;

  var availabilityHandler = function (peerStatus) {
    if (peerStatus.peerIdentifier !== wifiPeer.peerIdentifier) {
      return;
    }
    callCount++;

    switch (callCount) {
      case 1:
        t.equals(peerStatus.newAddressPort, false,
          'peer discovered first time does not have new address');
        wifiPeer.generation = 20;
        emitWifiPeerAvailability(wifiPeer);
        break;
      case 2:
        t.equals(peerStatus.newAddressPort, false,
          'address has not been changed');
        wifiPeer.portNumber += 1;
        emitWifiPeerAvailability(wifiPeer);
        break;
      case 3:
        t.equals(peerStatus.newAddressPort, true,
          'new port handled correctly');
        wifiPeer.hostAddress += '1';
        emitWifiPeerAvailability(wifiPeer);
        break;
      case 4:
        t.equals(peerStatus.newAddressPort, true,
          'new host handled correctly');
        wifiPeer.hostAddress = null;
        wifiPeer.portNumber = null;
        emitWifiPeerAvailability(wifiPeer);
        break;
      case 5:
        t.equals(peerStatus.newAddressPort, null,
          'newAddressPort is null for unavailable peers');
        setImmediate(end);
        break;
      default:
        t.fail('should not be called again');
    }
  };


  ThaliMobile.emitter.on('peerAvailabilityChanged', availabilityHandler);
  // jshint latedef:false
  function end() {
    ThaliMobile.emitter
      .removeListener('peerAvailabilityChanged', availabilityHandler);
    t.end();
  }
  // jshint latedef:true

  emitWifiPeerAvailability(wifiPeer);
});

test('newAddressPort field (BLUETOOTH)',
  function () {
    return !platform.isAndroid;
  },
  function (t) {
    var timeout = Math.min(
      thaliConfig.NON_TCP_PEER_UNAVAILABILITY_THRESHOLD / 2,
      30 * 1000
    );
    t.timeoutAfter(timeout);

    var nativePeer = generateLowerLevelPeers().nativePeer;
    var callCount = 0;

    var availabilityHandler = function (peerStatus) {
      if (peerStatus.peerIdentifier !== nativePeer.peerIdentifier) {
        return;
      }
      callCount++;

      switch (callCount) {
        case 1:
          t.equals(peerStatus.newAddressPort, false,
            'peer discovered first time does not have new address');
          nativePeer.generation = 20;
          emitNativePeerAvailability(nativePeer);
          break;
        case 2:
          t.equals(peerStatus.newAddressPort, false,
            'address has not been changed');
          nativePeer.portNumber += 1;
          emitNativePeerAvailability(nativePeer);
          break;
        case 3:
          t.equals(peerStatus.newAddressPort, true,
            'new port handled correctly');
          nativePeer.peerAvailable = false;
          emitNativePeerAvailability(nativePeer);
          break;
        case 4:
          t.equals(peerStatus.newAddressPort, null,
            'newAddressPort is null for unavailable peers');
          setImmediate(end);
          break;
        default:
          t.fail('should not be called again');
      }
    };


    ThaliMobile.emitter.on('peerAvailabilityChanged', availabilityHandler);
    // jshint latedef:false
    function end() {
      ThaliMobile.emitter
        .removeListener('peerAvailabilityChanged', availabilityHandler);
      t.end();
    }
    // jshint latedef:true

    emitNativePeerAvailability(nativePeer);
  }
);

test('newAddressPort field (MPCF)',
  function () {
    return !platform.isIOS;
  },
  function (t) {
    // newAddressPort should be checked after multiConnectConnectionFailure
    t.skip('NOT IMPLEMENTED');
    t.end();
  }
);

test('newAddressPort after listenerRecreatedAfterFailure event (BLUETOOTH)',
  function () {
    return !platform.isAndroid;
  },
  function (t) {
    // Scenario:
    // 1. bluetooth peer in availability cache
    // 2. tcpServerManager fires 'listenerRecreatedAfterFailure' with the SAME
    //    port as an old one (before recreation)
    //
    // Expected result: peerAvailabilityChanged event fired with newAddressPort
    // set tot true
    t.skip('NOT IMPLEMENTED');
    t.end();
  }
);

test('#getPeerHostInfo - error when peer has not been discovered yet',
function (t) {
  var connectionType = ThaliMobileNativeWrapper.connectionTypes.TCP_NATIVE;
  ThaliMobile.getPeerHostInfo('foo', connectionType)
    .then(function () {
      t.fail('should never be called');
      t.end();
    })
    .catch(function (err) {
      t.equal(err.message, 'peer not available');
      t.end();
    });
});

function checkPeerHostInfoProperties(t, peerHostInfo, peer) {
  var expectedKeys = ['hostAddress', 'portNumber', 'suggestedTCPTimeout'];
  var actualKeys = Object.keys(peerHostInfo);
  expectedKeys.sort();
  actualKeys.sort();
  t.deepEqual(actualKeys, expectedKeys, 'contains expected properties');
}

test('#getPeerHostInfo - returns discovered cached native peer (BLUETOOTH)',
  function () {
    return !platform.isAndroid;
  },
  function (t) {
    var peer = {
      peerIdentifier: 'foo',
      peerAvailable: true,
      generation: 0,
      portNumber: 9999
    };

    ThaliMobileNativeWrapper.emitter.emit(
      'nonTCPPeerAvailabilityChangedEvent',
      peer
    );

    var connectionType = ThaliMobileNativeWrapper.connectionTypes.BLUETOOTH;

    ThaliMobile.getPeerHostInfo(peer.peerIdentifier, connectionType)
    .then(function (peerHostInfo) {
      checkPeerHostInfoProperties(t, peerHostInfo, peer);
      t.equal(peerHostInfo.hostAddress, '127.0.0.1', 'the same hostAddress');
      t.equal(peerHostInfo.portNumber, peer.portNumber, 'the same portNumber');
      t.end();
    }).catch(t.end);
  }
);

test('#getPeerHostInfo - returns discovered cached native peer and calls ' +
'`_multiConnect` to retrieve the port (MPCF)',
  function () {
    return !platform.isIOS;
  },
  function (t) {
    var peer = {
      peerIdentifier: 'foo',
      peerAvailable: true,
      generation: 0,
      portNumber: null
    };
    var resolvedPortNumber = 12345;

    var multiConnectStub = sinon.stub(
      ThaliMobileNativeWrapper,
      '_multiConnect',
      function (peerId) {
        if (peerId !== peer.peerIdentifier) {
          return Promise.reject(new Error('Connection could not be established'));
        }
        return Promise.resolve(resolvedPortNumber);
      }
    );

    ThaliMobileNativeWrapper.emitter.emit(
      'nonTCPPeerAvailabilityChangedEvent',
      peer
    );

    var connectionType = connectionTypes.MULTI_PEER_CONNECTIVITY_FRAMEWORK;

    ThaliMobile.getPeerHostInfo(peer.peerIdentifier, connectionType)
    .then(function (peerHostInfo) {
      checkPeerHostInfoProperties(t, peerHostInfo, peer);
      t.equal(peerHostInfo.hostAddress, '127.0.0.1', 'the same hostAddress');
      t.equal(peerHostInfo.portNumber, resolvedPortNumber, 'the same portNumber');
    })
    .catch(t.fail)
    .then(function () {
      multiConnectStub.restore();
      t.end();
    });
  }
);

test('#getPeerHostInfo - returns discovered cached wifi peer',
  function (t) {
    var peer = {
      peerIdentifier: 'foo',
      generation: 0,
      hostAddress: 'someaddress',
      portNumber: 9999
    };

    var thaliWifiInfrastructure = ThaliMobile._getThaliWifiInfrastructure();
    thaliWifiInfrastructure.emit('wifiPeerAvailabilityChanged', peer);

    var connectionType = ThaliMobileNativeWrapper.connectionTypes.TCP_NATIVE;

    ThaliMobile.getPeerHostInfo(peer.peerIdentifier, connectionType)
    .then(function (peerHostInfo) {
      checkPeerHostInfoProperties(t, peerHostInfo, peer);
      t.equal(peerHostInfo.hostAddress, peer.hostAddress,
        'the same hostAddress');
      t.equal(peerHostInfo.portNumber, peer.portNumber, 'the same portNumber');
      t.end();
    }).catch(t.end);
  }
);

test('#disconnect fails on wifi peers', function (t) {
  var wifiPeer = generateLowerLevelPeers().wifiPeer;

  var availabilityHandler = function (peerStatus) {
    if (peerStatus.peerIdentifier !== wifiPeer.peerIdentifier) {
      return;
    }
    ThaliMobile.emitter
      .removeListener('peerAvailabilityChanged', availabilityHandler);

    ThaliMobile
      .disconnect(wifiPeer.peerIdentifier, peerStatus.connectionType)
      .then(function () {
        t.fail('disconnect should not be successful');
      })
      .catch(function (error) {
        t.equal(error.message, 'Wifi does not support disconnect',
          'Got specific error message');
        return null;
      })
      .then(t.end);
  };

  ThaliMobile.emitter.on('peerAvailabilityChanged', availabilityHandler);

  ThaliMobile.start(express.Router()).then(function () {
    emitWifiPeerAvailability(wifiPeer);
  });
});

test('#disconnect delegates native peers to the native wrapper',
  function () {
    return global.NETWORK_TYPE === ThaliMobile.networkTypes.WIFI;
  },
  function (t) {
    var nativePeer = generateLowerLevelPeers().nativePeer;

    var availabilityHandler = function (peerStatus) {
      if (peerStatus.peerIdentifier !== nativePeer.peerIdentifier) {
        return;
      }
      ThaliMobile.emitter
        .removeListener('peerAvailabilityChanged', availabilityHandler);

      var nativeDisconnectSpy =
        sinon.spy(ThaliMobileNativeWrapper, 'disconnect');

      ThaliMobile
        .disconnect(
          nativePeer.peerIdentifier,
          peerStatus.connectionType,
          nativePeer.portNumber
        )
        .catch(function () {
          t.fail('should not fail');
        })
        .then(function () {
          t.ok(nativeDisconnectSpy.calledOnce,
            'native wrapper `disconnect` called once');
          t.ok(nativeDisconnectSpy.calledWithExactly(
            nativePeer.peerIdentifier,
            nativePeer.portNumber
          ), 'native wrapper `disconnect` called with peer data');
        })
        .then(function () {
          nativeDisconnectSpy.restore();
          t.end();
        });
    };

    ThaliMobile.emitter.on('peerAvailabilityChanged', availabilityHandler);

    ThaliMobile.start(express.Router()).then(function () {
      emitNativePeerAvailability(nativePeer);
    });
  }
);

test('network changes emitted correctly',
  function () {
    return global.NETWORK_TYPE !== ThaliMobile.networkTypes.WIFI ||
      global.NETWORK_TYPE      !== ThaliMobile.networkTypes.BOTH;
  },
  function (t) {
    testUtils.ensureWifi(true)
      .then(function () {
        return ThaliMobile.start(express.Router());
      })
      .then(function () {
        return new Promise(function (resolve) {
          function networkChangedHandler (networkStatus) {
            // TODO Android can send event with 'wifi': 'off' and without 'bssidName' and 'ssidName'.
            // t.equals(networkStatus.wifi, 'off', 'wifi should be off');
            t.ok(networkStatus.bssidName == null, 'bssid should be null');
            t.ok(networkStatus.ssidName  == null, 'ssid should be null');
            resolve();
          }
          ThaliMobile.emitter.once('networkChanged', networkChangedHandler);
          testUtils.toggleWifi(false);
        });
      })
      .then(function () {
        var networkChangedHandler;
        return new Promise(function (resolve) {
          networkChangedHandler = function (networkStatus) {
            t.equals(networkStatus.wifi, 'on', 'wifi should be on');

            if (networkStatus.bssidName && networkStatus.ssidName) {
              t.ok(
                testUtils.validateBSSID(networkStatus.bssidName),
                'bssid should be valid'
              );
              t.ok(
                networkStatus.ssidName && networkStatus.ssidName.length > 0,
                'ssid should exist'
              );
              resolve();
            } else {
              // Phone is still trying to connect to wifi.
              // We are waiting for 'ssidName' and 'bssidName'.
            }
          }
          ThaliMobile.emitter.on('networkChanged', networkChangedHandler);
          testUtils.toggleWifi(true);
        })
          .finally(function () {
            ThaliMobile.emitter.removeListener('networkChanged', networkChangedHandler);
          });
      })
      .then(function () {
        return testUtils.ensureWifi(true);
      })
      .then(function () {
        t.end();
      });
  });

function noNetworkChanged (t, toggle) {
  return new Promise(function (resolve) {
    var isEmitted = false;
    function networkChangedHandler () {
      isEmitted = true;
    }
    ThaliMobile.emitter.once('networkChanged', networkChangedHandler);

    toggle()
      .then(function () {
        setImmediate(function () {
          t.notOk(isEmitted, 'event should not be emitted');
          ThaliMobile.emitter.removeListener('networkChanged',
            networkChangedHandler);
          resolve();
        });
      });
  });
}

test('network changes not emitted in started state',
  function () {
    return global.NETWORK_TYPE !== ThaliMobile.networkTypes.WIFI ||
      global.NETWORK_TYPE      !== ThaliMobile.networkTypes.BOTH;
  },
  function (t) {
    testUtils.ensureWifi(true)
      .then(function () {
        return noNetworkChanged(t, function () {
          return testUtils.toggleWifi(true);
        });
      })
      .then(function () {
        t.end();
      });
  });

test('network changes not emitted in stopped state',
  function () {
    return global.NETWORK_TYPE !== ThaliMobile.networkTypes.WIFI ||
      global.NETWORK_TYPE      !== ThaliMobile.networkTypes.BOTH;
  },
  function (t) {
    testUtils.ensureWifi(false)
      .then(function () {
        return noNetworkChanged(t, function () {
          return testUtils.toggleWifi(false);
        });
      })
      .then(function () {
        return testUtils.ensureWifi(true);
      })
      .then(function () {
        t.end();
      });
  });

test('calls correct starts when network changes',
  function (t) {
    var isWifiEnabled =
      global.NETWORK_TYPE === ThaliMobile.networkTypes.WIFI ||
      global.NETWORK_TYPE === ThaliMobile.networkTypes.BOTH;

    var listeningSpy = null;
    var advertisingSpy = null;

<<<<<<< HEAD
    var networkChangedHandler = function (networkChangedValue) {
      if (networkChangedValue.wifi !== 'off') {
        t.fail('wifi network should become disabled');
=======
  function networkChangedHandler (networkChangedValue) {
    if (networkChangedValue.bssidName || networkChangedValue.ssidName) {
      t.fail('wifi network should become disabled');
      t.end();
      return;
    }
    ThaliMobileNativeWrapper.emitter
      .removeListener('networkChangedNonTCP', networkChangedHandler);

    ThaliMobile.startListeningForAdvertisements()
      .then(function (combinedResult) {
        if (isWifiEnabled) {
          t.equals(combinedResult.wifiResult.message,
            'Radio Turned Off', 'specific error expected');
        }
        return ThaliMobile.startUpdateAdvertisingAndListening();
      })
      .then(function (combinedResult) {
        if (isWifiEnabled) {
          t.equals(combinedResult.wifiResult.message,
            'Radio Turned Off', 'specific error expected');
        }
        listeningSpy = sinon.spy(ThaliMobile,
          'startListeningForAdvertisements');
        advertisingSpy = sinon.spy(ThaliMobile,
          'startUpdateAdvertisingAndListening');
        return testUtils.ensureWifi(true);
      })
      .then(function () {
        t.equals(listeningSpy.callCount, 1,
          'startListeningForAdvertisements should have been called');
        t.equals(advertisingSpy.callCount, 1,
          'startUpdateAdvertisingAndListening should have been called');
        ThaliMobile.startListeningForAdvertisements.restore();
        ThaliMobile.startUpdateAdvertisingAndListening.restore();
>>>>>>> 0caf6db7
        t.end();
        return;
      }
      ThaliMobileNativeWrapper.emitter
<<<<<<< HEAD
        .removeListener('networkChangedNonTCP', networkChangedHandler);

      ThaliMobile.startListeningForAdvertisements()
        .then(function (combinedResult) {
          if (isWifiEnabled) {
            t.equals(combinedResult.wifiResult.message,
              'Radio Turned Off', 'specific error expected');
          }
          return ThaliMobile.startUpdateAdvertisingAndListening();
        })
        .then(function (combinedResult) {
          if (isWifiEnabled) {
            t.equals(combinedResult.wifiResult.message,
              'Radio Turned Off', 'specific error expected');
          }
          listeningSpy = sinon.spy(ThaliMobile,
            'startListeningForAdvertisements');
          advertisingSpy = sinon.spy(ThaliMobile,
            'startUpdateAdvertisingAndListening');
          return testUtils.toggleWifi(true);
        })
        .then(function () {
          t.equals(listeningSpy.callCount, 1,
            'startListeningForAdvertisements should have been called');
          t.equals(advertisingSpy.callCount, 1,
            'startUpdateAdvertisingAndListening should have been called');
          ThaliMobile.startListeningForAdvertisements.restore();
          ThaliMobile.startUpdateAdvertisingAndListening.restore();
          t.end();
        });
    };

    ThaliMobile.start(express.Router())
      .then(function () {
        ThaliMobileNativeWrapper.emitter
          .on('networkChangedNonTCP', networkChangedHandler);
        testUtils.toggleWifi(false);
      });
=======
        .once('networkChangedNonTCP', networkChangedHandler);
      testUtils.toggleWifi(false);
    });
>>>>>>> 0caf6db7
  }
);

test('We properly fire peer unavailable and then available when ' +
'connection fails',
function () {
  // After #897 is complete this test should be enabled back
  return platform.isIOS;
},
function(t) {

  // Scenario:
  // 1. We got peerAvailabilityChanged event (peerAvailable: true).
  // 2. We are trying to connect to this peer.
  // 3. Connection fails for some reason (it happens with Bluetooth)
  //
  // Expected result:
  // 1. thaliMobile gets peerAvailabilityChanged event for the same peer and
  //    peerAvailable set to false
  // 2. After peer listener is recreated in mux layer we are getting new
  //    peerAvailabilityChanged event with peerAvailable set to true
  //
  // To emulate failing non-TCP connection we fire artificial
  // peerAvailabilityChanged event with some unknown peer id.

  var somePeerIdentifier = uuid.v4();

  var socket;
  var callCounter = 0;
  var connectionErrorReceived = false;

  var failedConnectionHandler = function (peer) {
    t.equal(peer.peerIdentifier, somePeerIdentifier, 'Failed on right peer');
    t.equal(peer.recreated, true, 'Marked as recreated');
    connectionErrorReceived = true;
  };

  var peerAvailabilityChangedHandler = function (peer) {
    ++callCounter;
    switch(callCounter) {
      case 1: {
        t.equal(peer.peerIdentifier, somePeerIdentifier, 'peerIds match');
        t.equal(peer.peerAvailable, true, 'peer is available');
        t.equal(peer.newAddressPort, false, 'newAddressPort is false');
        ThaliMobile.getPeerHostInfo(peer.peerIdentifier, peer.connectionType)
        .then(function (peerHostInfo) {
          socket = net.connect({
            port: peerHostInfo.portNumber,
            host: peerHostInfo.hostAddress
          });
          socket.once('connect', function () {
            t.ok(true, 'We should have connected');
            // We are connected to the peer listener
            // At this point mux layer is going to call Mobile('connect') and
            // fail
          });
        });
        return;
      }
      case 2: {
        t.equal(peer.peerIdentifier, somePeerIdentifier, 'still same peer IDs');
        t.equal(peer.peerAvailable, false, 'peer should not be available');
        return;
      }
      case 3: {
        t.equal(peer.peerIdentifier, somePeerIdentifier, 'peerIds match again');
        t.equal(peer.peerAvailable, true, 'peer is available again');
        t.equal(peer.newAddressPort, false, 'newAddressPort is false');
        t.ok(connectionErrorReceived, 'We got the error we expected');
        return cleanUp();
      }
    }
  };

  var cleanUpCalled = false;
  // jshint latedef:false
  function cleanUp() { // jshint latedef:true
    if (cleanUpCalled) {
      return;
    }
    cleanUpCalled = true;
    ThaliMobileNativeWrapper.emitter.removeListener('failedNativeConnection',
      failedConnectionHandler);
    ThaliMobileNativeWrapper.emitter.removeListener(
      'peerAvailabilityChanged', peerAvailabilityChangedHandler);
    if (socket) {
      socket.destroy();
    }
    t.end();
  }

  ThaliMobileNativeWrapper.emitter.on('failedNativeConnection',
    failedConnectionHandler);

  ThaliMobile.emitter.on('peerAvailabilityChanged',
    peerAvailabilityChangedHandler);

  ThaliMobile.start(express.Router(), new Buffer('foo'),
    ThaliMobile.networkTypes.NATIVE)
    .then(function () {
      return ThaliMobile.startListeningForAdvertisements();
    })
    .then(function () {
      return ThaliMobileNativeWrapper._handlePeerAvailabilityChanged({
        peerIdentifier: somePeerIdentifier,
        generation: 0,
        peerAvailable: true
      });
    })
    .catch(function (err) {
      t.fail(err);
      return cleanUp();
    });
});

test('If a peer is not available (and hence is not in the thaliMobile cache)' +
  ' but we already started trying to connect make sure recreate does not ' +
  'happen',
  function () {
    return !platform.isAndroid ||
      global.NETWORK_TYPE !== ThaliMobile.networkTypes.NATIVE;
  },
  function (t) {
    var somePeerIdentifier = uuid.v4();

    var socket;
    var peerAvailabilityChangedHandler = function (peer) {
      t.fail('We should not have gotten a peer ' + JSON.stringify(peer));
      return cleanUp();
    };

    var connectionErrorReceived = false;
    var failedConnectionHandler = function (peer) {
      t.equal(peer.peerIdentifier, somePeerIdentifier, 'Failed on right peer');
      connectionErrorReceived = true;
    };

    var cleanUpCalled = false;
    // jshint latedef:false
    function cleanUp() { // jshint latedef:true
      if (cleanUpCalled) {
        return;
      }
      cleanUpCalled = true;
      ThaliMobile.emitter.removeListener('peerAvailabilityChanged',
        peerAvailabilityChangedHandler);
      ThaliMobileNativeWrapper.emitter.removeListener('failedNativeConnection',
        failedConnectionHandler);
      if (socket) {
        socket.destroy();
      }
      t.end();
    }

    ThaliMobile.emitter.on('peerAvailabilityChanged',
      peerAvailabilityChangedHandler);

    ThaliMobileNativeWrapper.emitter.on('failedNativeConnection',
      failedConnectionHandler);

    var originalListener = ThaliMobileNativeWrapper.terminateListener;

    function disconnect (peerIdentifier) {
      t.equal(peerIdentifier, somePeerIdentifier, 'Peer still matches');
      t.ok(connectionErrorReceived, 'We got the connection error');
      ThaliMobileNativeWrapper.disconnect.restore();
      cleanUp();
      return Promise.resolve();
    }
    sinon.stub(ThaliMobileNativeWrapper, 'disconnect', disconnect);

    ThaliMobile.start(
      express.Router(),
      new Buffer('foo'),
      ThaliMobile.networkTypes.NATIVE
    )
    .then(function () {
      return ThaliMobile.startListeningForAdvertisements();
    })
    .then(function () {
      // This creates a listener for our bogus peer but without ever firing
      // a nonTCPPeerAvailabilityChanged event that would put this peer into
      // thaliMobile's cache.
      return ThaliMobileNativeWrapper._getServersManager().
        createPeerListener(somePeerIdentifier);
    })
    .then(function (port) {
      socket = net.createConnection(port, '127.0.0.1');
      socket.once('connect', function () {
        t.ok(true, 'We should have connected');
      });
    })
    .catch(function (err) {
      t.fail(err);
      ThaliMobileNativeWrapper.terminateListener = originalListener;
      cleanUp();
    });
  }
);

test('does not fire duplicate events after peer listener recreation',
  function () {
    return !platform.isAndroid ||
      global.NETWORK_TYPE !== ThaliMobile.networkTypes.NATIVE;
  },
  function (t) {
    var peerId = 'peer-id';
    var generation = 0;
    var initialPort = 1234;
    var recreatedPort = 1235;
    var EVENT_NAME = 'nonTCPPeerAvailabilityChangedEvent';
    var BLUETOOTH = ThaliMobileNativeWrapper.connectionTypes.BLUETOOTH;

    var callCount = 0;
    ThaliMobile.emitter.on('peerAvailabilityChanged', function listener(peer) {
      callCount++;
      switch (callCount) {
        case 1:
          t.deepEqual(peer, {
            peerIdentifier: peerId,
            connectionType: BLUETOOTH,
            peerAvailable: true,
            generation: generation,
            newAddressPort: false,
          }, '1st call - correct peer');

          // emulate peer listener recreation
          setImmediate(function () {
            ThaliMobileNativeWrapper.emitter.emit(EVENT_NAME, {
              peerIdentifier: peerId,
              peerAvailable: false,
              generation: null,
              portNumber: null,
              recreated: true,
            });
          });
          break;
        case 2:
          t.deepEqual(peer, {
            peerIdentifier: peerId,
            connectionType: BLUETOOTH,
            peerAvailable: false,
            generation: null,
            newAddressPort: null,
          });

          // emulate peer listener recreation
          setImmediate(function () {
            ThaliMobileNativeWrapper.emitter.emit(EVENT_NAME, {
              peerIdentifier: peerId,
              peerAvailable: true,
              generation: generation,
              portNumber: recreatedPort,
              recreated: true,
            });
          });
          break;
        case 3:
          t.deepEqual(peer, {
            peerIdentifier: peerId,
            connectionType: BLUETOOTH,
            peerAvailable: true,
            generation: generation,
            newAddressPort: false,
          });

          // This should never happen in reality. Native Android does not send
          // repeated 'peerAvailabilityChanged' events. But this test checks
          // that thaliMobile ignores repeated events after recreation anyway.
          setImmediate(function () {
            ThaliMobileNativeWrapper.emitter.emit(EVENT_NAME, {
              peerIdentifier: peerId,
              peerAvailable: true,
              generation: generation,
              portNumber: recreatedPort,
              recreated: false,
            });

            ThaliMobile.emitter
              .removeListener('peerAvailabilityChanged', listener);
            t.end();
          });
          break;
        case 4:
          t.fail('Got unexpected peerAvailabilityChanged event');
      }
    });

    ThaliMobile.start(express.Router(), null, ThaliMobile.networkTypes.NATIVE)
    .then(function () {
      ThaliMobileNativeWrapper.emitter.emit(EVENT_NAME, {
        peerIdentifier: peerId,
        peerAvailable: true,
        generation: generation,
        portNumber: initialPort,
        recreated: false,
      });
    })
    .catch(function (err) {
      t.end(err || new Error('test failed'));
    });
  }
);

if (!tape.coordinated) {
  return;
}

var pskIdentity = 'I am me!';
var pskKey = new Buffer('I am a reasonable long string');

var pskIdToSecret = function (id) {
  return id === pskIdentity ? pskKey : null;
};

var setupDiscoveryAndFindPeers = function (t, router, callback) {
  var availabilityHandler = function (peer) {
    if (!peer.peerAvailable) {
      return;
    }
    callback(peer, function () {
      ThaliMobile.emitter.removeListener(
        'peerAvailabilityChanged',
        availabilityHandler
      );
      // On purpose not stopping anything within the test
      // because another device might still be running the test
      // and waiting for advertisements. The stop happens in the
      // test teardown phase.
      t.end();
    });
  };
  ThaliMobile.emitter.on('peerAvailabilityChanged', availabilityHandler);

  ThaliMobile.start(router, pskIdToSecret)
  .then(function (combinedResult) {
    verifyCombinedResultSuccess(t, combinedResult);
    return ThaliMobile.startUpdateAdvertisingAndListening();
  })
  .then(function (combinedResult) {
    verifyCombinedResultSuccess(t, combinedResult);
    return ThaliMobile.startListeningForAdvertisements();
  })
  .then(function (combinedResult) {
    verifyCombinedResultSuccess(t, combinedResult);
  });
};

test('peer should be found once after listening and discovery started',
function () {
  return global.NETWORK_TYPE !== ThaliMobile.networkTypes.WIFI;
},
function (t) {
  var spy = sinon.spy();
  var availabilityChangedHandler = function (peer) {
    // Only count changes that mark peer becoming available.
    if (peer.hostAddress !== null && peer.portNumber !== null) {
      spy();
    }
  };
  var peerFound = false;
  ThaliMobile.emitter.on('peerAvailabilityChanged',
    availabilityChangedHandler);
  setupDiscoveryAndFindPeers(t, express.Router(), function (peerStatus, done) {
    if (peerFound) {
      return;
    }
    peerFound = true;
    t.equal(peerStatus.peerAvailable, true, 'peer is available');

    // The timeout is the unavailability threshold plus a bit extra
    // so that our test verifies the peer is not marked unavailable
    // too soon. The reason the peer should not be marked unavailable
    // is that we advertise over SSDP every 500 milliseconds so the
    // unavailability threshold should never be met when all works
    // normally.
    var timeout = thaliConfig.TCP_PEER_UNAVAILABILITY_THRESHOLD + 500;
    setTimeout(function () {
      ThaliMobile.emitter.removeListener('peerAvailabilityChanged',
        availabilityChangedHandler);
      // The maximum amount is the participants count minues ourseld times 2,
      // because the same participant may be reached via Wifi and non-TCP.
      var maxAvailabilityChanges = (t.participants.length - 1) * 2;
      t.ok(spy.callCount <= maxAvailabilityChanges,
        'must not receive too many peer availabilities');
      done();
    }, timeout);
  });
});

var participantState = {
  running: 'running',
  notRunning: 'notRunning',
  finished: 'finished'
};

test('can get data from all participants',
  function () {
    return global.NETWORK_TYPE === ThaliMobile.networkTypes.WIFI;
  },
  function (t) {
    var uuidPath = '/uuid';
    var router = express.Router();
    // Register a handler that returns the UUID of this
    // test instance to an HTTP GET request.
    router.get(uuidPath, function (req, res) {
      res.send(tape.uuid);
    });

    var remainingParticipants = {};
    t.participants.forEach(function (participant) {
      if (participant.uuid === tape.uuid) {
        return;
      }
      remainingParticipants[participant.uuid] = participantState.notRunning;
    });
    setupDiscoveryAndFindPeers(t, router, function (peer, done) {
      // Try to get data only from non-TCP peers so that the test
      // works the same way on desktop on CI where Wifi is blocked
      // between peers.
      if (peer.connectionType ===
          ThaliMobileNativeWrapper.connectionTypes.TCP_NATIVE) {
        return;
      }

      ThaliMobile.getPeerHostInfo(peer.peerIdentifier, peer.connectionType)
      .then(function (peerHostInfo) {
        return testUtils.get(
          peerHostInfo.hostAddress, peerHostInfo.portNumber,
          uuidPath, pskIdentity, pskKey
        ).catch(function (err) {
          // Ignore request failures. After peer listener recreating we are
          // getting new peerAvailabilityChanged event and retrying this request
          return null;
        });
      })
      .then(function (responseBody) {
        if (responseBody === null) {
          return;
        }
        if (remainingParticipants[responseBody] !== participantState.notRunning) {
          return Promise.resolve(true);
        }
        remainingParticipants[responseBody] = participantState.finished;
        var areWeDone = Object.getOwnPropertyNames(remainingParticipants)
          .every(
            function (participant) {
              return remainingParticipants[participant] ===
                participantState.finished;
            });
        if (areWeDone) {
            t.pass('received all uuids');
            done();
        }
      })
      .catch(function (error) {
        t.fail(error);
        done();
      });
    });
  }
);

// Taken from https://developer.mozilla.org/en-US/docs/Web/JavaScript/Reference/Global_Objects/Math/random
// This is not cryptographically secure and for our purposes it doesn't matter
function getRandomInt(min, max) {
  min = Math.ceil(min);
  max = Math.floor(max);
  return Math.floor(Math.random() * (max - min)) + min;
}

function twoSerialRequests(t, hostAddress, portNumber, echoPath, pskIdentity,
                       pskKey) {
  var randomMessageLength = getRandomInt(4000, 10000);
  var randomString = randomstring.generate(randomMessageLength);
  return testUtils.put(hostAddress, portNumber, echoPath,
    pskIdentity, pskKey, randomString)
    .then(function (responseBody) {
      t.equal(responseBody, randomString, 'Strings must match');
      randomMessageLength = getRandomInt(4000, 10000);
      randomString = randomstring.generate(randomMessageLength);
      return testUtils.put(hostAddress, portNumber, echoPath, pskIdentity,
        pskKey, randomString);
    })
    .then(function (responseBody) {
      t.equal(responseBody, randomString, 'Second strings must match');
      return null;
    });
}

function numberOfParallelRequests(t, hostAddress, portNumber, echoPath,
  pskIdentity, pskKey) {
  var numberOfConnections = getRandomInt(2, 10);
  logger.debug('Number of connections for hostAddress ' + hostAddress +
    ', portNumber ' + portNumber + ', is ' + numberOfConnections);
  var promises = [];
  for(var i = 0; i < numberOfConnections; ++i) {
    promises.push(twoSerialRequests(t, hostAddress, portNumber, echoPath,
      pskIdentity, pskKey));
  }
  return Promise.all(promises);
}

var uuidPath = '/uuid';
var echoPath = '/echo';

function setUpRouter() {
  var router = express.Router();
  // Register a handler that returns the UUID of this
  // test instance to an HTTP GET request.
  router.get(uuidPath, function (req, res) {
    res.send(tape.uuid);

    res.on('error', function (err) {
      logger.error('Received error on sending GET response ' + err);
    });

    res.on('close', function() {
      logger.error('GET request connection was closed');
    });
  });

  router.put(echoPath, function (req, res) {
    logger.debug('Got a put request');
    var requestBody = [];
    req.on('data', function (chunk) {
      requestBody.push(chunk);
    });
    req.on('end', function () {
      var body = Buffer.concat(requestBody).toString();
      res.end(body);
    });
    req.on('error', function (err) {
      logger.error('Received error on incoming server request, PUT - ' + err);
    });

    res.on('close', function () {
      logger.error('TCP/IP connection for server was terminated before we ' +
        'could send a response');
    });
    res.on('finish', function () {
      logger.debug('Completed sending response to OS');
    });
  });

  return router;
}

test('test for data corruption',
  function () {
    // Bug 1594
    return true;
  },
  function (t) {
    var router = setUpRouter();
    var participantsState = {};
    var peerIDToUUIDMap = {};
    var areWeDone = false;
    var promiseQueue = new PromiseQueue();
    t.participants.forEach(function (participant) {
      if (participant.uuid === tape.uuid) {
        return;
      }
      participantsState[participant.uuid] = participantState.notRunning;
    });
    setupDiscoveryAndFindPeers(t, router, function (peer, done) {
      // Try to get data only from non-TCP peers so that the test
      // works the same way on desktop on CI where Wifi is blocked
      // between peers.
      if (peer.connectionType ===
        ThaliMobileNativeWrapper.connectionTypes.TCP_NATIVE) {
        return;
      }
      if (peerIDToUUIDMap[peer.peerIdentifier] &&
          participantsState[peerIDToUUIDMap[peer.peerIdentifier] ===
            participantState.finished]) {
        return;
      }
      promiseQueue.enqueue(function (resolve) {
        if (areWeDone) {
          return resolve(null);
        }

        logger.debug('Found peer - ' + JSON.stringify(peer));

        var uuid = null;
        var hostAddress = null;
        var portNumber = null;

        ThaliMobile.getPeerHostInfo(peer.peerIdentifier, peer.connectionType)
        .then(function (peerHostInfo) {
          hostAddress = peerHostInfo.hostAddress;
          portNumber = peerHostInfo.portNumber;

          return testUtils.get(
            hostAddress, portNumber,
            uuidPath, pskIdentity, pskKey
          );
        })
        .then(function (responseBody) {
          uuid = responseBody;
          peerIDToUUIDMap[peer.peerIdentifier] = uuid;
          logger.debug('Got uuid back from GET - ' + uuid);
          if (participantsState[uuid] !== participantState.notRunning) {
            logger.debug('Participant is already done - ' + uuid);
            return false;
          } else {
            logger.debug('Participants state is ' + participantsState[uuid]);
          }

          participantsState[uuid] = participantState.running;

          return numberOfParallelRequests(t, hostAddress, portNumber,
            echoPath, pskIdentity, pskKey)
          .then(function () {
            logger.debug('Got back from parallel requests - ' + uuid);
            participantsState[uuid] = participantState.finished;
            areWeDone = Object.getOwnPropertyNames(participantsState)
              .every(
                function (participant) {
                  return participantsState[participant] ===
                    participantState.finished;
                });
            if (areWeDone) {
              t.ok(true, 'received all uuids');
              done();
            }
            return false;
          });
        })
        .catch(function (error) {
          logger.debug('Got an error on HTTP requests: ' + error);
          return true;
        })
        .then(function (isError) {
          if (areWeDone) {
            return resolve(null);
          }
          ThaliMobileNativeWrapper._getServersManager()
            .terminateOutgoingConnection(peer.peerIdentifier, peer.portNumber);
          // We have to give Android enough time to notice the killed connection
          // and recycle everything
          setTimeout(function () {
            if (isError) {
              participantsState[uuid] = participantState.notRunning;
            }
            return resolve(null);
          }, 1000);
        });
      });
    });
  }
);

test('Discovered peer should be removed if no availability updates ' +
  'were received during availability timeout', function (t) {
    var peerIdentifier = 'urn:uuid:' + uuid.v4();
    var portNumber = 8080;
    var generation = 50;

    var originalThreshold = thaliConfig.NON_TCP_PEER_UNAVAILABILITY_THRESHOLD;
    thaliConfig.NON_TCP_PEER_UNAVAILABILITY_THRESHOLD = 500;

    var finalizeTest = function (error) {
      thaliConfig.NON_TCP_PEER_UNAVAILABILITY_THRESHOLD =
        originalThreshold;
      t.end(error);
    };

    ThaliMobile.start(express.Router())
    .then(function () {
      var availabilityHandler = function (peer) {
        if (peer.peerIdentifier !== peerIdentifier) {
          return;
        }

        ThaliMobile.emitter.removeListener('peerAvailabilityChanged',
          availabilityHandler);

        var unavailabilityHandler = function (peer) {
          if (peer.peerIdentifier !== peerIdentifier) {
            return;
          }

          t.notOk(peer.peerAvailable, 'Peer should not be available');

          ThaliMobile.emitter.removeListener('peerAvailabilityChanged',
            unavailabilityHandler);

          finalizeTest(null);
        };

        ThaliMobile.emitter.on('peerAvailabilityChanged',
          unavailabilityHandler);
      };

      ThaliMobile.emitter.on('peerAvailabilityChanged', availabilityHandler);

      ThaliMobileNativeWrapper.emitter.emit(
        'nonTCPPeerAvailabilityChangedEvent',
        {
          peerIdentifier: peerIdentifier,
          peerAvailable: true,
          generation: generation,
          portNumber: portNumber
        }
      );
    })
    .catch(function (error) {
      finalizeTest(error);
    });
});<|MERGE_RESOLUTION|>--- conflicted
+++ resolved
@@ -1661,59 +1661,21 @@
 
 test('calls correct starts when network changes',
   function (t) {
-    var isWifiEnabled =
+    var isWifiEnabled = (
       global.NETWORK_TYPE === ThaliMobile.networkTypes.WIFI ||
-      global.NETWORK_TYPE === ThaliMobile.networkTypes.BOTH;
+      global.NETWORK_TYPE === ThaliMobile.networkTypes.BOTH
+    );
 
     var listeningSpy = null;
     var advertisingSpy = null;
 
-<<<<<<< HEAD
-    var networkChangedHandler = function (networkChangedValue) {
-      if (networkChangedValue.wifi !== 'off') {
+    function networkChangedHandler (networkChangedValue) {
+      if (networkChangedValue.bssidName || networkChangedValue.ssidName) {
         t.fail('wifi network should become disabled');
-=======
-  function networkChangedHandler (networkChangedValue) {
-    if (networkChangedValue.bssidName || networkChangedValue.ssidName) {
-      t.fail('wifi network should become disabled');
-      t.end();
-      return;
-    }
-    ThaliMobileNativeWrapper.emitter
-      .removeListener('networkChangedNonTCP', networkChangedHandler);
-
-    ThaliMobile.startListeningForAdvertisements()
-      .then(function (combinedResult) {
-        if (isWifiEnabled) {
-          t.equals(combinedResult.wifiResult.message,
-            'Radio Turned Off', 'specific error expected');
-        }
-        return ThaliMobile.startUpdateAdvertisingAndListening();
-      })
-      .then(function (combinedResult) {
-        if (isWifiEnabled) {
-          t.equals(combinedResult.wifiResult.message,
-            'Radio Turned Off', 'specific error expected');
-        }
-        listeningSpy = sinon.spy(ThaliMobile,
-          'startListeningForAdvertisements');
-        advertisingSpy = sinon.spy(ThaliMobile,
-          'startUpdateAdvertisingAndListening');
-        return testUtils.ensureWifi(true);
-      })
-      .then(function () {
-        t.equals(listeningSpy.callCount, 1,
-          'startListeningForAdvertisements should have been called');
-        t.equals(advertisingSpy.callCount, 1,
-          'startUpdateAdvertisingAndListening should have been called');
-        ThaliMobile.startListeningForAdvertisements.restore();
-        ThaliMobile.startUpdateAdvertisingAndListening.restore();
->>>>>>> 0caf6db7
         t.end();
         return;
       }
       ThaliMobileNativeWrapper.emitter
-<<<<<<< HEAD
         .removeListener('networkChangedNonTCP', networkChangedHandler);
 
       ThaliMobile.startListeningForAdvertisements()
@@ -1733,7 +1695,7 @@
             'startListeningForAdvertisements');
           advertisingSpy = sinon.spy(ThaliMobile,
             'startUpdateAdvertisingAndListening');
-          return testUtils.toggleWifi(true);
+          return testUtils.ensureWifi(true);
         })
         .then(function () {
           t.equals(listeningSpy.callCount, 1,
@@ -1749,14 +1711,9 @@
     ThaliMobile.start(express.Router())
       .then(function () {
         ThaliMobileNativeWrapper.emitter
-          .on('networkChangedNonTCP', networkChangedHandler);
+          .once('networkChangedNonTCP', networkChangedHandler);
         testUtils.toggleWifi(false);
       });
-=======
-        .once('networkChangedNonTCP', networkChangedHandler);
-      testUtils.toggleWifi(false);
-    });
->>>>>>> 0caf6db7
   }
 );
 
