--- conflicted
+++ resolved
@@ -17,12 +17,8 @@
 var uuid = require('uuid');
 var nodessdp = require('node-ssdp');
 var randomstring = require('randomstring');
-<<<<<<< HEAD
+var logger = require('thali/ThaliLogger')('testThaliMobile');
 var Promise = require('bluebird');
-=======
-var logger = require('thali/ThaliLogger')('testThaliMobile');
-var Promise = require('lie');
->>>>>>> 59dadbac
 
 var verifyCombinedResultSuccess = testUtils.verifyCombinedResultSuccess;
 
@@ -291,7 +287,6 @@
   });
 });
 
-<<<<<<< HEAD
 test('network changes emitted correctly', function (t) {
   testUtils.ensureWifi(true)
   .then(function () {
@@ -335,29 +330,9 @@
   })
   .then(function () {
     t.end();
-=======
-test('network changes emitted correctly',
-  function () {
-    return global.NETWORK_TYPE !== ThaliMobile.networkTypes.WIFI;
-  },
-  function (t) {
-    ThaliMobile.start(express.Router())
-    .then(function () {
-      ThaliMobile.emitter.once('networkChanged', function (networkChangedValue) {
-        t.equals(networkChangedValue.wifi, 'off', 'wifi is off');
-        ThaliMobile.emitter.once('networkChanged',
-        function (networkChangedValue) {
-          t.equals(networkChangedValue.wifi, 'on', 'wifi is on');
-          t.end();
-        });
-        testUtils.toggleWifi(true);
-      });
-      testUtils.toggleWifi(false);
-    });
->>>>>>> 59dadbac
-  });
-
-<<<<<<< HEAD
+  });
+});
+
 function noNetworkChanged (t, toggle) {
   return new Promise(function (resolve) {
     var isEmitted = false;
@@ -368,23 +343,8 @@
     ThaliMobile.emitter.once('networkChanged', networkChangedHandler);
 
     toggle()
-=======
-test('network changes not emitted in stopped state',
-  function (t) {
-  var networkChangedHandler = function () {
-    t.fail('network change should not be emitted');
-    ThaliMobile.emitter.removeListener('networkChanged', networkChangedHandler);
-    t.end();
-  };
-  ThaliMobile.emitter.on('networkChanged', networkChangedHandler);
-  testUtils.toggleWifi(false);
-  process.nextTick(function () {
-    t.ok(true, 'event was not emitted');
-    ThaliMobile.emitter.removeListener('networkChanged', networkChangedHandler);
-    testUtils.toggleWifi(true)
->>>>>>> 59dadbac
     .then(function () {
-      process.nextTick(function () {
+      setImmediate(function () {
         t.notOk(isEmitted, 'event should not be emitted');
         ThaliMobile.emitter.removeListener('networkChanged', networkChangedHandler);
         resolve();
@@ -420,67 +380,48 @@
   });
 });
 
-<<<<<<< HEAD
-
-// From here onwards, tests work only with the mocked
-// up Mobile, because with real devices in CI, the Wifi
-// network is configured in a way that it doesn't allow
-// routing between peers.
-if (platform.isMobile) {
-  return;
-}
-
 test('calls correct starts when network changes', function (t) {
   var listeningSpy   = null;
   var advertisingSpy = null;
-=======
-test('calls correct starts when network changes',
-  function () {
-    return global.NETWORK_TYPE !== ThaliMobile.networkTypes.WIFI;
-  },
-  function (t) {
-    var listeningSpy = null;
-    var advertisingSpy = null;
->>>>>>> 59dadbac
-
-    var networkChangedHandler = function (networkChangedValue) {
-      if (networkChangedValue.wifi !== 'off') {
-        return;
-      }
-      ThaliMobileNativeWrapper.emitter.removeListener('networkChangedNonTCP',
-        networkChangedHandler);
-      ThaliMobile.startListeningForAdvertisements()
-      .then(function (combinedResult) {
-        t.equals(combinedResult.wifiResult.message, 'Radio Turned Off',
-                'specific error expected');
-        return ThaliMobile.startUpdateAdvertisingAndListening();
-      })
-      .then(function (combinedResult) {
-        t.equals(combinedResult.wifiResult.message, 'Radio Turned Off',
+
+  var networkChangedHandler = function (networkChangedValue) {
+    if (networkChangedValue.wifi !== 'off') {
+      return;
+    }
+    ThaliMobileNativeWrapper.emitter.removeListener('networkChangedNonTCP',
+      networkChangedHandler);
+    ThaliMobile.startListeningForAdvertisements()
+    .then(function (combinedResult) {
+      t.equals(combinedResult.wifiResult.message, 'Radio Turned Off',
               'specific error expected');
-        listeningSpy = sinon.spy(ThaliMobile,
-          'startListeningForAdvertisements');
-        advertisingSpy = sinon.spy(ThaliMobile,
-          'startUpdateAdvertisingAndListening');
-        return testUtils.toggleWifi(true);
-      })
-      .then(function () {
-        t.equals(listeningSpy.callCount, 1,
-          'startListeningForAdvertisements should have been called');
-        t.equals(advertisingSpy.callCount, 1,
-          'startUpdateAdvertisingAndListening should have been called');
-        ThaliMobile.startListeningForAdvertisements.restore();
-        ThaliMobile.startUpdateAdvertisingAndListening.restore();
-        t.end();
-      });
-    };
-    ThaliMobile.start(express.Router())
+      return ThaliMobile.startUpdateAdvertisingAndListening();
+    })
+    .then(function (combinedResult) {
+      t.equals(combinedResult.wifiResult.message, 'Radio Turned Off',
+            'specific error expected');
+      listeningSpy = sinon.spy(ThaliMobile,
+        'startListeningForAdvertisements');
+      advertisingSpy = sinon.spy(ThaliMobile,
+        'startUpdateAdvertisingAndListening');
+      return testUtils.toggleWifi(true);
+    })
     .then(function () {
-      ThaliMobileNativeWrapper.emitter.on('networkChangedNonTCP',
-        networkChangedHandler);
-      testUtils.toggleWifi(false);
-    });
-  });
+      t.equals(listeningSpy.callCount, 1,
+        'startListeningForAdvertisements should have been called');
+      t.equals(advertisingSpy.callCount, 1,
+        'startUpdateAdvertisingAndListening should have been called');
+      ThaliMobile.startListeningForAdvertisements.restore();
+      ThaliMobile.startUpdateAdvertisingAndListening.restore();
+      t.end();
+    });
+  };
+  ThaliMobile.start(express.Router())
+  .then(function () {
+    ThaliMobileNativeWrapper.emitter.on('networkChangedNonTCP',
+      networkChangedHandler);
+    testUtils.toggleWifi(false);
+  });
+});
 
 test('peer is marked unavailable if port number changes', function (t) {
   var somePeerIdentifier = 'urn:uuid:' + uuid.v4();
