--- conflicted
+++ resolved
@@ -1,136 +1,3 @@
-<<<<<<< HEAD
-//'use strict';
-//
-//var tape = require('../lib/thaliTape');
-//var sinon = require('sinon');
-//
-//var fs = require('fs-extra-promise');
-//var PouchDB = require('pouchdb')
-//  .plugin(require('pouchdb-size'))
-//  .plugin(require('thali/NextGeneration/utils/pouchDBCheckpointsPlugin'))
-//  .defaults({
-//     db: require('leveldown-mobile')
-//   });
-//
-//// DB directory should be unique among all tests and any instance of this test.
-//// This is especially required for tape.coordinated.
-//var db;
-//var dbName = 'pouchdb-uuid:' + Math.random();
-//var dbOptions = {
-//  checkpoint: 500
-//};
-//
-//var test = tape({
-//  setup: function (t) {
-//    db = new PouchDB(dbName, dbOptions);
-//    t.end()
-//  },
-//  teardown: function (t) {
-//    db.destroy()
-//      .then(function () {
-//        fs.removeSync(dbName);
-//        t.end();
-//      })
-//      .catch(function (error) {
-//        t.fail(error);
-//      });
-//  }
-//});
-//
-//var Doc = function () {
-//  this._id = Date.now().toString()
-//};
-//
-//test('Call of onCheckpointReached handler on a single db change', function (t) {
-//  db.onCheckpointReached(function () {
-//    t.end();
-//  });
-//
-//  db.put(new Doc())
-//    .catch(function (error) {
-//      t.fail(error);
-//    });
-//});
-//
-//test('Call of multiple onCheckpointReached handlers on a single db change',
-//  function (t) {
-//    var spy = sinon.spy();
-//    var anotherSpy = sinon.spy();
-//
-//    var endTestIfBothSpiesWereCalledOnce = function (test) {
-//      if (spy.calledOnce && anotherSpy.calledOnce) {
-//        test.end();
-//      }
-//      if (spy.callCount > 1 || anotherSpy.callCount > 1) {
-//        test.fail('Each of onCheckpointReached handlers should be called once');
-//      }
-//    };
-//
-//    db.onCheckpointReached(function () {
-//      spy();
-//      endTestIfBothSpiesWereCalledOnce(t);
-//    });
-//    db.onCheckpointReached(function () {
-//      anotherSpy();
-//      endTestIfBothSpiesWereCalledOnce(t);
-//    });
-//
-//    db.put(new Doc())
-//      .catch(function (error) {
-//        t.fail(error);
-//      });
-//    });
-//
-//test('Call of onCheckpointReached handler on multiple db changes ' +
-//'that are in the checkpoints plugin delay interval', function (t) {
-//    var ENSURE_DELAY = 1000;
-//    var spy = sinon.spy();
-//
-//    db.onCheckpointReached(function () {
-//      spy();
-//      // Ensure that handler will not be called more then once
-//      setTimeout(function () {
-//        t.ok(spy.calledOnce, 'the checkpointReached handler should be ' +
-//          'called once. Called ' + spy.callCount + ' time(s)');
-//        t.end();
-//      }, ENSURE_DELAY);
-//    });
-//
-//    db.put(new Doc())
-//      // put some extra doc for 'change' event emission
-//      .then(function () {
-//        return db.put(new Doc());
-//      })
-//      .catch(function (error) {
-//        t.fail(error);
-//      });
-//  });
-//
-//test('Call of onCheckpointReached handler on multiple db changes ' +
-//    'that are out of the checkpoints plugin delay interval', function (t) {
-//      var spy = sinon.spy();
-//
-//      var handler = function () {
-//        spy();
-//        if (spy.callCount === 2) {
-//          t.end();
-//        }
-//
-//        // To trigger the handler again
-//        db.put(new Doc())
-//          .catch(function (error) {
-//            t.fail(error);
-//          });
-//      };
-//
-//      db.onCheckpointReached(handler);
-//
-//      db.put(new Doc())
-//        .catch(function (error) {
-//          t.fail(error);
-//        });
-//  });
-=======
 'use strict';
 
 var tape = require('../lib/thaliTape');
@@ -263,5 +130,4 @@
         .catch(function (error) {
           t.fail(error);
         });
-  });
->>>>>>> ecdcf3c9
+  });