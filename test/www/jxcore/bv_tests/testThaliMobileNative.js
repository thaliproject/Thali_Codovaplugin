'use strict';

// Issue #419
var ThaliMobile = require('thali/NextGeneration/thaliMobile');

if (global.NETWORK_TYPE === ThaliMobile.networkTypes.WIFI) {
  return;
}

var net = require('net');
var tls = require('tls');
var randomString = require('randomstring');
var thaliConfig = require('thali/NextGeneration/thaliConfig');
var tape = require('../lib/thaliTape');
var makeIntoCloseAllServer = require('thali/NextGeneration/makeIntoCloseAllServer');
var Promise = require('lie');
var assert = require('assert');
var thaliMobileNativeTestUtils = require('../lib/thaliMobileNativeTestUtils');
var thaliMobileNativeWrapper =
  require('thali/NextGeneration/thaliMobileNativeWrapper');
var uuid = require('node-uuid');

var logger = require('../lib/testLogger')('testThaliMobileNative');
var platform = require('thali/NextGeneration/utils/platform');

// jshint -W064

// A variable that can be used to store a server
// that will get closed in teardown.
var serverToBeClosed = null;
var peerIdsToBeClosed = [];

var test = tape({
  setup: function (t) {
    thaliMobileNativeWrapper._registerToNative();
    serverToBeClosed = {
      closeAll: function (callback) {
        callback();
      }
    };
    t.end();
  },
  teardown: function (t) {
    thaliMobileNativeTestUtils.multiConnectEmitter.removeAllListeners();
    serverToBeClosed.closeAll(function () {
      Mobile('stopListeningForAdvertisements').callNative(function (err) {
        t.notOk(
          err,
          'Should be able to call stopListeningForAdvertisements in teardown'
        );
        Mobile('stopAdvertisingAndListening').callNative(function (err) {
          t.notOk(
            err,
            'Should be able to call stopAdvertisingAndListening in teardown'
          );
          Promise.resolve()
            .then(function () {
              if (!platform.isAndroid) {
                return thaliMobileNativeTestUtils.killAllMultiConnectConnections(peerIdsToBeClosed);
              }
            })
            .catch(function (err) {
              t.fail(err);
            })
            .then(function () {
              peerIdsToBeClosed = [];
              t.end();
            });
        });
      });
    });
  }
});

test('Can call start/stopListeningForAdvertisements', function (t) {
  Mobile('startListeningForAdvertisements').callNative(function (err) {
    t.notOk(err, 'Can call startListeningForAdvertisements without error');
    Mobile('stopListeningForAdvertisements').callNative(function (err) {
      t.notOk(err, 'Can call stopListeningForAdvertisements without error');
      t.end();
    });
  });
});

test('Calling startListeningForAdvertisements twice is NOT an error',
function (t) {
  Mobile('startListeningForAdvertisements').callNative(function (err) {
    t.notOk(err, 'Can call startListeningForAdvertisements without error');
    Mobile('startListeningForAdvertisements').callNative(function (err) {
      t.notOk(
        err,
       'Can call startListeningForAdvertisements twice without error'
      );
      t.end();
    });
  });
});

test('Calling stopListeningForAdvertisements without calling start is NOT ' +
  'an error', function (t) {
  Mobile('stopListeningForAdvertisements').callNative(function (err) {
    t.notOk(err, 'Can call stopListeningForAdvertisements without error');
    Mobile('stopListeningForAdvertisements').callNative(function (err) {
      t.notOk(err, 'Can call stopListeningForAdvertisements without error');
      t.end();
    });
  });
});

test('Can call start/stopUpdateAdvertisingAndListening', function (t) {
  Mobile('startUpdateAdvertisingAndListening').callNative(4242, function (err) {
    t.notOk(err, 'Can call startUpdateAdvertisingAndListening without error');
    Mobile('stopAdvertisingAndListening').callNative(function (err) {
      t.notOk(
        err, 'Can call stopAdvertisingAndListening without error'
      );
      t.end();
    });
  });
});

test('Calling startUpdateAdvertisingAndListening twice is NOT an error',
function (t) {
  Mobile('startUpdateAdvertisingAndListening').callNative(4242, function (err) {
    t.notOk(err, 'Can call startUpdateAdvertisingAndListening without error');
    Mobile('startUpdateAdvertisingAndListening').callNative(4243,
      function (err) {
        t.notOk(
          err,
          'Can call startUpdateAdvertisingAndListening twice without error'
        );
        t.end();
      });
  });
});

test('Can call stopUpdateAdvertisingAndListening twice without start and ' +
  'it is not an error', function (t) {
   Mobile('stopAdvertisingAndListening').callNative(function (err) {
    t.notOk(err, 'Can call startUpdateAdvertisingAndListening without error');
    Mobile('stopAdvertisingAndListening').callNative(function (err) {
      t.notOk(err, 'Can call stopAdvertisingAndListening without error');
      t.end();
    });
  });
});

if (!tape.coordinated) {
  return;
}

test('peerAvailabilityChange is called', function (t) {
  var complete = false;
  Mobile('peerAvailabilityChanged').registerToNative(function (peers) {
    if (!complete) {
      t.ok(peers instanceof Array, 'peers must be an array');
      t.ok(peers.length !== 0, 'peers must not be zero-length');

      var peer = peers[0];
      var keys = Object.keys(peer);
      var expectedKeys = ['peerIdentifier', 'peerAvailable', 'generation'];

      keys.sort();
      expectedKeys.sort();

      t.deepEqual(keys, expectedKeys,
        'peer must have only peerIdentifier, peerAvailable and generation ' +
        'properties');
      t.ok(typeof peer.peerIdentifier === 'string',
        'peerIdentifier must be a string');
      t.ok(typeof peer.generation === 'number',
        'generation must be a number');

      complete = true;
      t.end();
    }
 });

  Mobile('startUpdateAdvertisingAndListening').callNative(4242, function (err) {
    t.notOk(err, 'Can call startUpdateAdvertisingAndListeningwithout error');
    Mobile('startListeningForAdvertisements').callNative(function (err) {
      t.notOk(err, 'Can call startListeningForAdvertisements without error');
    });
  });
});

function connectionDiesClean(t, connection) {
  var errorFired = false;
  var endFired = false;
  var closedFired = false;
  connection.on('error', function () {
    assert(!errorFired, 'On error handle to a socket');

    // if (endFired) {
    //   logger.debug('Got error after end');
    // }

    errorFired = true;
  });
  connection.on('end', function () {
    assert(!endFired, 'One end handle to a socket');
    assert(!errorFired, 'Should not get an end after error');
    endFired = true;
  });
  connection.on('close', function () {
    assert(!closedFired, 'One close to a customer');
    // if (!errorFired && !endFired) {
    //   logger.debug('Got to close without error or end!');
    // }
    // t.ok(errorFired || endFired,
    //   'At least one should fire before we hit close');
    closedFired = true;
  });
}

function connectToListenerSendMessageGetResponseLength(t, port, request,
                                                       responseLength,
                                                       timeout) {
  return new Promise(function (resolve, reject) {
    var dataResult = null;
    var connection = net.connect(port, function () {
      connection.write(request);
      thaliMobileNativeTestUtils.getMessageByLength(connection, responseLength)
        .then(function (data) {
          dataResult = data;
        })
        .catch(function (err) {
          err.connection = connection;
          reject(err);
        });
    });

    function rejectWithError(message) {
      var error = new Error(message);
      error.connection = connection;
      reject(error);
    }

    connectionDiesClean(t,  connection);
    connection.setTimeout(timeout, function () {
      rejectWithError('We timed out');
    });
    connection.on('end', function () {
      if (!dataResult) {
        return rejectWithError('Got end without data result');
      }
      dataResult.connection = connection;
      resolve(dataResult);
    });
    connection.on('error', function (err) {
      rejectWithError('Got error in ' +
        'connectToListenerSendMessageGetResponseAndThen - ' + err);
    });
  });
}

<<<<<<< HEAD
test('Can connect to a remote peer', function () { return true}, function (t) {
  setTimeout(function () {
    var connecting = false;

    var echoServer = net.createServer(function (socket) {
      socket.pipe(socket);
    });

    echoServer = makeIntoCloseAllServer(echoServer);
    serverToBeClosed = echoServer;

    function onConnectSuccess(err, connection) {
      // Called if we successfully connect to to a peer
      logger.info(connection);

      t.ok(connection.hasOwnProperty('listeningPort'),
        'Must have listeningPort');
      t.ok(typeof connection.listeningPort === 'number',
        'listeningPort must be a number');

      // A check if any of our old reverse connection or please connect code
      // is still hiding around.
      t.ok(connection.listeningPort !== 0, 'listening port should not be 0');

      t.end();
    }

    function onConnectFailure () {
      t.fail('Connect failed!');
      t.end();
    }

    echoServer.listen(0, function () {
      var applicationPort = echoServer.address().port;

      Mobile('peerAvailabilityChanged').registerToNative(function (peers) {
        logger.info('Received peerAvailabilityChanged with peers: ' +
          JSON.stringify(peers)
        );
        peers.forEach(function (peer) {
          if (peer.peerAvailable && !connecting) {
            connecting = true;
            thaliMobileNativeTestUtils.connectToPeer(peer)
              .then(function (connection) {
                onConnectSuccess(null, connection, peer);
              })
              .catch(function (error) {
                onConnectFailure(error, null, peer);
              });
          }
        });
      });
=======
test('Can connect to a remote peer', function (t) {
  var server = net.createServer(function (socket) {
    socket.pipe(socket);
  });
  server = makeIntoCloseAllServer(server);
  serverToBeClosed = server;
>>>>>>> c0cbe24e

  thaliMobileNativeTestUtils.executeZombieProofTest(t, server,
    function (connection, peer) {
      return new Promise(function (resolve, reject) {
        logger.info(connection);
        peerIdsToBeClosed.push(peer.peerIdentifier);

        t.ok(connection.hasOwnProperty('listeningPort'),
          'Must have listeningPort');
        t.ok(typeof connection.listeningPort === 'number',
          'listeningPort must be a number');

        // A check if any of our old reverse connection or please connect code
        // is still hiding around.
        t.ok(connection.listeningPort !== 0, 'listening port should not be 0');
        resolve();
      });
    });
});

function connect(module, options) {
  return new Promise(function (resolve, reject) {
    var connectErrorHandler = function (error) {
      console.log('Connection to the %d port on localhost failed: %s',
        options.port, error.stack);
      reject(error);
    };
    console.log('Connecting to the localhost:%d', options.port);
    var client = module.connect(options, function () {
      client.removeListener('error', connectErrorHandler);
      console.log('Connected to the localhost:%d', options.port);
      resolve(client);
    });
    client.once('error', connectErrorHandler);
  });
}

function shiftData(t, sock, exchangeData) {
  return new Promise(function (resolve, reject) {
    sock.on('error', function (error) {
      console.log('Client socket error:', error.message, error.stack);
      reject(error);
    });

    var receivedData = '';
    sock.on('data', function (chunk) {
      receivedData += chunk.toString();
      if (receivedData === exchangeData) {
        sock.destroy();
      }
    });

    sock.on('close', function () {
      t.equal(receivedData, exchangeData, 'got the same data back');
      resolve();
    });

    var rawData = new Buffer(exchangeData);
    logger.debug('Client sends data (%d bytes):',
      rawData.length);
    sock.write(rawData, function () {
      logger.debug('Client data flushed');
    });
  });
}

function createServer(t, dataLength) {
  return net.createServer(function (socket) {
    var buffer = '';
    socket.on('data', function (chunk) {
      buffer += chunk.toString();
      logger.debug('Server received (%d bytes):', chunk.length);

      // when received all data, send it back
      if (buffer.length === dataLength) {
        logger.debug('Server received all data: %s', buffer);

        var rawData = new Buffer(buffer);
        logger.debug('Server sends data back to client (%d bytes):',
          rawData.length);
        socket.write(rawData, function () {
          logger.debug('Server data flushed');
        });
      }
    });
    socket.on('error', function (error) {
      t.fail(error.message);
    });
  });
}

<<<<<<< HEAD
test('Can shift data', function () { return true}, function (t) {
  var connecting = false;
=======
test('Can shift data', function (t) {
>>>>>>> c0cbe24e
  var exchangeData = 'small amount of data';

  var server = createServer(t, exchangeData.length);
  server = makeIntoCloseAllServer(server);
  serverToBeClosed = server;

  thaliMobileNativeTestUtils.executeZombieProofTest(t, server,
    function (connection, peer) {
      return new Promise(function (resolve, reject) {
        peerIdsToBeClosed.push(peer.peerIdentifier);
        var nativePort = connection.listeningPort;

        connect(net, {port: nativePort})
          .then(function (socket) {
            return shiftData(t, socket, exchangeData);
          })
          .catch(t.fail)
          .then(function () {
            resolve();
          });
      });
  });
});

test('Can shift data via parallel connections', function () { return true},
  function () {
    return platform.isAndroid;
  },
  function (t) {
    var dataLength = 16 * 1024;

    var server = createServer(t, dataLength);
    server = makeIntoCloseAllServer(server);
    serverToBeClosed = server;

    thaliMobileNativeTestUtils.executeZombieProofTest(t, server,
      function (connection, peer) {
        return new Promise(function (resolve, reject) {
          peerIdsToBeClosed.push(peer.peerIdentifier);
          var nativePort = connection.listeningPort;
          Promise.all([
            connect(net, {port: nativePort}),
            connect(net, {port: nativePort}),
            connect(net, {port: nativePort})
          ]).then(function (sockets) {
            return Promise.all(sockets.map(function (socket) {
              var string = randomString.generate(dataLength);
              t.equal(string.length, dataLength, 'correct string length');
              return shiftData(t, socket, string);
            }));
          })
            .catch(t.fail)
            .then(function () {
              resolve();
            });
        });
      });
  });

<<<<<<< HEAD
test('Can shift data securely', function () { return true}, function (t) {
  var connecting = false;
=======
test('Can shift data securely', function (t) {
>>>>>>> c0cbe24e
  var exchangeData = 'small amount of data';

  var pskKey = new Buffer('psk-key');
  var pskId = 'psk-id';

  var options = {
    ciphers: thaliConfig.SUPPORTED_PSK_CIPHERS,
    pskCallback: function (id) {
      console.log('Server received psk id: %s', pskId);
      return id === pskId ? pskKey : null;
    }
  };

  var server = tls.createServer(options, function (socket) {
    var ended = false;
    var buffer = '';
    socket.on('data', function (chunk) {
      buffer += chunk.toString();
      logger.debug('Server received (%d bytes):',
        chunk.length);

      // when received all data, send it back
      if (buffer.length === exchangeData.length) {
        logger.debug('Server received all data: %s', buffer);
        var rawData = new Buffer(buffer);
        logger.debug('Server sends data back to client (%d bytes): ',
          rawData.length);
        socket.write(rawData, function () {
          logger.debug('Server data flushed');
        });
        ended = true;
        socket.end(function () {
          logger.debug('Server\'s socket stream finished');
        });
      }
    });
    socket.on('end', function () {
      if (!ended) {
        t.fail(new Error('Unexpected end event'));
      }
    });
    socket.on('error', function (error) {
      t.fail(error.message);
    });
  });
  server = makeIntoCloseAllServer(server);
  serverToBeClosed = server;

  thaliMobileNativeTestUtils.executeZombieProofTest(t, server,
    function (connection, peer) {
      return new Promise(function (resolve, reject) {
        peerIdsToBeClosed.push(peer.peerIdentifier);
        var nativePort = connection.listeningPort;

        connect(tls, {
          port: nativePort,
          ciphers: thaliConfig.SUPPORTED_PSK_CIPHERS,
          pskIdentity: pskId,
          pskKey: pskKey
        })
          .then(function (socket) {
            return shiftData(t, socket, exchangeData);
          })
          .catch(t.fail)
          .then(function () {
            resolve();
          });
      });
    });
});

<<<<<<< HEAD
test('Can shift large amounts of data', function () { return true}, function (t) {
  var connecting = false;

  var sockets = {};
  var echoServer = net.createServer(function (socket) {
    socket.on('data', function (data) {
      socket.write(data);
    });
    socket.on('end', socket.end);
    socket.on('error', function (error) {
      logger.warn('Error on echo server socket: ' + error);
      t.fail();
    });
    sockets[socket.remotePort] = socket;
  });
  echoServer = makeIntoCloseAllServer(echoServer);
  serverToBeClosed = echoServer;

=======
test('Can shift large amounts of data', function (t) {
>>>>>>> c0cbe24e
  var dataSize = 64 * 1024;
  var exchangeData = randomString.generate(dataSize);

  var server = createServer(t, exchangeData.length);
  server = makeIntoCloseAllServer(server);
  serverToBeClosed = server;

  thaliMobileNativeTestUtils.executeZombieProofTest(t, server,
    function (connection, peer) {
      return new Promise(function (resolve, reject) {
        peerIdsToBeClosed.push(peer.peerIdentifier);
        var nativePort = connection.listeningPort;

        connect(net, {port: nativePort})
          .then(function (socket) {
            return shiftData(t, socket, exchangeData);
          })
          .catch(t.fail)
          .then(function () {
            resolve();
          });
      });
    });
});

function findSmallestParticipant(participants) {
  var smallest = null;
  participants.forEach(function (participant) {
    smallest = !smallest ? participant.uuid :
      participant.uuid < smallest ? participant.uuid :
        smallest;
  });
  return smallest;
}

test('We do not emit peerAvailabilityChanged events until one of the start ' +
  'methods is called', function (t) {
  // the node with the smallest UUID will be the one who waits 2 seconds
  // before listening for advertisements and making sure it gets some.
  // Everyone else will just start advertising immediately and end the
  // test (waiting for the smallest peer ID to end when it sees the
  // announcements and thus close)
  var smallest = findSmallestParticipant(t.participants);

  if (tape.uuid !== smallest) {
    Mobile('startListeningForAdvertisements').callNative(function (err) {
      t.notOk(err, 'We should start listening fine');
      Mobile('startUpdateAdvertisingAndListening').callNative(4242,
        function (err) {
          t.notOk(err, 'We should start updating fine');
          t.end();
        });
    });
    return;
  }

  var readyToReceiveEvents = false;
  var gotFirstChanged = false;
  Mobile('peerAvailabilityChanged').registerToNative(function () {
    if (!readyToReceiveEvents) {
      t.fail('We got an availability event too soon');
    } else {
      if (!gotFirstChanged) {
        gotFirstChanged = true;
        // Stop listening, give some time for any in queue ads to drain and
        // then check we aren't getting any further ads
        Mobile('stopAdvertisingAndListening').callNative(function (err) {
          t.notOk(err, 'stop ads worked');
          Mobile('stopListeningForAdvertisements').callNative(function (err) {
            t.notOk(err, 'test stop worked');
            setTimeout(function () {
              readyToReceiveEvents = false;
              setTimeout(function () {
                t.end();
              }, 2000);
            }, 1000);
          });
        });
      }
    }
  });

  setTimeout(function () {
    readyToReceiveEvents = true;
    // Only calling start update for iOS
    Mobile('startUpdateAdvertisingAndListening').callNative(4242,
      function (err) {
        t.notOk(err, 'Ready to advertise');
        Mobile('startListeningForAdvertisements').callNative(function (err) {
          t.notOk(err, 'Ready to listen');
        });
      });
  }, 2000);
});

function QuitSignal() {
  this.raised = false;
  this.timeOuts = [];
  this.cancelCalls = [];
}

QuitSignal.prototype.addCancelCall = function (cancelCall) {
  assert(!this.raised, 'No calling addCancelCall after signal is raised');
  this.cancelCalls.push(cancelCall);
};

QuitSignal.prototype.addTimeout = function (timeOut, successCb) {
  assert(!this.raised, 'No calling addTimeout after signal is raised');
  this.timeOuts.push({ timeOut: timeOut, successCb: successCb});
};

QuitSignal.prototype.removeTimeout = function (timeOut) {
  assert(!this.raised, 'No calling removeTimeout after signal is raised');
  var keys = Object.keys(this.timeOuts);
  for (var i = 0; i < keys.length; ++i) {
    if (this.timeOuts[keys[i]] === timeOut) {
      delete this.timeOuts[keys[i]];
    }
  }
};

QuitSignal.prototype.raiseSignal = function () {
  if (this.raised) {
    return;
  }
  this.raised = true;
  this.timeOuts.forEach(function (timeOutStruct) {
    clearTimeout(timeOutStruct.timeOut);
    timeOutStruct.successCb(null, null);
  });
  this.cancelCalls.forEach(function (cancelCall) {
    cancelCall();
  });
};

function parseMessage(dataBuffer) {
  return {
    uuid: dataBuffer.slice(0, tape.uuid.length).toString(),
    code: dataBuffer.slice(tape.uuid.length, tape.uuid.length + 1).toString(),
    bulkData: dataBuffer.slice(tape.uuid.length + 1)
  };
}

var bulkMessage = new Buffer(100000);
bulkMessage.fill(1);

function messageLength() {
  return tape.uuid.length + 1 + bulkMessage.length;
}

/**
 *
 * @readonly
 * @enum {string}
 */
var protocolResult = {
  /** The sender is not in the same generation as the receiver */
  WRONG_GEN: '0',
  /** The sender is not in the participants list for the receiver */
  WRONG_TEST: '1',
  /** Everything matched */
  SUCCESS: '2',
  /** We got an old advertisement for ourselves! */
  WRONG_ME: '3',
  /** A peer on our list gave us bad syntax, no hope of test passing */
  WRONG_SYNTAX: '4'
};

function createMessage(code) {
  var message =
    Buffer.concat([new Buffer(tape.uuid), new Buffer(code), bulkMessage]);
  assert(message.length === messageLength(), 'Right size message');
  return message;
}

/**
 * @param {Object} t
 * @param {string} uuid
 * @return {boolean}
 */
function peerInTestList(t, uuid) {
  for (var i = 0; i < t.participants.length; ++i) {
    if (t.participants[i].uuid === uuid) {
      return true;
    }
  }
  return false;
}

/**
 * @readonly
 * @type {{FATAL: string, NON_FATAL: string, OK: string}}
 */
var validateResponse = {
  FATAL: 'fatal',
  NON_FATAL: 'non-fatal',
  OK: 'ok'
};

function validateServerResponse(t, serverResponse) {
  if (!peerInTestList(t, serverResponse.uuid)) {
    logger.debug('Unrecognized peer at client');
    return validateResponse.NON_FATAL;
  }

  if (Buffer.compare(bulkMessage, serverResponse.bulkData) !== 0) {
    logger.debug('Bulk message is wrong');
    return validateResponse.FATAL;
  }

  switch (serverResponse.code) {
    case protocolResult.WRONG_ME:
    case protocolResult.WRONG_GEN: {
      logger.debug('Survivable response error ' + serverResponse.code);
      return validateResponse.NON_FATAL;
    }
    case protocolResult.WRONG_TEST: // Server is on our list but we aren't on
                                    // its
    case protocolResult.WRONG_SYNTAX: {
      logger.debug('Unsurvivable response error ' + serverResponse.code);
      return validateResponse.FATAL;
    }
    case protocolResult.SUCCESS: {
      return validateResponse.OK;
    }
    default: {
      logger.debug('Got unrecognized result code ' + serverResponse.code);
      return validateResponse.FATAL;
    }
  }
}

function clientSuccessConnect(t, roundNumber, connection, peersWeSucceededWith)
{
  return new Promise(function (resolve, reject) {
    var error = null;

    t.ok(connection.listeningPort !== 0, 'Just testing if old code managed' +
      ' to hide out');

    var clientMessage = createMessage(roundNumber.toString());

    connectToListenerSendMessageGetResponseLength(t,
      connection.listeningPort, clientMessage, messageLength(), 10000)
      .then(function (dataBuffer) {
        var connection = dataBuffer.connection;
        var parsedMessage = parseMessage(dataBuffer);
        switch (validateServerResponse(t, parsedMessage)) {
          case validateResponse.NON_FATAL: {
            connection.destroy();
            error = new Error('Got non-fatal error, see logs');
            error.fatal = false;
            return reject(error);
          }
          case validateResponse.OK: {
            // 'parsedMessage.uuid' may be already in 'peersWeSucceededWith'.
            // We are just ignoring this case.
            peersWeSucceededWith[parsedMessage.uuid] = true;
            resolve();
            logger.debug('Response validated, calling connection.end');
            connection.end();
            break;
          }
          default: { // Includes validateResponse.FATAL
            connection.destroy();
            error = new Error('Got fatal error, see logs');
            error.fatal = true;
            return reject(error);
          }
        }
      })
      .catch(function (err) {
        logger.debug('connectToListenerSendMessageGetResponseLength is ' +
        'returning error due to - ' + err + ' in round ' + roundNumber);
        err.connection.destroy();
        err.fatal = false;
        reject(err);
      });
  });
}

// We want to know whether all remote participants are sitting in `hashTable`.
function verifyPeers(t, hashTable) {
  var notFoundParticipants = t.participants.filter(function (participant) {
    return !hashTable[participant.uuid];
  });
  // Current local participant should be ignored.
  return (
    notFoundParticipants.length === 1 &&
    notFoundParticipants[0].uuid === tape.uuid
  );
}

function clientRound(t, roundNumber, boundListener, quitSignal) {
  var peersWeAreOrHaveResolved = {};
  var peersWeSucceededWith = {};
  return new Promise(function (resolve, reject) {
    boundListener.listener = function (peers) {
      if (verifyPeers(t, peersWeSucceededWith)) {
        return;
      }

      var peerPromises = [];
      peers.forEach(function (peer) {
        if (peersWeAreOrHaveResolved[peer.peerIdentifier]) {
          return;
        }

        if (!peer.peerAvailable) {
          // In theory a peer could become unavailable and then with the same
          // peerID available again so we have to be willing to accept future
          // connections from this peer.
          return;
        }

        peersWeAreOrHaveResolved[peer.peerIdentifier] = true;

        peerPromises.push(
          thaliMobileNativeTestUtils.connectToPeer(peer, quitSignal)
            .catch(function (err) {
              err.fatal = false;
              return Promise.reject(err);
            })
            .then(function (connection) {
              if (quitSignal.raised) {
                return;
              }
              return clientSuccessConnect(t, roundNumber, connection,
                peersWeSucceededWith);
            })
            .catch(function (err) {
              if (err.fatal) {
                return Promise.reject(err);
              }
              logger.debug('Got recoverable client error ' + err);
              // Failure could be transient so we have to keep trying
              delete peersWeAreOrHaveResolved[peer.peerIdentifier];
              return Promise.resolve();
            })
        );
      });
      Promise.all(peerPromises)
        .then(function () {
          if (verifyPeers(t, peersWeSucceededWith)) {
            quitSignal.raiseSignal();
            resolve();
          }
        })
        .catch(function (err) {
          quitSignal.raiseSignal();
          reject(err);
        });
    };
  });
}

function validateRequest(t, roundNumber, parsedMessage) {
  if (!peerInTestList(t, parsedMessage.uuid)) {
    logger.debug('Unrecognized peer at server');
    return protocolResult.WRONG_TEST;
  }

  if (Buffer.compare(parsedMessage.bulkData, bulkMessage) !== 0) {
    return protocolResult.WRONG_SYNTAX;
  }

  if (parsedMessage.uuid === tape.uuid) {
    return protocolResult.WRONG_ME;
  }

  if (parsedMessage.code !== roundNumber.toString()) {
    return protocolResult.WRONG_GEN;
  }

  return protocolResult.SUCCESS;
}

function serverRound(t, roundNumber, pretendLocalMux, quitSignal) {
  var validPeersForThisRound = [];
  return new Promise(function (resolve, reject) {
    quitSignal.addCancelCall(function () {
      reject();
    });
    var connectionListener = function (socket) {
      connectionDiesClean(t, socket);
      thaliMobileNativeTestUtils.getMessageByLength(socket, messageLength())
        .then(function (dataBuffer) {
          var parsedMessage = parseMessage(dataBuffer);
          var validationResult =
            validateRequest(t, roundNumber, parsedMessage);
          socket.write(createMessage(validationResult), function () {
            logger.debug('serverRound: Message written, closing socket (calling socket.end)');
            socket.end();
          });
          switch (validationResult) {
            case protocolResult.WRONG_SYNTAX: // Usually connection died
            case protocolResult.WRONG_TEST:
            case protocolResult.WRONG_ME:
            case protocolResult.WRONG_GEN: {
              return;
            }
            case protocolResult.SUCCESS: {
              socket.on('end', function () {
                validPeersForThisRound.push(parsedMessage.uuid);
                if (validPeersForThisRound.length === t.participants.length - 1)
                {
                  resolve();
                }
              });
              return;
            }
            default: {
              return reject(new Error('validationResult code ' +
                validationResult));
            }
          }
        })
        .catch(function (err) {
          logger.debug('Got a non-fatal error in server ' + err);
        });
    };
    if (roundNumber === 0) { // 0 round calls start update from startAndListen
      pretendLocalMux.on('connection', connectionListener);
    } else {
      Mobile('startUpdateAdvertisingAndListening').callNative(
        pretendLocalMux.address().port,
        function (err) {
          t.notOk(err, 'Round ' + roundNumber + ' ready');
          if (err) {
            reject(err);
          }
          pretendLocalMux.removeAllListeners('connection');
          pretendLocalMux.on('connection', connectionListener);
        });
    }
  });
}

function setUpPretendLocalMux() {
  var pretendLocalMux = net.createServer();
  pretendLocalMux.on('error', function (err) {
    logger.debug('got error on pretendLocalMux ' + err);
  });

  pretendLocalMux = makeIntoCloseAllServer(pretendLocalMux);
  serverToBeClosed = pretendLocalMux;

  return pretendLocalMux;
}

test('Test updating advertising and parallel data transfer',
  function () {
    // #984
    // FIXME: fails on 3 devices
    return true;
  },
  function (t) {
    var pretendLocalMux = setUpPretendLocalMux();
    var clientQuitSignal = new QuitSignal();
    var serverQuitSignal = new QuitSignal();

    /*
     * Lets us change our listeners for incoming peer events between rounds.
     * This is just to avoid having to set up another emitter
     */
    var boundListener = {
      listener: null
    };

    var timeoutId = setTimeout(function () {
      clientQuitSignal.raiseSignal();
      serverQuitSignal.raiseSignal();
      t.fail('Test timed out');
      t.end();
    }, 60 * 1000);

    Promise.all([
      clientRound(t, 0, boundListener, clientQuitSignal),
      serverRound(t, 0, pretendLocalMux, serverQuitSignal)
    ])
      .then(function () {
        logger.debug('We made it through round one');
        clientQuitSignal = new QuitSignal();
        serverQuitSignal = new QuitSignal();
        return Promise.all([
          clientRound(t, 1, boundListener, clientQuitSignal),
          serverRound(t, 1, pretendLocalMux, serverQuitSignal)
        ]);
      })
      .catch(function (err) {
        t.fail('Got error ' + err);
      })
      .then(function () {
        clearTimeout(timeoutId);
        t.end();
      });

    thaliMobileNativeTestUtils.startAndListen(t, pretendLocalMux,
      function (peers) {
        boundListener.listener(peers);
      }
    );
  });

test('discoveryAdvertisingStateUpdateNonTCP is called', function (t) {
  var callCount = 0;
  var promises = [];

  Mobile('discoveryAdvertisingStateUpdateNonTCP').registerToNative(
    function (state) {
      callCount++;
      switch (callCount) {
        case 1:
          t.equal(state.discoveryActive, true,
            'discoveryActive should be false');
          t.equal(state.advertisingActive, false,
            'advertisingActive should be true');

          promises.push(new Promise(function (resolve, reject) {
            Mobile('startUpdateAdvertisingAndListening').callNative(4242, function (err) {
              !err ? resolve() : reject('Can call startUpdateAdvertisingAndListening without error');
            });
          }));
          break;
        case 2:
          t.equal(state.discoveryActive, true,
            'discoveryActive should be false');
          t.equal(state.advertisingActive, true,
            'advertisingActive should be true');

          promises.push(new Promise(function (resolve, reject) {
            Mobile('stopListeningForAdvertisements').callNative(function (err) {
              !err ? resolve() : reject('Can call stopListeningForAdvertisements without error');
            });
          }));
          break;
        case 3:
          t.equal(state.discoveryActive, false,
            'discoveryActive should be false');
          t.equal(state.advertisingActive, true,
            'advertisingActive should be true');

          promises.push(new Promise(function (resolve, reject) {
            Mobile('stopAdvertisingAndListening').callNative(function (err) {
              !err ? resolve() : reject('Can call stopAdvertisingAndListening without error');
            });
          }));
          break;
        case 4:
          t.equal(state.discoveryActive, false,
            'discoveryActive should be false');
          t.equal(state.advertisingActive, false,
            'advertisingActive should be true');

          Promise.all(promises)
            .catch(function (err) {
              t.fail(err);
            })
            .then(function () {
              t.end();
            });
          break;
        default:
          break;
      }
    });

  Mobile('startListeningForAdvertisements').callNative(function (err) {
    t.notOk(err, 'Can call startListeningForAdvertisements without error');
  });
});<|MERGE_RESOLUTION|>--- conflicted
+++ resolved
@@ -254,67 +254,12 @@
   });
 }
 
-<<<<<<< HEAD
-test('Can connect to a remote peer', function () { return true}, function (t) {
-  setTimeout(function () {
-    var connecting = false;
-
-    var echoServer = net.createServer(function (socket) {
-      socket.pipe(socket);
-    });
-
-    echoServer = makeIntoCloseAllServer(echoServer);
-    serverToBeClosed = echoServer;
-
-    function onConnectSuccess(err, connection) {
-      // Called if we successfully connect to to a peer
-      logger.info(connection);
-
-      t.ok(connection.hasOwnProperty('listeningPort'),
-        'Must have listeningPort');
-      t.ok(typeof connection.listeningPort === 'number',
-        'listeningPort must be a number');
-
-      // A check if any of our old reverse connection or please connect code
-      // is still hiding around.
-      t.ok(connection.listeningPort !== 0, 'listening port should not be 0');
-
-      t.end();
-    }
-
-    function onConnectFailure () {
-      t.fail('Connect failed!');
-      t.end();
-    }
-
-    echoServer.listen(0, function () {
-      var applicationPort = echoServer.address().port;
-
-      Mobile('peerAvailabilityChanged').registerToNative(function (peers) {
-        logger.info('Received peerAvailabilityChanged with peers: ' +
-          JSON.stringify(peers)
-        );
-        peers.forEach(function (peer) {
-          if (peer.peerAvailable && !connecting) {
-            connecting = true;
-            thaliMobileNativeTestUtils.connectToPeer(peer)
-              .then(function (connection) {
-                onConnectSuccess(null, connection, peer);
-              })
-              .catch(function (error) {
-                onConnectFailure(error, null, peer);
-              });
-          }
-        });
-      });
-=======
 test('Can connect to a remote peer', function (t) {
   var server = net.createServer(function (socket) {
     socket.pipe(socket);
   });
   server = makeIntoCloseAllServer(server);
   serverToBeClosed = server;
->>>>>>> c0cbe24e
 
   thaliMobileNativeTestUtils.executeZombieProofTest(t, server,
     function (connection, peer) {
@@ -406,12 +351,7 @@
   });
 }
 
-<<<<<<< HEAD
-test('Can shift data', function () { return true}, function (t) {
-  var connecting = false;
-=======
 test('Can shift data', function (t) {
->>>>>>> c0cbe24e
   var exchangeData = 'small amount of data';
 
   var server = createServer(t, exchangeData.length);
@@ -436,7 +376,7 @@
   });
 });
 
-test('Can shift data via parallel connections', function () { return true},
+test('Can shift data via parallel connections',
   function () {
     return platform.isAndroid;
   },
@@ -471,12 +411,7 @@
       });
   });
 
-<<<<<<< HEAD
-test('Can shift data securely', function () { return true}, function (t) {
-  var connecting = false;
-=======
 test('Can shift data securely', function (t) {
->>>>>>> c0cbe24e
   var exchangeData = 'small amount of data';
 
   var pskKey = new Buffer('psk-key');
@@ -548,28 +483,7 @@
     });
 });
 
-<<<<<<< HEAD
-test('Can shift large amounts of data', function () { return true}, function (t) {
-  var connecting = false;
-
-  var sockets = {};
-  var echoServer = net.createServer(function (socket) {
-    socket.on('data', function (data) {
-      socket.write(data);
-    });
-    socket.on('end', socket.end);
-    socket.on('error', function (error) {
-      logger.warn('Error on echo server socket: ' + error);
-      t.fail();
-    });
-    sockets[socket.remotePort] = socket;
-  });
-  echoServer = makeIntoCloseAllServer(echoServer);
-  serverToBeClosed = echoServer;
-
-=======
 test('Can shift large amounts of data', function (t) {
->>>>>>> c0cbe24e
   var dataSize = 64 * 1024;
   var exchangeData = randomString.generate(dataSize);
 
