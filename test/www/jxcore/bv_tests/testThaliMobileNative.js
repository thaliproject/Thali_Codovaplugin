'use strict';

// Issue #419
var ThaliMobile = require('thali/NextGeneration/thaliMobile');

if (global.NETWORK_TYPE === ThaliMobile.networkTypes.WIFI) {
  return;
}

var net = require('net');
var tls = require('tls');
var randomString = require('randomstring');
var thaliConfig = require('thali/NextGeneration/thaliConfig');
var tape = require('../lib/thaliTape');
var makeIntoCloseAllServer = require('thali/NextGeneration/makeIntoCloseAllServer');
var Promise = require('lie');
var assert = require('assert');
var thaliMobileNativeTestUtils = require('../lib/thaliMobileNativeTestUtils');
var thaliMobileNativeWrapper =
  require('thali/NextGeneration/thaliMobileNativeWrapper');

var logger = require('../lib/testLogger')('testThaliMobileNative');
var platform = require('thali/NextGeneration/utils/platform');

// jshint -W064

// A variable that can be used to store a server
// that will get closed in teardown.
var serverToBeClosed = null;

var test = tape({
  setup: function (t) {
    serverToBeClosed = {
      closeAll: function (callback) {
        callback();
      }
    };
    t.end();
  },
  teardown: function (t) {
    thaliMobileNativeTestUtils.multiConnectEmitter.removeAllListeners();
    serverToBeClosed.closeAll(function () {
      Mobile('stopListeningForAdvertisements').callNative(function (err) {
        t.notOk(
          err,
          'Should be able to call stopListeningForAdvertisements in teardown'
        );
        Mobile('stopAdvertisingAndListening').callNative(function (err) {
          t.notOk(
            err,
            'Should be able to call stopAdvertisingAndListening in teardown'
          );
          thaliMobileNativeWrapper._registerToNative();
          t.end();
        });
      });
    });
  }
});

test('Can call start/stopListeningForAdvertisements', function (t) {
  Mobile('startListeningForAdvertisements').callNative(function (err) {
    t.notOk(err, 'Can call startListeningForAdvertisements without error');
    Mobile('stopListeningForAdvertisements').callNative(function (err) {
      t.notOk(err, 'Can call stopListeningForAdvertisements without error');
      t.end();
    });
  });
});

test('Calling startListeningForAdvertisements twice is NOT an error',
function (t) {
  Mobile('startListeningForAdvertisements').callNative(function (err) {
    t.notOk(err, 'Can call startListeningForAdvertisements without error');
    Mobile('startListeningForAdvertisements').callNative(function (err) {
      t.notOk(
        err,
        'Can call startListeningForAdvertisements twice without error'
      );
      t.end();
    });
  });
});

test('Calling stopListeningForAdvertisements without calling start is NOT ' +
  'an error', function (t) {
  Mobile('stopListeningForAdvertisements').callNative(function (err) {
    t.notOk(err, 'Can call stopListeningForAdvertisements without error');
    Mobile('stopListeningForAdvertisements').callNative(function (err) {
      t.notOk(err, 'Can call stopListeningForAdvertisements without error');
      t.end();
    });
  });
});

test('Can call start/stopUpdateAdvertisingAndListening', function (t) {
  Mobile('startUpdateAdvertisingAndListening').callNative(4242, function (err) {
    t.notOk(err, 'Can call startUpdateAdvertisingAndListening without error');
    Mobile('stopAdvertisingAndListening').callNative(function (err) {
      t.notOk(
        err, 'Can call stopAdvertisingAndListening without error'
      );
      t.end();
    });
  });
});

test('Calling startUpdateAdvertisingAndListening twice is NOT an error',
function (t) {
  Mobile('startUpdateAdvertisingAndListening').callNative(4242, function (err) {
    t.notOk(err, 'Can call startUpdateAdvertisingAndListening without error');
    Mobile('startUpdateAdvertisingAndListening').callNative(4243,
    function (err) {
      t.notOk(
        err,
        'Can call startUpdateAdvertisingAndListening twice without error'
      );
      t.end();
    });
  });
});

test('Can call stopUpdateAdvertisingAndListening twice without start and ' +
  'it is not an error', function (t) {
  Mobile('stopAdvertisingAndListening').callNative(function (err) {
    t.notOk(err, 'Can call startUpdateAdvertisingAndListening without error');
    Mobile('stopAdvertisingAndListening').callNative(function (err) {
      t.notOk(err, 'Can call stopAdvertisingAndListening without error');
      t.end();
    });
  });
});

if (!tape.coordinated) {
  return;
}

test('peerAvailabilityChange is called', function (t) {
  var complete = false;
  Mobile('peerAvailabilityChanged').registerToNative(function (peers) {
    if (!complete)
    {
      t.ok(peers instanceof Array, 'peers must be an array');
      t.ok(peers.length !== 0, 'peers must not be zero-length');

      var peer = peers[0];
      var keys = Object.keys(peer);
      var expectedKeys = ['peerIdentifier', 'peerAvailable', 'generation'];

      keys.sort();
      expectedKeys.sort();

      t.deepEqual(keys, expectedKeys,
        'peer must have only peerIdentifier, peerAvailable and generation ' +
        'properties');
      t.ok(typeof peer.peerIdentifier === 'string',
        'peerIdentifier must be a string');
      t.ok(typeof peer.generation === 'number',
        'generation must be a number');

      complete = true;
      t.end();
    }
  });

  Mobile('startUpdateAdvertisingAndListening').callNative(4242, function (err) {
    t.notOk(err, 'Can call startUpdateAdvertisingAndListeningwithout error');
    Mobile('startListeningForAdvertisements').callNative(function (err) {
      t.notOk(err, 'Can call startListeningForAdvertisements without error');
    });
  });
});

function connectionDiesClean(t, connection) {
  var errorFired = false;
  var endFired = false;
  var closedFired = false;
  connection.on('error', function () {
    assert(!errorFired, 'On error handle to a socket');

    // if (endFired) {
    //   logger.debug('Got error after end');
    // }

    errorFired = true;
  });
  connection.on('end', function () {
    assert(!endFired, 'One end handle to a socket');
    assert(!errorFired, 'Should not get an end after error');
    endFired = true;
  });
  connection.on('close', function () {
    assert(!closedFired, 'One close to a customer');
    // if (!errorFired && !endFired) {
    //   logger.debug('Got to close without error or end!');
    // }
    // t.ok(errorFired || endFired,
    //   'At least one should fire before we hit close');
    closedFired = true;
  });
}

function connectToListenerSendMessageGetResponseLength(t, port, request,
                                                        responseLength,
                                                        timeout) {
  return new Promise(function (resolve, reject) {
    var dataResult = null;
    var connection = net.connect(port, function () {
      connection.write(request);
      thaliMobileNativeTestUtils.getMessageByLength(connection, responseLength)
        .then(function (data) {
          dataResult = data;
        })
        .catch(function (err) {
          err.connection = connection;
          reject(err);
        });
    });

    function rejectWithError(message) {
      var error = new Error(message);
      error.connection = connection;
      reject(error);
    }

    connectionDiesClean(t,  connection);
    connection.setTimeout(timeout, function () {
      rejectWithError('We timed out');
    });
    connection.on('end', function () {
      if (!dataResult) {
        return rejectWithError('Got end without data result');
      }
      dataResult.connection = connection;
      resolve(dataResult);
    });
    connection.on('error', function (err) {
      rejectWithError('Got error in ' +
        'connectToListenerSendMessageGetResponseAndThen - ' + err);
    });
  });
}

test('Can connect to a remote peer', function (t) {
  setTimeout(function () {
    var connecting = false;

    var echoServer = net.createServer(function (socket) {
      socket.pipe(socket);
    });

    echoServer = makeIntoCloseAllServer(echoServer);
    serverToBeClosed = echoServer;

    function onConnectSuccess(err, connection) {
      // Called if we successfully connect to to a peer
      logger.info(connection);

      t.ok(connection.hasOwnProperty('listeningPort'),
        'Must have listeningPort');
      t.ok(typeof connection.listeningPort === 'number',
        'listeningPort must be a number');

      // A check if any of our old reverse connection or please connect code
      // is still hiding around.
      t.ok(connection.listeningPort !== 0, 'listening port should not be 0');

      t.end();
    }

    function onConnectFailure () {
      t.fail('Connect failed!');
      t.end();
    }

    echoServer.listen(0, function () {
      var applicationPort = echoServer.address().port;

      Mobile('peerAvailabilityChanged').registerToNative(function (peers) {
        logger.info('Received peerAvailabilityChanged with peers: ' +
          JSON.stringify(peers)
        );
        peers.forEach(function (peer) {
          if (peer.peerAvailable && !connecting) {
            connecting = true;
            thaliMobileNativeTestUtils.connectToPeer(peer)
              .then(function (connection) {
                onConnectSuccess(null, connection, peer);
              })
              .catch(function (error) {
                onConnectFailure(error, null, peer);
              });
          }
        });
      });

      Mobile('startUpdateAdvertisingAndListening').callNative(applicationPort,
      function (err) {
        t.notOk(err, 'Can call startUpdateAdvertisingAndListening without error');
        Mobile('startListeningForAdvertisements').callNative(function (err) {
          t.notOk(err, 'Can call startListeningForAdvertisements without error');
        });
      });
    });
  }, 5000);
});

function findPeerAndConnect(advertisingPort) {
  return new Promise(function (resolve, reject) {
    var connecting = false;

    Mobile('peerAvailabilityChanged').registerToNative(function (peers) {
      peers.forEach(function (peer) {
        if (peer.peerAvailable && !connecting) {
          connecting = true;
          thaliMobileNativeTestUtils.connectToPeer(peer)
            .then(function (connection) {
              resolve({
                connection: connection,
                peer: peer
              });
            })
            .catch(function (error) {
              error.peer = peer;
              reject(error);
            });
        }
      });
    });
    Mobile('startUpdateAdvertisingAndListening')
      .callNative(advertisingPort, function (err) {
        if (err) {
          return reject(err);
        }
        Mobile('startListeningForAdvertisements').callNative(function (err) {
          if (err) {
            return reject(err);
          }
        });
      });
  });
}

function connect(module, options) {
  return new Promise(function (resolve, reject) {
    var connectErrorHandler = function (error) {
      console.log('Connection to the %d port on localhost failed: %s',
        options.port, error.stack);
      reject(error);
    };
    console.log('Connecting to the localhost:%d', options.port);
    var client = module.connect(options, function () {
      client.removeListener('error', connectErrorHandler);
      console.log('Connected to the localhost:%d', options.port);
      resolve(client);
    });
    client.once('error', connectErrorHandler);
  });
}

function waitForEvent(emitter, event) {
  return new Promise(function (resolve) {
    emitter.once(event, resolve);
  });
}

test('Can shift data', function (t) {
  var exchangeData = 'small amount of data';

  var formatPrintableData = function (data) {
    var ellipsis = data.length > 40 ? '...' : '';
    return '<' + data.slice(0, 40) + ellipsis + '>';
  };

  var server = net.createServer(function (socket) {
    var ended = false;
    var buffer = '';
    socket.on('data', function (chunk) {
      buffer += chunk.toString();
      console.log('Server received (%d bytes): %s',
        chunk.length, formatPrintableData(chunk.toString()));

      // when received all data, send it back
      if (buffer.length === exchangeData.length) {
        console.log('Server received all data: %s',
          formatPrintableData(buffer.toString()));
        var rawData = new Buffer(buffer);
        console.log('Server sends data back to client (%d bytes): %s',
          rawData.length, formatPrintableData(buffer));
        socket.write(rawData, function () {
          console.log('Server data flushed');
        });
        ended = true;
        socket.end(function () {
          console.log('Server\'s socket stream finished');
        });
      }
    });
    socket.on('end', function () {
      // server ends connection, not client
      if (!ended) {
        t.fail(new Error('Unexpected end event'));
      }
    });
    socket.on('error', function (error) {
      t.fail(error.message);
    });
  });
  server = makeIntoCloseAllServer(server);
  serverToBeClosed = server;

  function shiftData(sock) {
    sock.on('error', function (error) {
      console.log('Client socket error:', error.message, error.stack);
      t.fail(error.message);
    });


    var receivedData = '';
    sock.on('data', function (chunk) {
      receivedData += chunk.toString();
<<<<<<< HEAD
      if (receivedData === exchangeData) {
        sock.destroy();
      }
=======
>>>>>>> 1f01b2e1
    });
    sock.on('close', function () {
      t.equal(receivedData, exchangeData, 'got the same data back');
      t.end();
    });

    var rawData = new Buffer(exchangeData);
    console.log('Client sends data (%d bytes): %s',
      rawData.length, formatPrintableData(exchangeData));
    sock.write(rawData, function () {
      console.log('Client data flushed');
    });
  }

  server.listen(0, function () {
    var port = server.address().port;
    findPeerAndConnect(port).then(function (info) {
      console.log('Native connection established. Peer:', info.peer);
      var nativePort = info.connection.listeningPort;
      return connect(net, { port: nativePort });
    }).then(function (socket) {
      shiftData(socket);
    });
  });
});

test('Can shift data via parallel connections', function (t) {
  var dataLength = 22;

  var formatPrintableData = function (data) {
    return data;
  };

  var server = net.createServer(function (socket) {
    var ended = false;
    var buffer = '';
    socket.on('data', function (chunk) {
      buffer += chunk.toString();
      console.log('Server received (%d bytes): %s',
        chunk.length, formatPrintableData(chunk.toString()));

      // when received all data, send it back
      if (buffer.length === dataLength) {
        console.log('Server received all data: %s',
          formatPrintableData(buffer.toString()));
        var rawData = new Buffer(buffer);
        console.log('Server sends data back to client (%d bytes): %s',
          rawData.length, formatPrintableData(buffer));
        socket.write(rawData, function () {
          console.log('Server data flushed');
        });
        ended = true;
        socket.end(function () {
          console.log('Server\'s socket stream finished');
        });
      }
    });
    socket.on('end', function () {
      // server ends connection, not client
      if (!ended) {
        t.fail(new Error('Unexpected end event'));
      }
    });
    socket.on('error', function (error) {
      t.fail(error.message);
    });
  });
<<<<<<< HEAD
}

function onConnectFailure(t, error) {
  logger.debug(error);
  t.fail('Connect failed!');
  t.end();
}

test('Can shift data', function (t) {
  var connecting = false;
  var exchangeData = 'small amount of data';

  var server = createServer(t, exchangeData.length);
  server = makeIntoCloseAllServer(server);
  serverToBeClosed = server;

  function onConnectSuccess(err, connection) {
    var nativePort = connection.listeningPort;

    connect(net, { port: nativePort })
    .then(function (socket) {
      return shiftData(t, socket, exchangeData);
    })
    .catch(t.fail)
    .then(function () {
      t.end();
    });
  }

  thaliMobileNativeTestUtils.startAndListen(t, server, function (peers) {
    peers.forEach(function (peer) {
      if (peer.peerAvailable && !connecting) {
        connecting = true;
        thaliMobileNativeTestUtils.connectToPeer(peer)
          .then(function (connection) {
            onConnectSuccess(null, connection, peer);
          })
          .catch(function (error) {
            onConnectFailure(t, error, null, peer);
          });
      }
    });
  });
});

test('Can shift data via parallel connections',
  function () {
    return platform.isAndroid;
  },
  function (t) {
    var connecting = false;
    var dataLength = 16 * 1024;

    var server = createServer(t, dataLength);
    server = makeIntoCloseAllServer(server);
    serverToBeClosed = server;

    function onConnectSuccess(err, connection) {
      var nativePort = connection.listeningPort;
      Promise.all([
        connect(net, { port: nativePort }),
        connect(net, { port: nativePort }),
        connect(net, { port: nativePort }),
      ]).then(function (sockets) {
        return Promise.all(sockets.map(function (socket) {
          var string = randomString.generate(dataLength);
          t.equal(string.length, dataLength, 'correct string length');
          return shiftData(t, socket, string);
        }));
      })
      .catch(t.fail)
      .then(function () {
        t.end();
      });
    }

    thaliMobileNativeTestUtils.startAndListen(t, server, function (peers) {
      peers.forEach(function (peer) {
        if (peer.peerAvailable && !connecting) {
          connecting = true;
          thaliMobileNativeTestUtils.connectToPeer(peer)
            .then(function (connection) {
              onConnectSuccess(null, connection, peer);
            })
            .catch(function (error) {
              onConnectFailure(t, error, null, peer);
            });
        }
      });
=======
  server = makeIntoCloseAllServer(server);
  serverToBeClosed = server;

  function shiftData(sock, exchangeData) {
    return new Promise(function (resolve, reject) {
      sock.on('error', function (error) {
        console.log('Client socket error:', error.message, error.stack);
        reject(error);
      });

      var receivedData = '';
      sock.on('data', function (chunk) {
        receivedData += chunk.toString();
      });
      sock.on('end', function () {
        t.equal(receivedData, exchangeData, 'got the same data back');
        resolve();
      });

      var rawData = new Buffer(exchangeData);
      console.log('Client sends data (%d bytes): %s',
        rawData.length, formatPrintableData(exchangeData));
      sock.write(rawData, function () {
        console.log('Client data flushed');
      });
    });
  }

  server.listen(0, function () {
    var port = server.address().port;
    findPeerAndConnect(port).then(function (info) {
      console.log('Native connection established. Peer:', info.peer);
      var nativePort = info.connection.listeningPort;
      return Promise.all([
        connect(net, { port: nativePort }),
        connect(net, { port: nativePort }),
        connect(net, { port: nativePort }),
      ]);
    }).then(function (sockets) {
      return Promise.all(sockets.map(function (socket, index) {
        var string =  'small amount of data ' + index;
        t.equal(string.length, dataLength, 'correct string length');
        return shiftData(socket, string);
      }));
    })
    .catch(t.fail)
    .then(function () {
      t.end();
>>>>>>> 1f01b2e1
    });
  });

test('Can shift data securely', function (t) {
<<<<<<< HEAD
  var connecting = false;
  var dataSize = 16 * 1024;
  var exchangeData = randomString.generate(dataSize);
=======
  var exchangeData = 'small amount of data';
>>>>>>> 1f01b2e1

  var uuids = t.participants.map(function (p) { return p.uuid; });
  assert(uuids.length === 2, 'This test requires exactly 2 devices');
  uuids.sort();
  var iAmFirst = (tape.uuid === uuids[0]);

  var formatPrintableData = function (data) {
    return data;
  };

  var pskKey = new Buffer('psk-key');
  var pskId = 'psk-id';

  var options = {
    ciphers: thaliConfig.SUPPORTED_PSK_CIPHERS,
    pskCallback: function (id) {
      console.log('Server received psk id: %s', pskId);
      return id === pskId ? pskKey : null;
    }
  };

  var server = tls.createServer(options, function (socket) {
    var ended = false;
    var buffer = '';
    socket.on('data', function (chunk) {
      buffer += chunk.toString();
      console.log('Server received (%d bytes): %s',
        chunk.length, formatPrintableData(chunk.toString()));

      // when received all data, send it back
      if (buffer.length === exchangeData.length) {
        console.log('Server received all data: %s',
          formatPrintableData(buffer.toString()));
        var rawData = new Buffer(buffer);
        console.log('Server sends data back to client (%d bytes): %s',
          rawData.length, formatPrintableData(buffer));
        socket.write(rawData, function () {
          console.log('Server data flushed');
        });
        ended = true;
        socket.end(function () {
          console.log('Server\'s socket stream finished');
        });
      }
    });
    socket.on('end', function () {
      // server ends connection, not client
      if (!ended) {
        t.fail(new Error('Unexpected end event'));
        return;
      }
      server.emit('CLIENT_DONE');
    });
    socket.on('error', function (error) {
      t.fail(error.message);
    });
  });
  server = makeIntoCloseAllServer(server);
  serverToBeClosed = server;

  var serverStarted = new Promise(function (resolve, reject) {
    server.once('error', reject);
    server.listen(0, function () {
      server.removeListener('error', reject);
      resolve(server);
    });
  });

  var waitForServerEnd = waitForEvent(server, 'CLIENT_DONE');

  function shiftData(sock) {
    sock.on('error', function (error) {
      console.log('Client socket error:', error.message, error.stack);
      t.fail(error.message);
    });

    var receivedData = '';
    sock.on('data', function (chunk) {
      receivedData += chunk.toString();
    });
    sock.on('end', function () {
      t.equal(receivedData, exchangeData, 'got the same data back');
    });

    var rawData = new Buffer(exchangeData);
    console.log('Client sends data (%d bytes): %s',
      rawData.length, formatPrintableData(exchangeData));
    sock.write(rawData, function () {
      console.log('Client data flushed');
    });
    return waitForEvent(sock, 'end');
  }

  function startShiftData(port) {
    return connect(tls, {
      port: port,
      ciphers: thaliConfig.SUPPORTED_PSK_CIPHERS,
      pskIdentity: pskId,
      pskKey: pskKey,
    })
    .then(function (socket) {
      return shiftData(socket);
    });
  }

  
  serverStarted
    .then(function (server) {
      var port = server.address().port;
      console.log('Test server is listening on the %d port', port);
      return findPeerAndConnect(port);
    })
    .then(function (info) {
      console.log('Native connection established. Info: %s',
        JSON.stringify(info, null, 2));
      var nativePort = info.connection.listeningPort;
      if (iAmFirst) {
        return startShiftData(nativePort);
      }
      return waitForServerEnd.then(function () {
        return startShiftData(nativePort);
      });
    })
    .catch(function (err) {
      t.fail(err.message + '\n' + err.stack);
    })
    .then(function () {
      t.end();
    });
});

test('Can shift large amounts of data', function (t) {
  var connecting = false;

  var sockets = {};
  var echoServer = net.createServer(function (socket) {
    socket.on('data', function (data) {
      socket.write(data);
    });
    socket.on('end', socket.end);
    socket.on('error', function (error) {
      logger.warn('Error on echo server socket: ' + error);
      t.fail();
    });
    sockets[socket.remotePort] = socket;
  });
  echoServer = makeIntoCloseAllServer(echoServer);
  serverToBeClosed = echoServer;

  var dataSize = 64 * 1024;
  var toSend = randomString.generate(dataSize);

  function shiftData(sock) {

    sock.on('error', function (error) {
      logger.warn('Error on client socket: ' + error);
      t.fail();
    });

    var toRecv = '';

    var done = false;
    sock.on('data', function (data) {
      var remaining = dataSize - toRecv.length;

      if (remaining >= data.length) {
        toRecv += data.toString();
        data = data.slice(0, 0);
      }
      else {
        toRecv += data.toString('utf8', 0, remaining);
        data = data.slice(remaining);
      }

      if (toRecv.length === dataSize) {
        if (!done) {
          done = true;
          t.ok(toSend === toRecv, 'received should match sent forward');
          t.end();
        }
        if (data.length) {
          sock.write(data);
        }
      }
    });

    sock.write(toSend);
  }

  function onConnectSuccess(err, connection) {
    var client = null;

    // We're happy here if we make a connection to anyone
    logger.info('Connection info: ' + JSON.stringify(connection));
    client = net.connect(connection.listeningPort, function () {
      logger.info('Connected to the ' + connection.listeningPort);
      shiftData(client);
    });
  }

  function onConnectFailure() {
    t.fail('Connect failed!');
    t.end();
  }

  Mobile('peerAvailabilityChanged').registerToNative(function (peers) {
    peers.forEach(function (peer) {
      if (peer.peerAvailable && !connecting) {
        connecting = true;
        thaliMobileNativeTestUtils.connectToPeer(peer)
          .then(function (connection) {
            onConnectSuccess(null, connection, peer);
          })
          .catch(function (error) {
            onConnectFailure(error, null, peer);
          });
      }
    });
  });

  echoServer.listen(0, function () {

    var applicationPort = echoServer.address().port;

    Mobile('startUpdateAdvertisingAndListening').callNative(applicationPort,
    function (err) {
      t.notOk(err, 'Can call startUpdateAdvertisingAndListening without error');
      Mobile('startListeningForAdvertisements').callNative(function (err) {
        t.notOk(err, 'Can call startListeningForAdvertisements without error');
      });
    });
  });
});

function findSmallestParticipant(participants) {
  var smallest = null;
  participants.forEach(function (participant) {
    smallest = !smallest ? participant.uuid :
      participant.uuid < smallest ? participant.uuid :
        smallest;
  });
  return smallest;
}

test('We do not emit peerAvailabilityChanged events until one of the start ' +
  'methods is called', function (t) {
  // the node with the smallest UUID will be the one who waits 2 seconds
  // before listening for advertisements and making sure it gets some.
  // Everyone else will just start advertising immediately and end the
  // test (waiting for the smallest peer ID to end when it sees the
  // announcements and thus close)
  var smallest = findSmallestParticipant(t.participants);

  if (tape.uuid !== smallest) {
    Mobile('startListeningForAdvertisements').callNative(function (err) {
      t.notOk(err, 'We should start listening fine');
      Mobile('startUpdateAdvertisingAndListening').callNative(4242,
        function (err) {
          t.notOk(err, 'We should start updating fine');
          t.end();
        });
    });
    return;
  }

  var readyToReceiveEvents = false;
  var gotFirstChanged = false;
  Mobile('peerAvailabilityChanged').registerToNative(function () {
    if (!readyToReceiveEvents) {
      t.fail('We got an availability event too soon');
    } else {
      if (!gotFirstChanged) {
        gotFirstChanged = true;
        // Stop listening, give some time for any in queue ads to drain and
        // then check we aren't getting any further ads
        Mobile('stopAdvertisingAndListening').callNative(function (err) {
          t.notOk(err, 'stop ads worked');
          Mobile('stopListeningForAdvertisements').callNative(function (err) {
            t.notOk(err, 'test stop worked');
            setTimeout(function () {
              readyToReceiveEvents = false;
              setTimeout(function () {
                t.end();
              }, 2000);
            }, 1000);
          });
        });
      }
    }
  });

  setTimeout(function () {
    readyToReceiveEvents = true;
    // Only calling start update for iOS
    Mobile('startUpdateAdvertisingAndListening').callNative(4242,
      function (err) {
        t.notOk(err, 'Ready to advertise');
        Mobile('startListeningForAdvertisements').callNative(function (err) {
          t.notOk(err, 'Ready to listen');
        });
      });
  }, 2000);
});

function QuitSignal() {
  this.raised = false;
  this.timeOuts = [];
  this.cancelCalls = [];
}

QuitSignal.prototype.addCancelCall = function (cancelCall) {
  assert(!this.raised, 'No calling addCancelCall after signal is raised');
  this.cancelCalls.push(cancelCall);
};

QuitSignal.prototype.addTimeout = function (timeOut, successCb) {
  assert(!this.raised, 'No calling addTimeout after signal is raised');
  this.timeOuts.push({ timeOut: timeOut, successCb: successCb});
};

QuitSignal.prototype.removeTimeout = function (timeOut) {
  assert(!this.raised, 'No calling removeTimeout after signal is raised');
  var keys = Object.keys(this.timeOuts);
  for (var i = 0; i < keys.length; ++i) {
    if (this.timeOuts[keys[i]] === timeOut) {
      delete this.timeOuts[keys[i]];
    }
  }
};

QuitSignal.prototype.raiseSignal = function () {
  if (this.raised) {
    return;
  }
  this.raised = true;
  this.timeOuts.forEach(function (timeOutStruct) {
    clearTimeout(timeOutStruct.timeOut);
    timeOutStruct.successCb(null, null);
  });
  this.cancelCalls.forEach(function (cancelCall) {
    cancelCall();
  });
};

function parseMessage(dataBuffer) {
  return {
    uuid: dataBuffer.slice(0, tape.uuid.length).toString(),
    code: dataBuffer.slice(tape.uuid.length, tape.uuid.length + 1).toString(),
    bulkData: dataBuffer.slice(tape.uuid.length + 1)
  };
}

var bulkMessage = new Buffer(100000);
bulkMessage.fill(1);

function messageLength() {
  return tape.uuid.length + 1 + bulkMessage.length;
}

/**
 *
 * @readonly
 * @enum {string}
 */
var protocolResult = {
  /** The sender is not in the same generation as the receiver */
  WRONG_GEN: '0',
  /** The sender is not in the participants list for the receiver */
  WRONG_TEST: '1',
  /** Everything matched */
  SUCCESS: '2',
  /** We got an old advertisement for ourselves! */
  WRONG_ME: '3',
  /** A peer on our list gave us bad syntax, no hope of test passing */
  WRONG_SYNTAX: '4'
};

function createMessage(code) {
  var message =
    Buffer.concat([new Buffer(tape.uuid), new Buffer(code), bulkMessage]);
  assert(message.length === messageLength(), 'Right size message');
  return message;
}

/**
 * @param {Object} t
 * @param {string} uuid
 * @return {boolean}
 */
function peerInTestList(t, uuid) {
  for (var i = 0; i < t.participants.length; ++i) {
    if (t.participants[i].uuid === uuid) {
      return true;
    }
  }
  return false;
}

/**
 * @readonly
 * @type {{FATAL: string, NON_FATAL: string, OK: string}}
 */
var validateResponse = {
  FATAL: 'fatal',
  NON_FATAL: 'non-fatal',
  OK: 'ok'
};

function validateServerResponse(t, serverResponse) {
  if (!peerInTestList(t, serverResponse.uuid)) {
    logger.debug('Unrecognized peer at client');
    return validateResponse.NON_FATAL;
  }

  if (Buffer.compare(bulkMessage, serverResponse.bulkData) !== 0) {
    logger.debug('Bulk message is wrong');
    return validateResponse.FATAL;
  }

  switch (serverResponse.code) {
    case protocolResult.WRONG_ME:
    case protocolResult.WRONG_GEN: {
      logger.debug('Survivable response error ' + serverResponse.code);
      return validateResponse.NON_FATAL;
    }
    case protocolResult.WRONG_TEST: // Server is on our list but we aren't on
                                    // its
    case protocolResult.WRONG_SYNTAX: {
      logger.debug('Unsurvivable response error ' + serverResponse.code);
      return validateResponse.FATAL;
    }
    case protocolResult.SUCCESS: {
      return validateResponse.OK;
    }
    default: {
      logger.debug('Got unrecognized result code ' + serverResponse.code);
      return validateResponse.FATAL;
    }
  }
}

function clientSuccessConnect(t, roundNumber, connection, peersWeSucceededWith)
{
  return new Promise(function (resolve, reject) {
    var error = null;

    t.ok(connection.listeningPort !== 0, 'Just testing if old code managed' +
      ' to hide out');

    var clientMessage = createMessage(roundNumber.toString());

    connectToListenerSendMessageGetResponseLength(t,
        connection.listeningPort, clientMessage, messageLength(), 10000)
        .then(function (dataBuffer) {
          var connection = dataBuffer.connection;
          var parsedMessage = parseMessage(dataBuffer);
          switch (validateServerResponse(t, parsedMessage)) {
            case validateResponse.NON_FATAL: {
              connection.destroy();
              error = new Error('Got non-fatal error, see logs');
              error.fatal = false;
              return reject(error);
            }
            case validateResponse.OK: {
              // 'parsedMessage.uuid' may be already in 'peersWeSucceededWith'.
              // We are just ignoring this case.
              peersWeSucceededWith[parsedMessage.uuid] = true;
              resolve();
              logger.debug('Response validated, calling connection.end');
              connection.end();
              break;
            }
            default: { // Includes validateResponse.FATAL
              connection.destroy();
              error = new Error('Got fatal error, see logs');
              error.fatal = true;
              return reject(error);
            }
          }
        })
        .catch(function (err) {
          logger.debug('connectToListenerSendMessageGetResponseLength is ' +
            'returning error due to - ' + err + ' in round ' + roundNumber);
          err.connection.destroy();
          err.fatal = false;
          reject(err);
        });
  });
}

// We want to know whether all remote participants are sitting in `hashTable`.
function verifyPeers(t, hashTable) {
  var notFoundParticipants = t.participants.filter(function (participant) {
    return !hashTable[participant.uuid];
  });
  // Current local participant should be ignored.
  return (
    notFoundParticipants.length === 1 &&
    notFoundParticipants[0].uuid === tape.uuid
  );
}

function clientRound(t, roundNumber, boundListener, quitSignal) {
  var peersWeAreOrHaveResolved = {};
  var peersWeSucceededWith = {};
  return new Promise(function (resolve, reject) {
    boundListener.listener = function (peers) {
      if (verifyPeers(t, peersWeSucceededWith)) {
        return;
      }

      var peerPromises = [];
      peers.forEach(function (peer) {
        if (peersWeAreOrHaveResolved[peer.peerIdentifier]) {
          return;
        }

        if (!peer.peerAvailable) {
          // In theory a peer could become unavailable and then with the same
          // peerID available again so we have to be willing to accept future
          // connections from this peer.
          return;
        }

        peersWeAreOrHaveResolved[peer.peerIdentifier] = true;

        peerPromises.push(
          thaliMobileNativeTestUtils.connectToPeer(peer, quitSignal)
            .catch(function (err) {
              err.fatal = false;
              return Promise.reject(err);
            })
            .then(function (connection) {
              if (quitSignal.raised) {
                return;
              }
              return clientSuccessConnect(t, roundNumber, connection,
                peersWeSucceededWith);
            })
            .catch(function (err) {
              if (err.fatal) {
                return Promise.reject(err);
              }
              logger.debug('Got recoverable client error ' + err);
              // Failure could be transient so we have to keep trying
              delete peersWeAreOrHaveResolved[peer.peerIdentifier];
              return Promise.resolve();
            })
          );
      });
      Promise.all(peerPromises)
        .then(function () {
          if (verifyPeers(t, peersWeSucceededWith)) {
            quitSignal.raiseSignal();
            resolve();
          }
        })
        .catch(function (err) {
          quitSignal.raiseSignal();
          reject(err);
        });
    };
  });
}

function validateRequest(t, roundNumber, parsedMessage) {
  if (!peerInTestList(t, parsedMessage.uuid)) {
    logger.debug('Unrecognized peer at server');
    return protocolResult.WRONG_TEST;
  }

  if (Buffer.compare(parsedMessage.bulkData, bulkMessage) !== 0) {
    return protocolResult.WRONG_SYNTAX;
  }

  if (parsedMessage.uuid === tape.uuid) {
    return protocolResult.WRONG_ME;
  }

  if (parsedMessage.code !== roundNumber.toString()) {
    return protocolResult.WRONG_GEN;
  }

  return protocolResult.SUCCESS;
}

function serverRound(t, roundNumber, pretendLocalMux, quitSignal) {
  var validPeersForThisRound = [];
  return new Promise(function (resolve, reject) {
    quitSignal.addCancelCall(function () {
      reject();
    });
    var connectionListener = function (socket) {
      connectionDiesClean(t, socket);
      thaliMobileNativeTestUtils.getMessageByLength(socket, messageLength())
        .then(function (dataBuffer) {
          var parsedMessage = parseMessage(dataBuffer);
          var validationResult =
            validateRequest(t, roundNumber, parsedMessage);
          socket.write(createMessage(validationResult), function () {
            logger.debug('serverRound: Message written, closing socket (calling socket.end)');
            socket.end();
          });
          switch (validationResult) {
            case protocolResult.WRONG_SYNTAX: // Usually connection died
            case protocolResult.WRONG_TEST:
            case protocolResult.WRONG_ME:
            case protocolResult.WRONG_GEN: {
              return;
            }
            case protocolResult.SUCCESS: {
              socket.on('end', function () {
                validPeersForThisRound.push(parsedMessage.uuid);
                if (validPeersForThisRound.length === t.participants.length - 1)
                {
                  resolve();
                }
              });
              return;
            }
            default: {
              return reject(new Error('validationResult code ' +
                validationResult));
            }
          }
        })
        .catch(function (err) {
          logger.debug('Got a non-fatal error in server ' + err);
        });
    };
    if (roundNumber === 0) { // 0 round calls start update from startAndListen
      pretendLocalMux.on('connection', connectionListener);
    } else {
      Mobile('startUpdateAdvertisingAndListening').callNative(
        pretendLocalMux.address().port,
        function (err) {
          t.notOk(err, 'Round ' + roundNumber + ' ready');
          if (err) {
            reject(err);
          }
          pretendLocalMux.removeAllListeners('connection');
          pretendLocalMux.on('connection', connectionListener);
        });
    }
  });
}

function setUpPretendLocalMux() {
  var pretendLocalMux = net.createServer();
  pretendLocalMux.on('error', function (err) {
    logger.debug('got error on pretendLocalMux ' + err);
  });

  pretendLocalMux = makeIntoCloseAllServer(pretendLocalMux);
  serverToBeClosed = pretendLocalMux;

  return pretendLocalMux;
}

test('Test updating advertising and parallel data transfer',
function () {
  // #984
  // FIXME: fails on 3 devices
  return true;
},
function (t) {
  var pretendLocalMux = setUpPretendLocalMux();
  var clientQuitSignal = new QuitSignal();
  var serverQuitSignal = new QuitSignal();

  /*
   * Lets us change our listeners for incoming peer events between rounds.
   * This is just to avoid having to set up another emitter
   */
  var boundListener = {
    listener: null
  };

  var timeoutId = setTimeout(function () {
    clientQuitSignal.raiseSignal();
    serverQuitSignal.raiseSignal();
    t.fail('Test timed out');
    t.end();
  }, 60 * 1000);

  Promise.all([
    clientRound(t, 0, boundListener, clientQuitSignal),
    serverRound(t, 0, pretendLocalMux, serverQuitSignal)
  ])
  .then(function () {
    logger.debug('We made it through round one');
    clientQuitSignal = new QuitSignal();
    serverQuitSignal = new QuitSignal();
    return Promise.all([
      clientRound(t, 1, boundListener, clientQuitSignal),
      serverRound(t, 1, pretendLocalMux, serverQuitSignal)
    ]);
  })
  .catch(function (err) {
    t.fail('Got error ' + err);
  })
  .then(function () {
    clearTimeout(timeoutId);
    t.end();
  });

  thaliMobileNativeTestUtils.startAndListen(t, pretendLocalMux,
    function (peers) {
      boundListener.listener(peers);
    }
  );
});

test('discoveryAdvertisingStateUpdateNonTCP is called', function (t) {
  var callCount = 0;
  Mobile('discoveryAdvertisingStateUpdateNonTCP').registerToNative(
    function (state) {
      callCount++;
      switch (callCount) {
        case 1:
          t.equal(state.discoveryActive, true,
            'discoveryActive should be false');
          t.equal(state.advertisingActive, false,
            'advertisingActive should be true');
          Mobile('startUpdateAdvertisingAndListening').callNative(4242, function (err) {
            t.notOk(err, 'Can call startUpdateAdvertisingAndListening without error');
          });
          break;
        case 2:
          t.equal(state.discoveryActive, true,
            'discoveryActive should be false');
          t.equal(state.advertisingActive, true,
            'advertisingActive should be true');
          Mobile('stopListeningForAdvertisements').callNative(function (err) {
            t.notOk(err, 'Can call stopListeningForAdvertisements without error');
          });
          break;
        case 3:
          t.equal(state.discoveryActive, false,
            'discoveryActive should be false');
          t.equal(state.advertisingActive, true,
            'advertisingActive should be true');
          Mobile('stopAdvertisingAndListening').callNative(function (err) {
            t.notOk(err, 'Can call stopAdvertisingAndListening without error');
          });
          break;
        case 4:
          t.equal(state.discoveryActive, false,
            'discoveryActive should be false');
          t.equal(state.advertisingActive, false,
            'advertisingActive should be true');
          t.end();
          break;
        default:
          break;
      }
    });

  Mobile('startListeningForAdvertisements').callNative(function (err) {
    t.notOk(err, 'Can call startListeningForAdvertisements without error');
  });
});<|MERGE_RESOLUTION|>--- conflicted
+++ resolved
@@ -419,12 +419,9 @@
     var receivedData = '';
     sock.on('data', function (chunk) {
       receivedData += chunk.toString();
-<<<<<<< HEAD
       if (receivedData === exchangeData) {
         sock.destroy();
       }
-=======
->>>>>>> 1f01b2e1
     });
     sock.on('close', function () {
       t.equal(receivedData, exchangeData, 'got the same data back');
@@ -492,7 +489,6 @@
       t.fail(error.message);
     });
   });
-<<<<<<< HEAD
 }
 
 function onConnectFailure(t, error) {
@@ -582,67 +578,13 @@
             });
         }
       });
-=======
-  server = makeIntoCloseAllServer(server);
-  serverToBeClosed = server;
-
-  function shiftData(sock, exchangeData) {
-    return new Promise(function (resolve, reject) {
-      sock.on('error', function (error) {
-        console.log('Client socket error:', error.message, error.stack);
-        reject(error);
-      });
-
-      var receivedData = '';
-      sock.on('data', function (chunk) {
-        receivedData += chunk.toString();
-      });
-      sock.on('end', function () {
-        t.equal(receivedData, exchangeData, 'got the same data back');
-        resolve();
-      });
-
-      var rawData = new Buffer(exchangeData);
-      console.log('Client sends data (%d bytes): %s',
-        rawData.length, formatPrintableData(exchangeData));
-      sock.write(rawData, function () {
-        console.log('Client data flushed');
-      });
-    });
-  }
-
-  server.listen(0, function () {
-    var port = server.address().port;
-    findPeerAndConnect(port).then(function (info) {
-      console.log('Native connection established. Peer:', info.peer);
-      var nativePort = info.connection.listeningPort;
-      return Promise.all([
-        connect(net, { port: nativePort }),
-        connect(net, { port: nativePort }),
-        connect(net, { port: nativePort }),
-      ]);
-    }).then(function (sockets) {
-      return Promise.all(sockets.map(function (socket, index) {
-        var string =  'small amount of data ' + index;
-        t.equal(string.length, dataLength, 'correct string length');
-        return shiftData(socket, string);
-      }));
-    })
-    .catch(t.fail)
-    .then(function () {
-      t.end();
->>>>>>> 1f01b2e1
     });
   });
 
 test('Can shift data securely', function (t) {
-<<<<<<< HEAD
   var connecting = false;
   var dataSize = 16 * 1024;
   var exchangeData = randomString.generate(dataSize);
-=======
-  var exchangeData = 'small amount of data';
->>>>>>> 1f01b2e1
 
   var uuids = t.participants.map(function (p) { return p.uuid; });
   assert(uuids.length === 2, 'This test requires exactly 2 devices');
