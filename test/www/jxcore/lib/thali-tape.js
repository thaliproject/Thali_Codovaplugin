/*
 Thali unit test implementation of tape.
 Highly inspired by wrapping-tape, and usage is very similar to the wrapping tape:

 var tape = require('thali-tape');

 var test = tape({
 setup: function(t) {
 // will be called after each test has started to setup the test
 // after the next line, the actual test code will be executed
 t.end();
 },
 teardown: function(t) {
 // will be called after each device has ended the test
 // do any final tear down for the test in here
 t.end();
 }
 });
 */

'use strict';

var util = require('util');
var uuid = require('node-uuid');
var tape = require('tape-catch');
var io = require('socket.io-client');
var testUtils = require('./testUtils');

process.on('uncaughtException', function (err) {
  console.log('Uncaught Exception: ' + err);
  console.log(err.stack);
  console.log('****TEST TOOK:  ms ****' );
  console.log('****TEST_LOGGER:[PROCESS_ON_EXIT_FAILED]****');
  process.exit(1);
});

process.on('unhandledRejection', function (err) {
  console.log('Uncaught Promise Rejection: ' + JSON.stringify(err));
  console.trace(err);
  console.log('****TEST TOOK:  ms ****' );
  console.log('****TEST_LOGGER:[PROCESS_ON_EXIT_FAILED]****');
  process.exit(1);
});

var tests = {};

function declareTest(testServer, name, setup, teardown, opts, cb) {

  // test declaration is postponed until we know the order in which
  // the server wants to execute them.

  // Tape executes tests in strict declaration order once the output stream
  // starts to request results so make sure we declare everything up front
  // before asking for the first result

  // Here we declare setup and teardown functions either side of the actual test
  // They'll be executed in declaration order and will be coordinated across
  // devices by the test server emitting events at the appropriate point
  tape('setup', function (t) {
    // Run setup function when the testServer tells us
    testServer.once('setup_' + name, function () {
      testServer.emit(util.format('setup_%s_ok', name));
      t.on('end', function () {
        testServer.emit('setup_complete', JSON.stringify({'test':name}));
      });
      setup(t);
    });
  });

  tape(name, function (t) {
    var success = true;

    // Listen for the test result
    t.on('result', function (res) {
      success = success && res.ok;
    });

    t.on('end', function () {
      // Tell the server we ran the test and what the result was (true == pass)
      testServer.emit('test_complete',
        JSON.stringify({'test':name, 'success':success}));
    });

    // Run the test (cb) when the server tells us to
    testServer.once('start_test_' + name, function () {
      testServer.emit(util.format('start_test_%s_ok', name));
      cb(t);
    });
  });

  tape('teardown', function (t) {
    // Run teardown function when the server tells us
    testServer.once('teardown_' + name, function () {
      testServer.emit(util.format('teardown_%s_ok', name));
      t.on('end', function () {
        testServer.emit('teardown_complete', JSON.stringify({'test':name}));
      });
      teardown(t);
    });
  });
}

// The running number of the test that together with the test name guarantees
// a unique identifier even if there exists multiple tests with same name
var testRunningNumber = 0;

var thaliTape = function (fixture) {
  // Thali_Tape - Adapt tape such that tests are executed when explicitly
  // triggered by a co-ordinating server executing (perhaps) remotely.
  // This enables us to run tests in lock step across a number of devices

  // test([name], [opts], fn)
  return function (name, opts, fn) {

    // This is the function that declares and performs the test.
    // cb is the test function. We wrap this in setup and

    if (!fn) {
      fn = opts;
      opts = null;
    }

    testRunningNumber++;
    tests[testRunningNumber + '. ' + name] = {
      opts: opts,
      fn: fn,
      fixture: fixture
    };
  };
};

function createStream(testServer)
{
  // tape is slightly counter-intuitive in that no tests will
  // run until the output streams are set up.

  // ** Nothing will run until this function is called !! **

  var total = 0;
  var passed = 0;
  var failed = 0;
  var failedRows = [];

  testServer.once('complete', function () {

    // Log final results once server tells us all is done..
    testUtils.logMessageToScreen('------ Final results ---- ');

    for (var i = 0; i < failedRows.length; i++) {
      testUtils.logMessageToScreen(
        failedRows[i].id + ' isOK: ' + failedRows[i].ok + ' : ' +
        failedRows[i].name
      );
    }

    testUtils.logMessageToScreen('Total: ' + total + ', Passed: ' + passed +
      ', Failed: ' + failed);
    console.log('Total: %d\tPassed: %d\tFailed: %d', total, passed, failed);
    testUtils.toggleRadios(false);

    console.log('****TEST TOOK:  ms ****' );
    console.log('****TEST_LOGGER:[PROCESS_ON_EXIT_SUCCESS]****');
  });

  tape.createStream({ objectMode: true })
  .on('data', function (row) {

    // Collate and log results as they come in

    console.log(JSON.stringify(row));

    if (row.type === 'assert') {
      total++;
      row.ok && passed++;
      !row.ok && failed++;
    }
    rows.push(row);

    testUtils.logMessageToScreen(row.id + ' isOK: ' + row.ok + ' : ' +
      row.name);

    if (row.ok && row.name) {
      if (!row.ok) {
        failedRows.push(row);
      }
    }
  })
  .on('end', function () {
    console.log('Tests Complete');
  });
}

thaliTape.begin = function () {

  var serverOptions = {
    transports: ['websocket']
  };

  var testServer = io('http://' + require('../server-address') + ':' + 3000 +
    '/', serverOptions);

  testServer.once('discard', function () {
    // This device not needed, log appropriately so CI doesn't think we've failed
    console.log('--= Surplus to requirements =--');
    console.log('****TEST TOOK:  ms ****');
    console.log('****TEST_LOGGER:[PROCESS_ON_EXIT_SUCCESS]****');
  });

  testServer.on('error', function (data) {
    var errData = JSON.parse(data);
    console.log('Error:' + data + ' : ' + errData.type +  ' : ' + errData.data);
  });

  testServer.on('disconnect', function () {
    // We've become disconnected from the test server
    // Shut down the Wifi & Bluetooth here
    testUtils.toggleRadios(false);
  });

  // Wait until we're connected
  testServer.once('connect', function () {

    // Once connected, let the server know who we are and what we do
    testServer.once('schedule', function (schedule) {
      JSON.parse(schedule).forEach(function (test) {
        declareTest(
          testServer,
          test,
          tests[test].fixture.setup,
          tests[test].fixture.teardown,
          tests[test].opts,
          tests[test].fn
        );
      });
      createStream(testServer);
      testServer.emit('schedule_complete');
    });

    var platform;
    if (typeof jxcore !== 'undefined' && jxcore.utils.OSInfo().isAndroid) {
      platform = 'android';
    } else {
      platform = 'ios';
    }

    var _uuid = uuid.v4();
    testServer.emit('present', JSON.stringify({
      'os': platform,
      'name': testUtils.getName(),
      'uuid': _uuid,
      'type': 'unittest',
      'tests': Object.keys(tests)
    }));
  });
};

if (typeof jxcore === 'undefined' ||
    typeof Mobile !== 'undefined') {
  // On mobile, or outside of jxcore (some dev scenarios) we use
  // the server-coordinated thaliTape
  exports = thaliTape;
  exports.coordinated = true;
} else {
  // On desktop we just use wrapping-tape
  exports = require('wrapping-tape');
<<<<<<< HEAD

  // thaliTape has a begin function that we patch in here to make the api identical
=======
  exports.coordinated = false;

  // thaliTape has a begin function that we patch in here to make
  // the api identical
>>>>>>> 8875d4f7
  exports.begin = function () {
  };
}

module.exports = exports;<|MERGE_RESOLUTION|>--- conflicted
+++ resolved
@@ -24,21 +24,21 @@
 var uuid = require('node-uuid');
 var tape = require('tape-catch');
 var io = require('socket.io-client');
-var testUtils = require('./testUtils');
-
-process.on('uncaughtException', function (err) {
-  console.log('Uncaught Exception: ' + err);
+var testUtils = require("./testUtils");
+
+process.on('uncaughtException', function(err) {
+  console.log("Uncaught Exception: " + err);
   console.log(err.stack);
-  console.log('****TEST TOOK:  ms ****' );
-  console.log('****TEST_LOGGER:[PROCESS_ON_EXIT_FAILED]****');
+  console.log("****TEST TOOK:  ms ****" );
+  console.log("****TEST_LOGGER:[PROCESS_ON_EXIT_FAILED]****");
   process.exit(1);
 });
 
-process.on('unhandledRejection', function (err) {
-  console.log('Uncaught Promise Rejection: ' + JSON.stringify(err));
+process.on('unhandledRejection', function(err) {
+  console.log("Uncaught Promise Rejection: " + JSON.stringify(err));
   console.trace(err);
-  console.log('****TEST TOOK:  ms ****' );
-  console.log('****TEST_LOGGER:[PROCESS_ON_EXIT_FAILED]****');
+  console.log("****TEST TOOK:  ms ****" );
+  console.log("****TEST_LOGGER:[PROCESS_ON_EXIT_FAILED]****");
   process.exit(1);
 });
 
@@ -46,59 +46,58 @@
 
 function declareTest(testServer, name, setup, teardown, opts, cb) {
 
-  // test declaration is postponed until we know the order in which
-  // the server wants to execute them.
-
-  // Tape executes tests in strict declaration order once the output stream
-  // starts to request results so make sure we declare everything up front
-  // before asking for the first result
+  // test declaration is postponed until we know the order in which 
+  // the server wants to execute them. 
+
+  // Tape executes tests in strict declaration order once the output stream starts to request 
+  // results so make sure we declare everything up front before asking for the first result
 
   // Here we declare setup and teardown functions either side of the actual test
-  // They'll be executed in declaration order and will be coordinated across
-  // devices by the test server emitting events at the appropriate point
-  tape('setup', function (t) {
+  // They'll be executed in declaration order and will be coordinated across devices
+  // by the test server emitting events at the appropriate point
+
+  tape('setup', function(t) {
     // Run setup function when the testServer tells us
-    testServer.once('setup_' + name, function () {
-      testServer.emit(util.format('setup_%s_ok', name));
-      t.on('end', function () {
-        testServer.emit('setup_complete', JSON.stringify({'test':name}));
+    testServer.once("setup_" + name, function() {
+      testServer.emit(util.format("setup_%s_ok", name));
+      t.on('end', function() {
+        testServer.emit('setup_complete', JSON.stringify({"test":name}));
       });
       setup(t);
     });
   });
 
-  tape(name, function (t) {
+  tape(name, function(t) {
     var success = true;
 
     // Listen for the test result
-    t.on('result', function (res) {
+    t.on("result", function(res) {
       success = success && res.ok;
     });
 
-    t.on('end', function () {
+    t.on("end", function() {
       // Tell the server we ran the test and what the result was (true == pass)
-      testServer.emit('test_complete',
-        JSON.stringify({'test':name, 'success':success}));
-    });
-
-    // Run the test (cb) when the server tells us to
-    testServer.once('start_test_' + name, function () {
-      testServer.emit(util.format('start_test_%s_ok', name));
+      testServer.emit('test_complete', JSON.stringify({"test":name, "success":success}));
+    });
+
+    // Run the test (cb) when the server tells us to    
+    testServer.once("start_test_" + name, function() {
+      testServer.emit(util.format("start_test_%s_ok", name));
       cb(t);
     });
   });
 
-  tape('teardown', function (t) {
+  tape("teardown", function(t) {
     // Run teardown function when the server tells us
-    testServer.once('teardown_' + name, function () {
-      testServer.emit(util.format('teardown_%s_ok', name));
-      t.on('end', function () {
-        testServer.emit('teardown_complete', JSON.stringify({'test':name}));
+    testServer.once("teardown_" + name, function() {
+      testServer.emit(util.format("teardown_%s_ok", name));
+      t.on('end', function() {
+        testServer.emit('teardown_complete', JSON.stringify({"test":name}));
       });
       teardown(t);
-    });
-  });
-}
+    }); 
+  });
+};
 
 // The running number of the test that together with the test name guarantees
 // a unique identifier even if there exists multiple tests with same name
@@ -112,8 +111,8 @@
   // test([name], [opts], fn)
   return function (name, opts, fn) {
 
-    // This is the function that declares and performs the test.
-    // cb is the test function. We wrap this in setup and
+    // This is the function that declares and performs the test. 
+    // cb is the test function. We wrap this in setup and 
 
     if (!fn) {
       fn = opts;
@@ -132,7 +131,7 @@
 function createStream(testServer)
 {
   // tape is slightly counter-intuitive in that no tests will
-  // run until the output streams are set up.
+  // run until the output streams are set up. 
 
   // ** Nothing will run until this function is called !! **
 
@@ -141,30 +140,28 @@
   var failed = 0;
   var failedRows = [];
 
-  testServer.once('complete', function () {
+  testServer.once("complete", function() {
 
     // Log final results once server tells us all is done..
-    testUtils.logMessageToScreen('------ Final results ---- ');
+    testUtils.logMessageToScreen("------ Final results ---- ");
 
     for (var i = 0; i < failedRows.length; i++) {
       testUtils.logMessageToScreen(
-        failedRows[i].id + ' isOK: ' + failedRows[i].ok + ' : ' +
-        failedRows[i].name
+        failedRows[i].id + ' isOK: ' + failedRows[i].ok + ' : ' + failedRows[i].name
       );
     }
 
-    testUtils.logMessageToScreen('Total: ' + total + ', Passed: ' + passed +
-      ', Failed: ' + failed);
+    testUtils.logMessageToScreen('Total: ' + total + ', Passed: ' + passed + ', Failed: ' + failed);
     console.log('Total: %d\tPassed: %d\tFailed: %d', total, passed, failed);
     testUtils.toggleRadios(false);
 
-    console.log('****TEST TOOK:  ms ****' );
-    console.log('****TEST_LOGGER:[PROCESS_ON_EXIT_SUCCESS]****');
+    console.log("****TEST TOOK:  ms ****" );
+    console.log("****TEST_LOGGER:[PROCESS_ON_EXIT_SUCCESS]****");
   });
 
   tape.createStream({ objectMode: true })
-  .on('data', function (row) {
-
+  .on('data', function(row) {
+    
     // Collate and log results as they come in
 
     console.log(JSON.stringify(row));
@@ -176,34 +173,32 @@
     }
     rows.push(row);
 
-    testUtils.logMessageToScreen(row.id + ' isOK: ' + row.ok + ' : ' +
-      row.name);
+    testUtils.logMessageToScreen(row.id + ' isOK: ' + row.ok + ' : ' + row.name);
 
     if (row.ok && row.name) {
-      if (!row.ok) {
+      if(!row.ok) {
         failedRows.push(row);
       }
     }
   })
-  .on('end', function () {
-    console.log('Tests Complete');
+  .on('end', function() {
+    console.log("Tests Complete");
   });
 }
 
-thaliTape.begin = function () {
-
-  var serverOptions = {
+thaliTape.begin = function() {
+
+  var serverOptions = {  
     transports: ['websocket']
   };
 
-  var testServer = io('http://' + require('../server-address') + ':' + 3000 +
-    '/', serverOptions);
-
-  testServer.once('discard', function () {
+  var testServer = io('http://' + require('../server-address') + ':' + 3000 + '/', serverOptions);
+
+  testServer.once('discard', function() {
     // This device not needed, log appropriately so CI doesn't think we've failed
-    console.log('--= Surplus to requirements =--');
-    console.log('****TEST TOOK:  ms ****');
-    console.log('****TEST_LOGGER:[PROCESS_ON_EXIT_SUCCESS]****');
+    console.log("--= Surplus to requirements =--");
+    console.log("****TEST TOOK:  ms ****");
+    console.log("****TEST_LOGGER:[PROCESS_ON_EXIT_SUCCESS]****");
   });
 
   testServer.on('error', function (data) {
@@ -218,17 +213,17 @@
   });
 
   // Wait until we're connected
-  testServer.once('connect', function () {
+  testServer.once("connect", function() {
 
     // Once connected, let the server know who we are and what we do
-    testServer.once('schedule', function (schedule) {
-      JSON.parse(schedule).forEach(function (test) {
+    testServer.once("schedule", function(schedule) {
+      JSON.parse(schedule).forEach(function(test) {
         declareTest(
           testServer,
-          test,
-          tests[test].fixture.setup,
-          tests[test].fixture.teardown,
-          tests[test].opts,
+          test, 
+          tests[test].fixture.setup, 
+          tests[test].fixture.teardown, 
+          tests[test].opts, 
           tests[test].fn
         );
       });
@@ -245,14 +240,14 @@
 
     var _uuid = uuid.v4();
     testServer.emit('present', JSON.stringify({
-      'os': platform,
-      'name': testUtils.getName(),
-      'uuid': _uuid,
-      'type': 'unittest',
-      'tests': Object.keys(tests)
+      "os": platform, 
+      "name": testUtils.getName(),
+      "uuid": _uuid,
+      "type": 'unittest',
+      "tests": Object.keys(tests)
     }));
   });
-};
+}
 
 if (typeof jxcore === 'undefined' ||
     typeof Mobile !== 'undefined') {
@@ -263,15 +258,10 @@
 } else {
   // On desktop we just use wrapping-tape
   exports = require('wrapping-tape');
-<<<<<<< HEAD
-
-  // thaliTape has a begin function that we patch in here to make the api identical
-=======
   exports.coordinated = false;
 
   // thaliTape has a begin function that we patch in here to make
   // the api identical
->>>>>>> 8875d4f7
   exports.begin = function () {
   };
 }
