/*
 Thali unit test implementation of tape.
 Highly inspired by wrapping-tape, and usage is very similar to the wrapping tape:

 var tape = require('thali-tape');

 var test = tape({
 setup: function(t) {
 // will be called after each test has started to setup the test
 // after the next line, the actual test code will be executed
 t.end();
 },
 teardown: function(t) {
 // will be called after each device has ended the test
 // do any final tear down for the test in here
 t.end();
 }
 });
 */

'use strict';

var util = require('util');
var uuid = require('node-uuid');
var tape = require('tape-catch');
var io = require('socket.io-client');
var testUtils = require('./testUtils');

process.on('uncaughtException', function (err) {
  console.log('Uncaught Exception: ' + err);
  console.log(err.stack);
  console.log('****TEST TOOK:  ms ****' );
  console.log('****TEST_LOGGER:[PROCESS_ON_EXIT_FAILED]****');
  process.exit(1);
});

process.on('unhandledRejection', function (err) {
  console.log('Uncaught Promise Rejection: ' + JSON.stringify(err));
  console.trace(err);
  console.log('****TEST TOOK:  ms ****' );
  console.log('****TEST_LOGGER:[PROCESS_ON_EXIT_FAILED]****');
  process.exit(1);
});

var tests = {};

function declareTest(testServer, name, setup, teardown, opts, cb) {

  // test declaration is postponed until we know the order in which 
  // the server wants to execute them. 

  // Tape executes tests in strict declaration order once the output stream starts to request 
  // results so make sure we declare everything up front before asking for the first result

  // Here we declare setup and teardown functions either side of the actual test
  // They'll be executed in declaration order and will be coordinated across devices
  // by the test server emitting events at the appropriate point

  tape('setup', function (t) {
    // Run setup function when the testServer tells us
    testServer.once('setup_' + name, function () {
      testServer.emit(util.format('setup_%s_ok', name));
      t.on('end', function () {
        testServer.emit('setup_complete', JSON.stringify({'test':name}));
      });
      setup(t);
    });
  });

  tape(name, function (t) {
    var success = true;

    // Listen for the test result
    t.on('result', function (res) {
      success = success && res.ok;
    });

    t.on('end', function () {
      // Tell the server we ran the test and what the result was (true == pass)
      testServer.emit('test_complete', JSON.stringify({'test':name, 'success':success}));
    });

    // Run the test (cb) when the server tells us to    
    testServer.once('start_test_' + name, function () {
      testServer.emit(util.format('start_test_%s_ok', name));
      cb(t);
    });
  });

  tape('teardown', function (t) {
    // Run teardown function when the server tells us
    testServer.once('teardown_' + name, function () {
      testServer.emit(util.format('teardown_%s_ok', name));
      t.on('end', function () {
        testServer.emit('teardown_complete', JSON.stringify({'test':name}));
      });
      teardown(t);
    }); 
  });
};

// The running number of the test that together with the test name guarantees
// a unique identifier even if there exists multiple tests with same name
var testRunningNumber = 0;

var thaliTape = function (fixture) {
  // Thali_Tape - Adapt tape such that tests are executed when explicitly
  // triggered by a co-ordinating server executing (perhaps) remotely.
  // This enables us to run tests in lock step across a number of devices

  // test([name], [opts], fn)
  return function (name, opts, fn) {

    // This is the function that declares and performs the test. 
    // cb is the test function. We wrap this in setup and 

    if (!fn) {
      fn = opts;
      opts = null;
    }

    testRunningNumber++;
    tests[testRunningNumber + '. ' + name] = {
      opts: opts,
      fn: fn,
      fixture: fixture
    };
  };
};

function createStream(testServer)
{
  // tape is slightly counter-intuitive in that no tests will
  // run until the output streams are set up. 

  // ** Nothing will run until this function is called !! **

  var total = 0;
  var passed = 0;
  var failed = 0;
  var failedRows = [];

  testServer.once('complete', function () {

    // Log final results once server tells us all is done..
    testUtils.logMessageToScreen('------ Final results ---- ');

    for (var i = 0; i < failedRows.length; i++) {
      testUtils.logMessageToScreen(
        failedRows[i].id + ' isOK: ' + failedRows[i].ok + ' : ' + failedRows[i].name
      );
    }

    testUtils.logMessageToScreen('Total: ' + total + ', Passed: ' + passed + ', Failed: ' + failed);
    console.log('Total: %d\tPassed: %d\tFailed: %d', total, passed, failed);
    testUtils.toggleRadios(false);

    console.log('****TEST TOOK:  ms ****' );
    console.log('****TEST_LOGGER:[PROCESS_ON_EXIT_SUCCESS]****');
  });

  tape.createStream({ objectMode: true })
  .on('data', function (row) {
    
    // Collate and log results as they come in

    console.log(JSON.stringify(row));

    if (row.type === 'assert') {
      total++;
      row.ok && passed++;
      !row.ok && failed++;
    }
    rows.push(row);

    testUtils.logMessageToScreen(row.id + ' isOK: ' + row.ok + ' : ' + row.name);

    if (row.ok && row.name) {
      if (!row.ok) {
        failedRows.push(row);
      }
    }
  })
  .on('end', function () {
    console.log('Tests Complete');
  });
}

thaliTape.begin = function () {

  var serverOptions = {  
    transports: ['websocket']
  };

  var testServer = io('http://' + require('../server-address') + ':' + 3000 + '/', serverOptions);

  testServer.once('discard', function () {
    // This device not needed, log appropriately so CI doesn't think we've failed
    console.log('--= Surplus to requirements =--');
    console.log('****TEST TOOK:  ms ****');
    console.log('****TEST_LOGGER:[PROCESS_ON_EXIT_SUCCESS]****');
  });

  testServer.on('error', function (data) {
    var errData = JSON.parse(data);
    console.log('Error:' + data + ' : ' + errData.type +  ' : ' + errData.data);
  });

  testServer.on('disconnect', function () {
    // We've become disconnected from the test server
    // Shut down the Wifi & Bluetooth here
    testUtils.toggleRadios(false);
  });

  // Wait until we're connected
  testServer.once('connect', function () {

    // Once connected, let the server know who we are and what we do
    testServer.once('schedule', function (schedule) {
      JSON.parse(schedule).forEach(function (test) {
        declareTest(
          testServer,
          test, 
          tests[test].fixture.setup, 
          tests[test].fixture.teardown, 
          tests[test].opts, 
          tests[test].fn
        );
      });
      createStream(testServer);
      testServer.emit('schedule_complete');
    });

    var platform;
    if (typeof jxcore !== 'undefined' && jxcore.utils.OSInfo().isAndroid) {
      platform = 'android';
    } else {
      platform = 'ios';
    }

    var _uuid = uuid.v4();
    testServer.emit('present', JSON.stringify({
      'os': platform, 
      'name': testUtils.getName(),
      'uuid': _uuid,
      'type': 'unittest',
      'tests': Object.keys(tests)
    }));
  });
};

if (typeof jxcore === 'undefined' ||
    typeof Mobile !== 'undefined') {
  // On mobile, or outside of jxcore (some dev scenarios) we use
  // the server-coordinated thaliTape
  exports = thaliTape;
  exports.coordinated = true;
} else {
  // On desktop we just use wrapping-tape
  exports = require('wrapping-tape');
<<<<<<< HEAD

  // thaliTape has a begin function that we patch in here to make the api identical
=======
  exports.coordinated = false;

  // thaliTape has a begin function that we patch in here to make
  // the api identical
>>>>>>> 8875d4f7
  exports.begin = function () {
  };
}

module.exports = exports;<|MERGE_RESOLUTION|>--- conflicted
+++ resolved
@@ -258,15 +258,10 @@
 } else {
   // On desktop we just use wrapping-tape
   exports = require('wrapping-tape');
-<<<<<<< HEAD
-
-  // thaliTape has a begin function that we patch in here to make the api identical
-=======
   exports.coordinated = false;
 
   // thaliTape has a begin function that we patch in here to make
   // the api identical
->>>>>>> 8875d4f7
   exports.begin = function () {
   };
 }
