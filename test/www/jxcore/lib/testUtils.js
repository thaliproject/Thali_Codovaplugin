'use strict';

var logCallback;
var os = require('os');
var tmp = require('tmp');
var PouchDB = require('pouchdb-node');
var path = require('path');
var randomString = require('randomstring');
var Promise = require('lie');
var https = require('https');
var logger = require('thali/thaliLogger')('testUtils');
var ForeverAgent = require('forever-agent');
var thaliConfig = require('thali/NextGeneration/thaliConfig');
var expressPouchdb = require('express-pouchdb');
var makeIntoCloseAllServer = require('thali/NextGeneration/makeIntoCloseAllServer');
var notificationBeacons =
  require('thali/NextGeneration/notification/thaliNotificationBeacons');
var express = require('express');
var fs = require('fs-extra-promise');
var extend = require('js-extend').extend;
var inherits = require('inherits');

var pskId = 'yo ho ho';
var pskKey = new Buffer('Nothing going on here');

var doToggle = function (toggleFunction, on) {
  if (typeof Mobile === 'undefined') {
    return Promise.resolve();
  }
  if (jxcore.utils.OSInfo().isIOS) {
    return Promise.resolve();
  }
  return new Promise(function (resolve, reject) {
    Mobile[toggleFunction](on, function (err) {
      if (err) {
        logger.warn('Mobile.%s returned an error: %s', toggleFunction, err);
        return reject(new Error(err));
      }
      return resolve();
    });
  });
};

module.exports.toggleWifi = function (on) {
  return doToggle('toggleWiFi', on);
};

exports.toggleBluetooth = function (on) {
  return doToggle('toggleBluetooth', on);
};

/**
 * Turn Bluetooth and Wifi either on or off.
 * This doesn't have any effect on iOS and on mocked up desktop
 * environment, the network changes will be simulated (i.e., doesn't affect
 * the network status of the host machine).
 * @param {boolean} on Pass true to turn radios on and false to turn them off
 * @returns {Promise<?Error>}
 */
module.exports.toggleRadios = function (on) {
  logger.info('Toggling radios to: %s', on);
  return module.exports.toggleBluetooth(on)
  .then(function () {
    return module.exports.toggleWifi(on);
  });
};

function isFunction(functionToCheck) {
  var getType = {};
  return functionToCheck && getType.toString.call(functionToCheck) ===
    '[object Function]';
}

/**
 * Log a message to the screen - only applies when running on Mobile. It assumes
 * we are using our test framework with our Cordova WebView who is setup to
 * receive logging messages and display them.
 * @param {string} message
 */
module.exports.logMessageToScreen = function (message) {
  if (isFunction(logCallback)) {
    logCallback(message);
  } else {
    logger.warn('logCallback not set!');
  }
};

var myName = '';
var myNameCallback = null;

/**
 * Set the name given used by this device. The name is
 * retrievable via a function exposed to the Cordova side.
 * @param {string} name
 */
module.exports.setName = function (name) {
  myName = name;
  if (isFunction(myNameCallback)) {
    myNameCallback(name);
  } else {
    logger.warn('myNameCallback not set!');
  }
};

/**
 * Get the name of this device.
 */
module.exports.getName = function () {
  return myName;
};

if (typeof jxcore !== 'undefined' && jxcore.utils.OSInfo().isMobile) {
  Mobile('setLogCallback').registerAsync(function (callback) {
    logCallback = callback;
  });

  Mobile('setMyNameCallback').registerAsync(function (callback) {
    myNameCallback = callback;
    // If the name is already set, pass it to the callback
    // right away.
    if (myName) {
      myNameCallback(myName);
    }
  });
} else {
  logCallback = function (message) {
    console.log(message);
  };
}

/**
 * Returns the file path to the temporary directory that can be used by tests
 * to store temporary data.
 * On desktop, returns a directory that does not persist between app restarts
 * and is removed when the process exits.
 * @returns {string}
 */
var tmpObject = null;
module.exports.tmpDirectory = function () {
  if (typeof jxcore !== 'undefined' && jxcore.utils.OSInfo().isMobile) {
    return os.tmpdir();
  }

  tmp.setGracefulCleanup();
  if (tmpObject === null) {
    tmpObject = tmp.dirSync({
      unsafeCleanup: true
    });
  }
  return tmpObject.name;
};

/**
 * Returns a promise that resolved with true or false depending on if this
 * device has the hardware capabilities required.
 * On Android, checks the BLE multiple advertisement feature and elsewhere
 * always resolves with true.
 */
module.exports.hasRequiredHardware = function () {
  return new Promise(function (resolve) {
    if (jxcore.utils.OSInfo().isAndroid) {
      var checkBleMultipleAdvertisementSupport = function () {
        Mobile('isBleMultipleAdvertisementSupported').callNative(
          function (error, result) {
            if (error) {
              logger.warn('BLE multiple advertisement error: ' + error);
              resolve(false);
              return;
            }
            switch (result) {
              case 'Not resolved': {
                logger.info(
                  'BLE multiple advertisement support not yet resolved'
                );
                setTimeout(checkBleMultipleAdvertisementSupport, 5000);
                break;
              }
              case 'Supported': {
                logger.info('BLE multiple advertisement supported');
                resolve(true);
                break;
              }
              case 'Not supported': {
                logger.info('BLE multiple advertisement not supported');
                resolve(false);
                break;
              }
              default: {
                logger.warn('BLE multiple advertisement issue: ' + result);
                resolve(false);
              }
            }
          }
        );
      };
      checkBleMultipleAdvertisementSupport();
    } else {
      resolve(true);
    }
  });
};

module.exports.returnsValidNetworkStatus = function () {
  // The require is here instead of top of file so that
  // we can require the test utils also from an environment
  // where Mobile isn't defined (which is a requirement when
  // thaliMobile is required).
  var ThaliMobile = require('thali/NextGeneration/thaliMobile');
  // Check that network status is as expected and
  // report to CI that this device is ready.
  return ThaliMobile.getNetworkStatus()
  .then(function (networkStatus) {
    module.exports.logMessageToScreen(
      'Device did not have required hardware capabilities!'
    );
    if (networkStatus.bluetoothLowEnergy === 'on') {
      // If we are on a device that doesn't have required capabilities
      // the network status for BLE must not be reported to be "on"
      // which would mean "The radio is on and available for use."
      return Promise.resolve(false);
    } else {
      return Promise.resolve(true);
    }
  });
};

module.exports.getOSVersion = function () {
  return new Promise(function (resolve) {
    if (!jxcore.utils.OSInfo().isMobile) {
      return resolve('dummy');
    }
    Mobile('getOSVersion').callNative(function (version) {
      resolve(version);
    });
  });
};


module.exports.verifyCombinedResultSuccess =
  function (t, combinedResult, message) {
    t.equal(combinedResult.wifiResult, null,
      message || 'error should be null');
    t.equal(combinedResult.nativeResult, null,
      message || 'error should be null');
  };

function levelDownPouchDBGenerator(defaultDirectory) {
  // Shamelessly stolen from https://github.com/pouchdb/pouchdb/blob/fb77927d2f14911478032884f1576b770815bcab/packages/pouchdb-core/src/setup.js#L108-L137
  function PouchAlt(name, opts, callback) {
    if (!(this instanceof PouchAlt)) {
      return new PouchAlt(name, opts, callback);
    }

    if (typeof opts === 'function' || typeof opts === 'undefined') {
      callback = opts;
      opts = {};
    }

    if (name && typeof name === 'object') {
      opts = name;
      name = undefined;
    }

    opts = extend({}, opts);

    if (name !== undefined && name.indexOf('http') !== 0) {
      if (!opts.db) {
        opts.db = require('leveldown-mobile');
      }

      if (!opts.prefix) {
        opts.prefix = defaultDirectory;
      }
    }

    PouchDB.call(this, name, opts, callback);
  }

  inherits(PouchAlt, PouchDB);

  PouchAlt.preferredAdapters = PouchDB.preferredAdapters.slice();
  Object.keys(PouchDB).forEach(function (key) {
    if (!(key in PouchAlt)) {
      PouchAlt[key] = PouchDB[key];
    }
  });

  return PouchAlt;
}

// Use a folder specific to this test so that the database content
// will not interfere with any other databases that might be created
// during other tests.
var dbPath = path.join(module.exports.tmpDirectory(), 'pouchdb-test-directory');
fs.ensureDirSync(dbPath);

var LevelDownPouchDB = levelDownPouchDBGenerator(dbPath);

module.exports.getLevelDownPouchDb = function () {
  return LevelDownPouchDB;
};

module.exports.getRandomPouchDBName= function () {
  return randomString.generate({
    length: 40,
    charset: 'alphabetic'
  });
};

module.exports.getRandomlyNamedTestPouchDBInstance = function () {
  return new LevelDownPouchDB(module.exports.getRandomPouchDBName());
};

module.exports.getPouchDBFactoryInRandomDirectory = function () {
  var directory = path.join(dbPath, randomString.generate({
    length: 20,
    charset: 'alphabetic'
  }));
  fs.ensureDirSync(directory);
  return levelDownPouchDBGenerator(directory);
};

var preAmbleSizeInBytes = notificationBeacons.PUBLIC_KEY_SIZE +
  notificationBeacons.EXPIRATION_SIZE;

module.exports.extractPreAmble = function (beaconStreamWithPreAmble) {
  return beaconStreamWithPreAmble.slice(0, preAmbleSizeInBytes);
};

module.exports.extractBeacon = function (beaconStreamWithPreAmble,
                                         beaconIndexToExtract) {
  var beaconStreamNoPreAmble =
    beaconStreamWithPreAmble.slice(preAmbleSizeInBytes);
  var beaconCount = 0;
  for (var i = 0; i < beaconStreamNoPreAmble.length;
       i += notificationBeacons.BEACON_SIZE) {
    if (beaconCount === beaconIndexToExtract) {
      return beaconStreamNoPreAmble
        .slice(i, i + notificationBeacons.BEACON_SIZE);
    }
    ++beaconCount;
  }
  return null;
};

module.exports._get = function (host, port, path, options) {
  var complete = false;
  return new Promise(function (resolve, reject) {
    var request = https.request(options, function (response) {
      var responseBody = '';
      response.on('data', function (data) {
        responseBody += data;
      });
      response.on('end', function () {
        complete = true;
        resolve(responseBody);
      });
      response.on('error', function (error) {
        if (!complete) {
          logger.error('%j', error);
          reject(error);
        }
      });
      response.resume();
    });
    request.on('error', function (error) {
      if (!complete) {
        logger.error('%j', error);
        reject(error);
      }
    });
    // Wait for 15 seconds since the request can take a while
    // in mobile environment over a non-TCP transport.
    request.setTimeout(15 * 1000);
    request.end();
  });
};

module.exports.get = function (host, port, path, pskIdentity, pskKey) {
  var options = {
    hostname: host,
    port: port,
    path: path,
    agent: new ForeverAgent.SSL({
      ciphers: thaliConfig.SUPPORTED_PSK_CIPHERS,
      pskIdentity: pskIdentity,
      pskKey: pskKey
    })
  };
  return module.exports._get(host, port, path, options);
};

module.exports.getWithAgent = function (host, port, path, agent) {
  var options = {
    hostname: host,
    port: port,
    path: path,
    agent: agent
  };
  return module.exports._get(host, port, path, options);
};

/**
 * @typedef {Object} peerAndBody
 * @property {string} httpResponseBody
 * @property {string} peerId
 */

/**
 * This function will grab the first peer it can via nonTCPAvailableHandler and
 * will try to issue the GET request. If it fails then it will continue to
 * listen to nonTCPAvailableHandler until it sees a port for the same PeerID
 * and will try the GET again. It will repeat this process if there are
 * failures until the timer runs out.
 *
 * @param {string} path
 * @param {string} pskIdentity
 * @param {Buffer} pskKey
 * @param {?string} [selectedPeerId] This is only used for a single test that
 * needs to reconnect to a known peer, otherwise it is null.
 * @returns {Promise<Error | peerAndBody>}
 */
module.exports.getSamePeerWithRetry = function (path, pskIdentity, pskKey,
                                                selectedPeerId) {
  // We don't load thaliMobileNativeWrapper until after the tests have started
  // running so we pick up the right version of mobile
  var thaliMobileNativeWrapper = require('thali/NextGeneration/thaliMobileNativeWrapper');
  return new Promise(function (resolve, reject) {
    var retryCount = 0;
    var MAX_TIME_TO_WAIT_IN_MILLISECONDS = 1000 * 30 * 2;
    var exitCalled = false;
    var peerID = selectedPeerId;
    var getRequestPromise = null;

    function exitCall(success, failure) {
      if (exitCalled) {
        return;
      }
      exitCalled = true;
      clearTimeout(timeoutId);
      thaliMobileNativeWrapper.emitter
        .removeListener('nonTCPPeerAvailabilityChangedEvent',
          nonTCPAvailableHandler);
      return failure ? reject(failure) : resolve(
        {
          httpResponseBody: success,
          peerId: peerID
        });
    }

    var timeoutId = setTimeout(function () {
      exitCall(null, new Error('Timer expired'));
    }, MAX_TIME_TO_WAIT_IN_MILLISECONDS);

    function tryAgain(portNumber, err) {
      ++retryCount;
      logger.warn('Retry count for getSamePeerWithRetry is ' + retryCount);
      getRequestPromise =
        module.exports.get('127.0.0.1', portNumber, path, pskIdentity, pskKey);
      getRequestPromise
        .then(function (result) {
          exitCall(result);
        })
        .catch(function (err) {
          logger.debug('getSamePeerWithRetry got an error it will retry - ' +
            err);
        });
    }

    function nonTCPAvailableHandler(record) {
      // Ignore peer unavailable events
      if (record.portNumber === null) {
        if (peerID && record.peerIdentifier === peerID) {
          logger.warn('We got a peer unavailable notification for a ' +
            'peer we are looking for.');
        }
        return;
      }

      if (peerID && record.peerIdentifier !== peerID) {
        return;
      }

      logger.debug('We got a peer ' + JSON.stringify(record));

      if (!peerID) {
        peerID = record.peerIdentifier;
        return tryAgain(record.portNumber);
      }


      // We have a predefined peerID
      if (!getRequestPromise) {
        return tryAgain(record.portNumber);
      }

      getRequestPromise
        .then(function () {
          // In theory this could maybe happen if a connection somehow got
          // cut before we were notified of a successful result thus causing
          // the system to automatically issue a new port, but that is
          // unlikely
        })
        .catch(function (err) {
          return tryAgain(record.portNumber, err);
        });
    }

    thaliMobileNativeWrapper.emitter.on('nonTCPPeerAvailabilityChangedEvent',
      nonTCPAvailableHandler);
  });
};

module.exports.createPskPouchDBRemote = function (serverPort, dbName,
                                                 pskId, pskKey, host) {
  var serverUrl = 'https://' + (host ? host : '127.0.0.1') + ':' + serverPort +
<<<<<<< HEAD
    '/db/' + dbName;
=======
    thaliConfig.BASE_DB_PATH + '/' + dbName;
>>>>>>> 9e36f59f

  /**
   * See the notes in thaliReplicationPeerAction.start for why the below
   * is here and why it's wrong and should use agent instead but can't.
   */
  return new LevelDownPouchDB(serverUrl,
    {
      ajax: {
        agentClass: ForeverAgent.SSL,
        agentOptions: {
          keepAlive: true,
          keepAliveMsecs: thaliConfig.TCP_TIMEOUT_WIFI/2,
          maxSockets: Infinity,
          maxFreeSockets: 256,
          ciphers: thaliConfig.SUPPORTED_PSK_CIPHERS,
          pskIdentity: pskId,
          pskKey: pskKey,
          secureOptions: pskId + serverUrl
        }
      }
    });
};

module.exports.validateCombinedResult = function (combinedResult) {
  if (combinedResult.wifiResult !== null ||
    combinedResult.nativeResult !== null) {
    return Promise.reject(new Error('Had a failure in ThaliMobile.start - ' +
      JSON.stringify(combinedResult)));
  }
  return Promise.resolve();
};

module.exports.setUpServer = function (testBody, appConfig) {
  var app = express();
  appConfig && appConfig(app);
<<<<<<< HEAD
  app.use('/db', expressPouchdb(LevelDownPouchDB, {mode: 'minimumForPouchDB'}));
=======
  app.use(thaliConfig.BASE_DB_PATH, expressPouchdb(LevelDownPouchDB, {mode: 'minimumForPouchDB'}));
>>>>>>> 9e36f59f
  var testCloseAllServer = makeIntoCloseAllServer(https.createServer(
    {
      ciphers: thaliConfig.SUPPORTED_PSK_CIPHERS,
      pskCallback : function (id) {
        return id === pskId ? pskKey : null;
      }
    }, app));
  testCloseAllServer.listen(0, function () {
    var serverPort = testCloseAllServer.address().port;
    var randomDBName = randomString.generate(30);
    var remotePouchDB =
      module.exports.createPskPouchDBRemote(serverPort, randomDBName, pskId,
                                            pskKey);
    testBody(serverPort, randomDBName, remotePouchDB);
  });
  return testCloseAllServer;
};

var MAX_FAILURE = 10;

module.exports.turnParticipantsIntoBufferArray = function (t, devicePublicKey) {
  var publicKeys = [];
  t.participants.forEach(function (participant) {
    var publicKey = new Buffer(participant.data);
    if (Buffer.compare(publicKey, devicePublicKey) !== 0) {
      publicKeys.push(publicKey);
    }
  });
  return publicKeys;
};

module.exports.startServerInfrastructure =
  function (thaliNotificationServer, publicKeys, ThaliMobile, router) {
    return thaliNotificationServer.start(publicKeys)
      .then(function () {
        return ThaliMobile.start(router,
          thaliNotificationServer.getPskIdToSecret());
      })
      .then(function (combinedResult) {
        return module.exports.validateCombinedResult(combinedResult);
      })
      .then(function () {
        return ThaliMobile.startListeningForAdvertisements();
      })
      .then(function (combinedResult) {
        return module.exports.validateCombinedResult(combinedResult);
      })
      .then(function () {
        return ThaliMobile.startUpdateAdvertisingAndListening();
      })
      .then(function (combinedResult) {
        return module.exports.validateCombinedResult(combinedResult);
      });
  };

module.exports.runTestOnAllParticipants = function (t, router,
                                                    thaliNotificationClient,
                                                    thaliNotificationServer,
                                                    ThaliMobile,
                                                    devicePublicKey,
                                                    testToRun) {
  var publicKeys =
    module.exports.turnParticipantsIntoBufferArray(t, devicePublicKey);

  return new Promise(function (resolve, reject) {
    var completed = false;
    /*
     Each participant is recorded via their public key
     If the value is -1 then they are done
     If the value is 0 then no test has completed
     If the value is greater than 0 then that is how many failures there have
     been.
     */
    var participantCount = {};

    publicKeys.forEach(function (participantPublicKey) {
      participantCount[participantPublicKey] = 0;
    });

    var participantTask = {};

    publicKeys.forEach(function (participantPublicKey) {
      participantTask[participantPublicKey] = Promise.resolve();
    });

    function success(publicKey) {
      if (completed) {
        return;
      }

      participantCount[publicKey] = -1;

      var participantKeys =
        Object.getOwnPropertyNames(participantCount);
      for (var i = 0; i < participantKeys.length; ++i) {
        if (participantCount[participantKeys[i]] !== -1) {
          return;
        }
      }

      completed = true;
      clearTimeout(timerCancel);
      resolve();
    }

    function fail(publicKey, err) {
      logger.debug('Got an err - ' + err);
      if (completed || participantCount[publicKey] === -1) {
        return;
      }
      ++participantCount[publicKey];
      if (participantCount[publicKey] >= MAX_FAILURE) {
        completed = true;
        clearTimeout(timerCancel);
        reject(err);
      }
    }

    var timerCancel = setTimeout(function () {
      reject(new Error('Test timed out'));
    }, 5 * 60 * 1000);

    thaliNotificationClient.on(
      thaliNotificationClient.Events.PeerAdvertisesDataForUs,
      function (notificationForUs) {
        if (completed) {
          return;
        }
        participantTask[notificationForUs.keyId]
          .then(function () {
            if (!completed) {
              participantTask[notificationForUs.keyId] =
                testToRun(notificationForUs)
                  .then(function () {
                    success(notificationForUs.keyId);
                  })
                  .catch(function (err) {
                    fail(notificationForUs.keyId, err);
                    return Promise.resolve();
                  });
              return participantTask[notificationForUs.keyId];
            }
          });
      });

    thaliNotificationClient.start(publicKeys);
    return module.exports.startServerInfrastructure(thaliNotificationServer,
                                                    publicKeys,
                                                    ThaliMobile, router)
      .catch(function (err) {
        reject(err);
      });
  });
};<|MERGE_RESOLUTION|>--- conflicted
+++ resolved
@@ -514,11 +514,7 @@
 module.exports.createPskPouchDBRemote = function (serverPort, dbName,
                                                  pskId, pskKey, host) {
   var serverUrl = 'https://' + (host ? host : '127.0.0.1') + ':' + serverPort +
-<<<<<<< HEAD
-    '/db/' + dbName;
-=======
     thaliConfig.BASE_DB_PATH + '/' + dbName;
->>>>>>> 9e36f59f
 
   /**
    * See the notes in thaliReplicationPeerAction.start for why the below
@@ -554,11 +550,7 @@
 module.exports.setUpServer = function (testBody, appConfig) {
   var app = express();
   appConfig && appConfig(app);
-<<<<<<< HEAD
-  app.use('/db', expressPouchdb(LevelDownPouchDB, {mode: 'minimumForPouchDB'}));
-=======
   app.use(thaliConfig.BASE_DB_PATH, expressPouchdb(LevelDownPouchDB, {mode: 'minimumForPouchDB'}));
->>>>>>> 9e36f59f
   var testCloseAllServer = makeIntoCloseAllServer(https.createServer(
     {
       ciphers: thaliConfig.SUPPORTED_PSK_CIPHERS,
