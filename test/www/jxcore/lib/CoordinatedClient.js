'use strict';

var util     = require('util');
var format   = util.format;
var inherits = util.inherits;

var objectAssign   = require('object-assign');
var uuidValidate   = require('uuid-validate');
var assert         = require('assert');
var tape           = require('tape-catch');
var SocketIOClient = require('socket.io-client');
var EventEmitter   = require('events').EventEmitter;

var asserts = require('./utils/asserts');
var Promise = require('./utils/Promise');

var testUtils     = require('./testUtils');
var serverAddress = require('../server-address');

var logger = require('./testLogger')('CoordinatedClient');

var DEFAULT_SERVER_PORT = Number(process.env.COORDINATED_PORT) || 3000;


function CoordinatedClient(tests, uuid, platform, version, hasRequiredHardware,
                           nativeUTFailed) {
  asserts.isArray(tests);
  tests.forEach(function (test) {
    asserts.isString(test.name);
    asserts.isFunction(test.fun);
    asserts.isFunction(test.options.setup);
    asserts.isFunction(test.options.teardown);
    asserts.isNumber(test.options.setupTimeout);
    asserts.isNumber(test.options.testTimeout);
    asserts.isNumber(test.options.teardownTimeout);
    asserts.isNumber(test.options.emitRetryCount);
    asserts.isNumber(test.options.emitRetryTimeout);
  });
  assert(
    tests.length > 0,
    'we should have at least one test'
  );
  // We will use emit retry options from first test as default.
  this._defaults = {
    emitRetryCount:   tests[0].options.emitRetryCount,
    emitRetryTimeout: tests[0].options.emitRetryTimeout
  };

  this._tests = tests.slice();
  this._testNames = this._tests.map(function (test) {
    return test.name;
  });

  asserts.isString(uuid);
  this._uuid = uuid;

  asserts.isString(platform);
  this._platform = platform;

  asserts.exists(version);
  this._version = version;

  asserts.isBool(hasRequiredHardware);
  this._hasRequiredHardware = hasRequiredHardware;

  asserts.isBool(nativeUTFailed);
  this._nativeUTFailed = nativeUTFailed;

  this._state = CoordinatedClient.states.created;

  var serverUrl = 'http://' + serverAddress + ':' + DEFAULT_SERVER_PORT + '/';
  logger.info('Connecting to coordination server on ' + serverUrl);
  this._io = SocketIOClient(
    serverUrl,
    {
      reconnection: true,
      reconnectionAttempts: 15,
      reconnectionDelay: 200,
      reconnectionDelayMax: 1000,
      randomizationFactor: 0,

      transports: ['websocket'],
      rejectUnauthorized: null
    }
  );

  this._bind();
}

inherits(CoordinatedClient, EventEmitter);

CoordinatedClient.states = {
  created:   'created',
  connected: 'connected',
  completed: 'completed'
};

CoordinatedClient.prototype._bind = function () {
  this._unexpectedResult = this.unexpectedResult.bind(this);

  this._io
<<<<<<< HEAD
  .on  ('connect',           this._connect.bind(this))
  .on  ('connect_timeout',   logger.debug.bind(logger))
  .on  ('connect_error',     this._connectionError.bind(this))
  .on  ('reconnect',         this._reconnect.bind(this))
  .on  ('reconnect_error',   this._connectionError.bind(this))
  .on  ('reconnect_failed',  this._error.bind(this))
  .once('schedule',          this._schedule.bind(this))
  .on  ('discard',           this._discard.bind(this))
  .on  ('disqualify',        this._disqualify.bind(this))
  .on  ('disconnect',        this._disconnect.bind(this))
  .on  ('error',             this._error.bind(this))
  .once('complete',          this._complete.bind(this));
=======
    .on  ('connect',           this._connect.bind(this))
    .on  ('connect_timeout',   logger.debug.bind(logger))
    .on  ('connect_error',     this._connectionError.bind(this))
    .on  ('reconnect',         this._reconnect.bind(this))
    .on  ('reconnect_error',   this._connectionError.bind(this))
    .on  ('reconnect_failed',  this._error.bind(this))
    .once('schedule',          this._schedule.bind(this))
    .on  ('discard',           this._discard.bind(this))
    .on  ('disqualify',        this._disqualify.bind(this))
    .on  ('disconnect',        this._disconnect.bind(this))
    .on  ('error',             this._error.bind(this))
    .once('complete',          this._complete.bind(this));
>>>>>>> 6721f4c3
};

// We are having similar logic in both connect reconnect
// events, because socket.io seems to behave so that sometimes
// we get the connect event even if we have been connected before
// (and sometimes the reconnect event).
CoordinatedClient.prototype._connect = function () {
  logger.debug('connected to the test server');
  this._newConnection();
};
CoordinatedClient.prototype._reconnect = function () {
  logger.debug('reconnected to the test server');
  this._newConnection();
};

CoordinatedClient.prototype._newConnection = function () {
  assert(
    this._state === CoordinatedClient.states.created ||
    this._state === CoordinatedClient.states.connected,
    'we should be in created or connected state'
  );
  this._state = CoordinatedClient.states.connected;

  this._emit('present', {
    name:    testUtils.getName(),
    uuid:    this._uuid,
    type:    'unittest',
    tests:   this._testNames,
    os:      this._platform,
    version: this._version,
    hasRequiredHardware: this._hasRequiredHardware,
    nativeUTFailed: this._nativeUTFailed
  });
};

CoordinatedClient.prototype._schedule = function (data) {
  var self = this;

  var testNames = CoordinatedClient.getData(data);
  asserts.arrayEquals(testNames, this._testNames);

  var results = [];

  var hadUnexpectedError = false;
  var lastUnexpectedError;
  function unexpectedError (error) {
    hadUnexpectedError  = true;
    lastUnexpectedError = error;
    results.push({
      name:  'unknown',
      text:  'failed',
      error: error
    });
<<<<<<< HEAD
    return Promise.all(promises);
  })
  .catch(function (error) {
    var stack = error ? error.stack : null;
    logger.error(
      'unexpected error: \'%s\', stack: \'%s\'',
      String(error), stack
    );
    self._failed(error);
  });
=======
  }
  this.on('unexpected_error', unexpectedError);

  function resolveResults () {
    var lastFailedResult;
    results.forEach(function (result) {
      if (result.text === 'failed') {
        var error = result.error;
        logger.info(
          '***TEST_LOGGER result: failed - %s, error: \'%s\', stack: \'%s\'',
          result.name, String(error), error? error.stack: ''
        );
        lastFailedResult = result;
      } else {
        logger.info('***TEST_LOGGER result: %s - %s', result.text, result.name);
      }
    });

    if (lastFailedResult) {
      logger.error('failed to run unit tests, platformName: \'%s\'', self._platform);
      self._failed(lastFailedResult.error);
    } else {
      logger.debug('all unit tests succeeded, platformName: \'%s\'', self._platform);
    }
  }

  this._emit('schedule_confirmed', data)
    .then(function () {
      return Promise.all(
        self._tests.map(function (test) {
          return self._scheduleTest(test)
            .then(function () {
              results.push({
                name: test.name,
                text: 'passed'
              });
            })
            .catch(function (error) {
              if (error.message === 'skipped') {
                results.push({
                  name: test.name,
                  text: 'skipped'
                });
              } else {
                results.push({
                  name:  test.name,
                  text:  'failed',
                  error: error
                });
                return Promise.reject(error);
              }
            });
        })
      );
    })
    .then(function () {
      if (hadUnexpectedError) {
        return Promise.reject(lastUnexpectedError);
      }
      self.removeListener('unexpected_error', unexpectedError);
    })
    .then(resolveResults)
    .catch(resolveResults);
>>>>>>> 6721f4c3
};

CoordinatedClient.prototype._discard = function (data) {
  this._emit('discard_confirmed', data)
    .then(function () {
      logger.debug('device discarded as surplus from the test server');
    });

  // We are waiting for 'disconnect' event.
  this._state = CoordinatedClient.states.completed;
};

CoordinatedClient.prototype._disqualify = function (data) {
  var self = this;

  this._emit('disqualify_confirmed', data)
    .then(function () {
      if (data) {
        var errorText = CoordinatedClient.getData(data);
        logger.error('device disqualified from the test server, reason: \'%s\'',
          errorText);
        self._failed(new Error(
          'Test client failed: ' + errorText
        ));
        return;
      }
      logger.debug('device disqualified from the test server');

      return testUtils.returnsValidNetworkStatus()
        .then(function (validStatus) {
          if (!validStatus) {
            self._failed(new Error(
              'test client failed, network status is not valid'
            ));
          }
        });
    });

  if (!data) {
    // We are waiting for 'disconnect' event.
    this._state = CoordinatedClient.states.completed;
  }
};

CoordinatedClient.prototype._disconnect = function () {
  if (this._state === CoordinatedClient.states.completed) {
    logger.debug('test client disconnected');
    this._succeed();
  } else {
    // Just log the error since socket.io will try to reconnect.
    logger.debug('device disconnected from the test server');
  }
};

CoordinatedClient.prototype._error = function (error) {
  var stack = error ? error.stack : null;
  logger.error(
    'unexpected error: \'%s\', stack: \'%s\'',
    String(error), stack
<<<<<<< HEAD
  );
  this._failed(error);
};

CoordinatedClient.prototype._connectionError = function (error) {
  var stack = error ? error.stack : null;
  var description = error ? error.description : null;
  logger.error(
    'connection error: \'%s\', description: \'%s\', stack: \'%s\'',
    String(error), description, stack
=======
>>>>>>> 6721f4c3
  );
  this._failed(error);
};

CoordinatedClient.prototype._connectionError = function (error) {
  var stack = error ? error.stack : null;
  var description = error ? error.description : null;
  logger.error(
    'connection error: \'%s\', description: \'%s\', stack: \'%s\'',
    String(error), description, stack
  );
  this._failed(error);
};

CoordinatedClient.prototype._complete = function (data) {
  this._emit('complete_confirmed', data)
  .then(function () {
    logger.debug('all tests completed');
  });

  // We are waiting for 'disconnect' event.
  this._state = CoordinatedClient.states.completed;
};

CoordinatedClient.prototype._succeed = function () {
  logger.debug('test client succeed');
  this._io.close();
  this.emit('finished');
};

CoordinatedClient.prototype._failed = function (error) {
  logger.debug('test client failed');
  this._io.close();
  this.emit('finished', error);
};

// Emitting message to 'connected' socket without confirmation.
// We will just check that socket is 'connected'.
CoordinatedClient.prototype._emit = function (event, data, externalOptions) {
  var self = this;

  var options = objectAssign({}, this._defaults, externalOptions);
  var timeout;
  var retryIndex = 0;
  data = data || '';

  return new Promise(function (resolve, reject) {
    function emit() {
      if (retryIndex >= options.emitRetryCount) {
        reject(new Error(
          'retry count exceed'
        ));
        return;
      }
      retryIndex ++;

      if (self._io.connected) {
        self._io.emit(event, data);
        resolve();
        return;
      }
      timeout = setTimeout(emit, options.emitRetryTimeout);
    }
    emit();
  })
<<<<<<< HEAD
  .catch(function (error) {
    var stack = error ? error.stack : null;
    logger.error(
      'unexpected error: \'%s\', stack: \'%s\'',
      String(error), stack
    );
    return Promise.reject(error);
  })
  .finally(function () {
    clearTimeout(timeout);
  });
=======
    .catch(function (error) {
      var stack = error ? error.stack : null;
      logger.error(
        'unexpected error: \'%s\', stack: \'%s\'',
        String(error), stack
      );
      return Promise.reject(error);
    })
    .finally(function () {
      clearTimeout(timeout);
    });
>>>>>>> 6721f4c3
};

CoordinatedClient.prototype._runEvent = function (event, test) {
  var self = this;

  return new Promise(function (resolve, reject) {
    self._io.once(event, function (data) {
      self._emit(event + '_confirmed', data, test.options)
        .then(function () {
          resolve(CoordinatedClient.getData(data));
        })
        .catch(reject);
    });
  });
}

CoordinatedClient.prototype._skipEvent = function (tape, test, event, timeout) {
  var self = this;

  return this._runEvent(event, test)
    .then(function () {
      return new Promise(function (resolve, reject) {
        tape.once('end', function () {
          self._emit(event + '_skipped', undefined, test.options)
            .then(resolve)
            .catch(reject);
        });
        tape.end();
      });
    })
    .timeout(
      timeout,
      format('timeout exceed while skipping test: \'%s\'', test.name)
    );
}

CoordinatedClient.prototype._processEvent = function (tape, test, event, fun,
                                                      timeout) {
  var self = this;

  return this._runEvent(event, test)
    .then(function (parsedData) {
      // Only for testing purposes.
      if (parsedData) {
        tape.participants = parsedData;
      }

      var resultHandler;
      var endHandler;

      return new Promise(function (resolve, reject) {
        // 'end' can be called without 'result', so success is true by default.
        // We can receive 'result' many times.
        // For example each 'tape.ok' will provide a 'result'.
        var success = true;
        resultHandler = function (result) {
          if (!result.ok) {
            success = false;
          }
        };
        tape.on('result', resultHandler);
        tape.removeListener('result', self._unexpectedResult);

        endHandler = function () {
          tape.removeListener('result', resultHandler);
          resultHandler = null;
          endHandler    = null;

          // This listener will inspect unexpected results forever.
          tape.on('result', self._unexpectedResult);

          self._emit(
            event + '_finished',
            {
              success: success,
              data:    tape.data
            },
            test.options
          )
<<<<<<< HEAD
          .then(function () {
            if (success) {
              resolve(parsedData);
            } else {
              var error = format('test failed, name: \'%s\'', test.name);
              logger.error(error);
              reject(new Error(error));
            }
            return null;
          })
          .catch(reject);
=======
            .then(function () {
              if (success) {
                resolve(parsedData);
              } else {
                var error = format('test failed, name: \'%s\'', test.name);
                logger.error(error);
                reject(new Error(error));
              }
            })
            .catch(reject);
>>>>>>> 6721f4c3
        };
        tape.once('end', endHandler);

        fun(tape);
      })
      .finally(function () {
        if (resultHandler) {
          tape.removeListener('result', resultHandler);
        }
        if (endHandler) {
          tape.removeListener('end', endHandler);
        }
      });
    })
    .timeout(
      timeout,
      format('timeout exceed while processing test: \'%s\'', test.name)
    );
}

CoordinatedClient.prototype._sync = function (tape, test, timeout) {
  var self = this;

  // returns something like 'at file:lineNumber'.
  function getCaller (level) {
    var traces = (new Error()).stack.split('\n');
    assert(
      traces.length > level,
      format('stack should have a least %d lines', level + 1)
    );
    return traces[level].trim();
  }
  var callerId = getCaller(3);

  return this._emit('sync', callerId, test.options)
    .then(function () {
      return self._runEvent('syncFinished', test);
    })
    .timeout(
      timeout,
      format('timeout exceed while syncing test: \'%s\'', test.name)
    );
}

CoordinatedClient.prototype._scheduleTest = function (test) {
  var self = this;

  // Test was skipped.
  var skipped = false;

  return new Promise(function (resolve, reject) {
    tape('setup', function (tape) {
      tape.sync = self._sync.bind(self, tape, test, test.options.setupTimeout);

      self._processEvent(tape, test, 'setup_' + test.name, test.options.setup,
        test.options.setupTimeout)
        .catch(reject);
    });

    tape(test.name, function (tape) {
      tape.sync = self._sync.bind(self, tape, test, test.options.testTimeout);

      Promise.try(function () {
        if (test.canBeSkipped) {
          return test.canBeSkipped();
        } else {
          return false;
        }
      })
        .then(function (canBeSkipped) {
          if (canBeSkipped) {
            logger.debug('test was skipped, name: \'%s\'', test.name);
            skipped = true;
            return self._skipEvent(tape, test, 'run_' + test.name, test.options.testTimeout);
          } else {
            return self._processEvent(tape, test, 'run_' + test.name, test.fun,
              test.options.testTimeout);
          }
        })
        .catch(reject);
    });

    tape('teardown', function (tape) {
      tape.sync = self._sync.bind(self, tape, test, test.options.teardownTimeout);

      self._processEvent(tape, test, 'teardown_' + test.name, test.options.teardown,
        test.options.teardownTimeout)
        // We should exit after test teardown.
        .then(resolve)
        .catch(reject);
    });
  })
    .then(function () {
      if (skipped) {
        return Promise.reject(
          new Error('skipped')
        );
      }
    });
};

// We should remove prefix (uuid.v4) from data.
CoordinatedClient.getData = function (data) {
  assert(
    uuidValidate(data.uuid, 4),
    'we should have a valid uuid.v4'
  );
  return data.content;
};

CoordinatedClient.prototype.unexpectedResult = function (result) {
  var error;
  if (result.ok) {
    error = new Error();
  } else {
    error = result.error;
  }
  logger.error(
    'unexpected result, error: \'%s\', stack: \'%s\', original result: \'%s\'',
    String(error), error ? error.stack : null, JSON.stringify(result)
  );
  this.emit('unexpected_error', error);
};

module.exports = CoordinatedClient;<|MERGE_RESOLUTION|>--- conflicted
+++ resolved
@@ -20,7 +20,6 @@
 var logger = require('./testLogger')('CoordinatedClient');
 
 var DEFAULT_SERVER_PORT = Number(process.env.COORDINATED_PORT) || 3000;
-
 
 function CoordinatedClient(tests, uuid, platform, version, hasRequiredHardware,
                            nativeUTFailed) {
@@ -99,20 +98,6 @@
   this._unexpectedResult = this.unexpectedResult.bind(this);
 
   this._io
-<<<<<<< HEAD
-  .on  ('connect',           this._connect.bind(this))
-  .on  ('connect_timeout',   logger.debug.bind(logger))
-  .on  ('connect_error',     this._connectionError.bind(this))
-  .on  ('reconnect',         this._reconnect.bind(this))
-  .on  ('reconnect_error',   this._connectionError.bind(this))
-  .on  ('reconnect_failed',  this._error.bind(this))
-  .once('schedule',          this._schedule.bind(this))
-  .on  ('discard',           this._discard.bind(this))
-  .on  ('disqualify',        this._disqualify.bind(this))
-  .on  ('disconnect',        this._disconnect.bind(this))
-  .on  ('error',             this._error.bind(this))
-  .once('complete',          this._complete.bind(this));
-=======
     .on  ('connect',           this._connect.bind(this))
     .on  ('connect_timeout',   logger.debug.bind(logger))
     .on  ('connect_error',     this._connectionError.bind(this))
@@ -125,7 +110,6 @@
     .on  ('disconnect',        this._disconnect.bind(this))
     .on  ('error',             this._error.bind(this))
     .once('complete',          this._complete.bind(this));
->>>>>>> 6721f4c3
 };
 
 // We are having similar logic in both connect reconnect
@@ -179,18 +163,6 @@
       text:  'failed',
       error: error
     });
-<<<<<<< HEAD
-    return Promise.all(promises);
-  })
-  .catch(function (error) {
-    var stack = error ? error.stack : null;
-    logger.error(
-      'unexpected error: \'%s\', stack: \'%s\'',
-      String(error), stack
-    );
-    self._failed(error);
-  });
-=======
   }
   this.on('unexpected_error', unexpectedError);
 
@@ -254,7 +226,6 @@
     })
     .then(resolveResults)
     .catch(resolveResults);
->>>>>>> 6721f4c3
 };
 
 CoordinatedClient.prototype._discard = function (data) {
@@ -314,19 +285,6 @@
   logger.error(
     'unexpected error: \'%s\', stack: \'%s\'',
     String(error), stack
-<<<<<<< HEAD
-  );
-  this._failed(error);
-};
-
-CoordinatedClient.prototype._connectionError = function (error) {
-  var stack = error ? error.stack : null;
-  var description = error ? error.description : null;
-  logger.error(
-    'connection error: \'%s\', description: \'%s\', stack: \'%s\'',
-    String(error), description, stack
-=======
->>>>>>> 6721f4c3
   );
   this._failed(error);
 };
@@ -392,19 +350,6 @@
     }
     emit();
   })
-<<<<<<< HEAD
-  .catch(function (error) {
-    var stack = error ? error.stack : null;
-    logger.error(
-      'unexpected error: \'%s\', stack: \'%s\'',
-      String(error), stack
-    );
-    return Promise.reject(error);
-  })
-  .finally(function () {
-    clearTimeout(timeout);
-  });
-=======
     .catch(function (error) {
       var stack = error ? error.stack : null;
       logger.error(
@@ -416,7 +361,6 @@
     .finally(function () {
       clearTimeout(timeout);
     });
->>>>>>> 6721f4c3
 };
 
 CoordinatedClient.prototype._runEvent = function (event, test) {
@@ -496,7 +440,6 @@
             },
             test.options
           )
-<<<<<<< HEAD
           .then(function () {
             if (success) {
               resolve(parsedData);
@@ -508,18 +451,6 @@
             return null;
           })
           .catch(reject);
-=======
-            .then(function () {
-              if (success) {
-                resolve(parsedData);
-              } else {
-                var error = format('test failed, name: \'%s\'', test.name);
-                logger.error(error);
-                reject(new Error(error));
-              }
-            })
-            .catch(reject);
->>>>>>> 6721f4c3
         };
         tape.once('end', endHandler);
 
@@ -612,13 +543,13 @@
         .catch(reject);
     });
   })
-    .then(function () {
-      if (skipped) {
-        return Promise.reject(
-          new Error('skipped')
-        );
-      }
-    });
+  .then(function () {
+    if (skipped) {
+      return Promise.reject(
+        new Error('skipped')
+      );
+    }
+  });
 };
 
 // We should remove prefix (uuid.v4) from data.
