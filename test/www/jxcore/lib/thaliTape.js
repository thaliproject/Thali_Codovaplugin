'use strict';

<<<<<<< HEAD
var util = require('util');
var uuid = require('node-uuid');
var tape = require('tape-catch');
var io = require('socket.io-client');
var testUtils = require('./testUtils');
var Promise = require('lie');
var platform = require('thali/NextGeneration/utils/platform');

process.on('uncaughtException', function (err) {
  testUtils.logMessageToScreen('Uncaught Exception: ' + err);
  console.log(err.stack);
  console.log('****TEST_LOGGER:[PROCESS_ON_EXIT_FAILED]****');
  process.exit(1);
});

process.on('unhandledRejection', function (err, p) {
  testUtils.logMessageToScreen('Uncaught Promise Rejection: ' + err);
  console.trace(err);
  console.log(err.stack);
  console.log('****TEST_LOGGER:[PROCESS_ON_EXIT_FAILED]****');
  process.exit(1);
=======
/*
Thali unit test implementation of tape.
Highly inspired by wrapping-tape.
Usage is very similar to the wrapping tape:

var tape = require('thaliTape');

var test = tape({
  setup: function(t) {
    // will be called after each test has started to setup the test
    // after the next line, the actual test code will be executed
    t.end();
  },
  teardown: function(t) {
    // will be called after each device has ended the test
    // do any final tear down for the test in here
    t.end();
  },
  emitRetryCount:   120,
  emitRetryTimeout: 3 * 1000,
  setupTimeout:     1 * 60 * 1000,
  testTimeout:      10 * 60 * 1000,
  teardownTimeout:  1 * 60 * 1000
>>>>>>> 22f1a62f
});
*/

<<<<<<< HEAD
var tests = {};
var allSuccess = true;

var emitWhenConnected = function (socket, name, data) {
  if (socket.connected) {
    data ? socket.emit(name, data) : socket.emit(name);
  } else {
    setTimeout(function () {
      emitWhenConnected(socket, name, data);
    }, 1000);
  }
};

function declareTest(testServer, name, setup, teardown, opts, cb) {

  // test declaration is postponed until we know the order in which
  // the server wants to execute them.

  // Tape executes tests in strict declaration order once the output stream
  // starts to request results so make sure we declare everything up front
  // before asking for the first result

  // Here we declare setup and teardown functions either side of the actual test
  // They'll be executed in declaration order and will be coordinated across
  // devices by the test server emitting events at the appropriate point

  tape('setup', function (t) {
    // Run setup function when the testServer tells us
    var success = true;
    testServer.once('setup_' + name, function () {
      emitWhenConnected(testServer, util.format('setup_%s_ok', name));
      t.on('result', function (res) {
        success = success && res.ok;
      });
      t.once('end', function () {
        if (!success) {
          allSuccess = false;
        }
        emitWhenConnected(testServer, 'setup_complete',
          JSON.stringify({
            'test': name,
            'success': success,
            'data': t.data || null
          })
        );
      });
      setup(t);
    });
  });

  tape(name, function (t) {
    var success = true;

    // Listen for the test result
    t.on('result', function (res) {
      success = success && res.ok;
    });

    t.once('end', function () {
      if (!success) {
        allSuccess = false;
      }
      // Tell the server we ran the test and what the result was (true == pass)
      emitWhenConnected(testServer, 'test_complete',
        JSON.stringify({'test':name, 'success':success}));
    });

    // Run the test (cb) when the server tells us to
    testServer.once('start_test_' + name, function (data) {
      t.participants = JSON.parse(data);
      emitWhenConnected(testServer, util.format('start_test_%s_ok', name));
      cb(t);
    });
  });

  tape('teardown', function (t) {
    // Run teardown function when the server tells us
    var success = true;
    testServer.once('teardown_' + name, function () {
      emitWhenConnected(testServer, util.format('teardown_%s_ok', name));
      t.on('result', function (res) {
        success = success && res.ok;
      });
      t.once('end', function () {
        if (!success) {
          allSuccess = false;
        }
        emitWhenConnected(testServer, 'teardown_complete',
          JSON.stringify({'test':name, 'success':success}));
      });
      teardown(t);
    });
  });
}

// The running number of the test that together with the test name guarantees
// a unique identifier even if there exists multiple tests with same name
var testRunningNumber = 0;
// Flag used to check if we have completed all the tests we should run
var complete = false;
var nextTestOnly = false;
var ignoreRemainingTests = false;

var thaliTape = function (fixture) {
  // Thali_Tape - Adapt tape such that tests are executed when explicitly
  // triggered by a co-ordinating server executing (perhaps) remotely.
  // This enables us to run tests in lock step across a number of devices

  // test([name], [opts], fn)
  var addTest = function (name, opts, fn) {

    // This is the function that declares and performs the test.
    // cb is the test function. We wrap this in setup and

    if (ignoreRemainingTests) {
      return;
    }

    if (!fn) {
      fn = opts;
      opts = null;
    }

    if (nextTestOnly) {
      tests = {
        name: {
          opts: opts,
          fn: fn,
          fixture: fixture
        }
      };
      ignoreRemainingTests = true;
      return;
    }

    testRunningNumber++;
    tests[testRunningNumber + '. ' + name] = {
      opts: opts,
      fn: fn,
      fixture: fixture
    };
  };

  addTest.only = function (name, opts, fn) {
    nextTestOnly = true;
    addTest(name, opts, fn);
  };

  return addTest;
};

thaliTape.uuid = uuid.v4();

var platform =
  typeof jxcore !== 'undefined' && platform.isAndroid ?
  'android' :
  'ios';

thaliTape.begin = function (version, hasRequiredHardware, nativeUTFailed) {
  console.log('ThaliTape :: Started ThaliTape');
  var serverOptions = {
    transports: ['websocket']
  };

  var connectionString = 'http://' + require('../server-address') + ':' + 3000 +
  '/';
  console.log('ThaliTape ::  Connecting to ', connectionString);
  var testServer = io(connectionString, serverOptions);

  var firstConnection = true;
  var onConnection = function () {
    if (firstConnection) {
      // Once connected, let the server know who we are and what we do
      testServer.once('schedule', function (schedule) {
        JSON.parse(schedule).forEach(function (test) {
          declareTest(
            testServer,
            test,
            tests[test].fixture.setup,
            tests[test].fixture.teardown,
            tests[test].opts,
            tests[test].fn
          );
        });
        emitWhenConnected(testServer, 'schedule_complete');
      });
    }
    firstConnection = false;

    var presentData = {
      os: platform,
      version: version,
      supportedHardware: hasRequiredHardware,
      nativeUTFailed: nativeUTFailed,
      name: testUtils.getName(),
      uuid: thaliTape.uuid,
      type: 'unittest',
      tests: Object.keys(tests)
    };
    emitWhenConnected(testServer, 'present', JSON.stringify(presentData));
  };

  // We are having similar logic in both connect reconnect
  // events, because socket.io seems to behave so that sometimes
  // we get the connect event even if we have been connected before
  // (and sometimes the reconnect event).
  testServer.on('connect_error', function (error) {
    console.log('ThaliTape :: Error when connecting to the test server '
      + error);
    console.log(error.message);
    console.log(error.stack);
    testUtils.logMessageToScreen('Error when connecting to the test server '
      + error);
    onConnection();
  });
  testServer.on('connect_timeout', function () {
    console.log('ThaliTape :: Connection timeout reached when connecting '
      + 'to the test server');
    testUtils.logMessageToScreen('Connection timeout reached when connecting '
      + 'to the test server');
    onConnection();
  });
  testServer.on('connect', function () {
    console.log('ThaliTape :: Connected to the test server');
    testUtils.logMessageToScreen('Connected to the test server');
    onConnection();
  });
  testServer.on('reconnect', function () {
    console.log('ThaliTape :: Reconnected to the test server');
    testUtils.logMessageToScreen('Reconnected to the test server');
    onConnection();
  });

  testServer.once('discard', function () {
    // This device not needed, log appropriately so CI doesn't think we've
    // failed
    testUtils.logMessageToScreen('Device discarded as surplus');
    console.log('--= Surplus to requirements =--');
    console.log('****TEST_LOGGER:[PROCESS_ON_EXIT_SUCCESS]****');
  });

  testServer.once('disqualify', function () {
    testUtils.logMessageToScreen('Device disqualified');
    testUtils.returnsValidNetworkStatus()
    .then(function (validStatus) {
      if (validStatus) {
        console.log('****TEST_LOGGER:[PROCESS_ON_EXIT_SUCCESS]****');
      } else {
        console.log('****TEST_LOGGER:[PROCESS_ON_EXIT_FAILED]****');
      }
    });
  });

  testServer.on('error', function (data) {
    var errData = JSON.parse(data);
    testUtils.logMessageToScreen('Error: ' + data + ' : ' + errData.type +
      ' : ' + errData.data);
  });

  testServer.on('disconnect', function () {
    if (complete) {
      process.exit(0);
    } else {
      // Just log the error since socket.io will try
      // to reconnect.
      testUtils.logMessageToScreen('Disconnected from the test server');
    }
  });

  testServer.once('complete', function () {
    testUtils.logMessageToScreen('Tests complete');
    complete = true;
    if (allSuccess) {
      console.log('****TEST_LOGGER:[PROCESS_ON_EXIT_SUCCESS]****');
    } else {
      console.log('****TEST_LOGGER:[PROCESS_ON_EXIT_FAILED]****');
    }
  });

  testServer.once('aborted', function () {
    testUtils.logMessageToScreen('Tests aborted');
    complete = true;
    console.log('****TEST_LOGGER:[PROCESS_ON_EXIT_FAILED]****');
  });

  // Only used for testing purposes..
  thaliTape._testServer = testServer;
=======
require('./utils/process');
>>>>>>> 22f1a62f


var exports;
if (typeof jxcore === 'undefined' || typeof Mobile !== 'undefined') {
  // On mobile, or outside of jxcore (some dev scenarios)
  // we use the server-coordinated thaliTape.
  exports = require('./CoordinatedTape');
  exports.coordinated = true;
} else {
  // On desktop we just use simple non-coordinated tape.
  exports = require('./SimpleTape');
  exports.coordinated = false;
}

module.exports = exports;<|MERGE_RESOLUTION|>--- conflicted
+++ resolved
@@ -1,28 +1,5 @@
 'use strict';
 
-<<<<<<< HEAD
-var util = require('util');
-var uuid = require('node-uuid');
-var tape = require('tape-catch');
-var io = require('socket.io-client');
-var testUtils = require('./testUtils');
-var Promise = require('lie');
-var platform = require('thali/NextGeneration/utils/platform');
-
-process.on('uncaughtException', function (err) {
-  testUtils.logMessageToScreen('Uncaught Exception: ' + err);
-  console.log(err.stack);
-  console.log('****TEST_LOGGER:[PROCESS_ON_EXIT_FAILED]****');
-  process.exit(1);
-});
-
-process.on('unhandledRejection', function (err, p) {
-  testUtils.logMessageToScreen('Uncaught Promise Rejection: ' + err);
-  console.trace(err);
-  console.log(err.stack);
-  console.log('****TEST_LOGGER:[PROCESS_ON_EXIT_FAILED]****');
-  process.exit(1);
-=======
 /*
 Thali unit test implementation of tape.
 Highly inspired by wrapping-tape.
@@ -46,302 +23,10 @@
   setupTimeout:     1 * 60 * 1000,
   testTimeout:      10 * 60 * 1000,
   teardownTimeout:  1 * 60 * 1000
->>>>>>> 22f1a62f
 });
 */
 
-<<<<<<< HEAD
-var tests = {};
-var allSuccess = true;
-
-var emitWhenConnected = function (socket, name, data) {
-  if (socket.connected) {
-    data ? socket.emit(name, data) : socket.emit(name);
-  } else {
-    setTimeout(function () {
-      emitWhenConnected(socket, name, data);
-    }, 1000);
-  }
-};
-
-function declareTest(testServer, name, setup, teardown, opts, cb) {
-
-  // test declaration is postponed until we know the order in which
-  // the server wants to execute them.
-
-  // Tape executes tests in strict declaration order once the output stream
-  // starts to request results so make sure we declare everything up front
-  // before asking for the first result
-
-  // Here we declare setup and teardown functions either side of the actual test
-  // They'll be executed in declaration order and will be coordinated across
-  // devices by the test server emitting events at the appropriate point
-
-  tape('setup', function (t) {
-    // Run setup function when the testServer tells us
-    var success = true;
-    testServer.once('setup_' + name, function () {
-      emitWhenConnected(testServer, util.format('setup_%s_ok', name));
-      t.on('result', function (res) {
-        success = success && res.ok;
-      });
-      t.once('end', function () {
-        if (!success) {
-          allSuccess = false;
-        }
-        emitWhenConnected(testServer, 'setup_complete',
-          JSON.stringify({
-            'test': name,
-            'success': success,
-            'data': t.data || null
-          })
-        );
-      });
-      setup(t);
-    });
-  });
-
-  tape(name, function (t) {
-    var success = true;
-
-    // Listen for the test result
-    t.on('result', function (res) {
-      success = success && res.ok;
-    });
-
-    t.once('end', function () {
-      if (!success) {
-        allSuccess = false;
-      }
-      // Tell the server we ran the test and what the result was (true == pass)
-      emitWhenConnected(testServer, 'test_complete',
-        JSON.stringify({'test':name, 'success':success}));
-    });
-
-    // Run the test (cb) when the server tells us to
-    testServer.once('start_test_' + name, function (data) {
-      t.participants = JSON.parse(data);
-      emitWhenConnected(testServer, util.format('start_test_%s_ok', name));
-      cb(t);
-    });
-  });
-
-  tape('teardown', function (t) {
-    // Run teardown function when the server tells us
-    var success = true;
-    testServer.once('teardown_' + name, function () {
-      emitWhenConnected(testServer, util.format('teardown_%s_ok', name));
-      t.on('result', function (res) {
-        success = success && res.ok;
-      });
-      t.once('end', function () {
-        if (!success) {
-          allSuccess = false;
-        }
-        emitWhenConnected(testServer, 'teardown_complete',
-          JSON.stringify({'test':name, 'success':success}));
-      });
-      teardown(t);
-    });
-  });
-}
-
-// The running number of the test that together with the test name guarantees
-// a unique identifier even if there exists multiple tests with same name
-var testRunningNumber = 0;
-// Flag used to check if we have completed all the tests we should run
-var complete = false;
-var nextTestOnly = false;
-var ignoreRemainingTests = false;
-
-var thaliTape = function (fixture) {
-  // Thali_Tape - Adapt tape such that tests are executed when explicitly
-  // triggered by a co-ordinating server executing (perhaps) remotely.
-  // This enables us to run tests in lock step across a number of devices
-
-  // test([name], [opts], fn)
-  var addTest = function (name, opts, fn) {
-
-    // This is the function that declares and performs the test.
-    // cb is the test function. We wrap this in setup and
-
-    if (ignoreRemainingTests) {
-      return;
-    }
-
-    if (!fn) {
-      fn = opts;
-      opts = null;
-    }
-
-    if (nextTestOnly) {
-      tests = {
-        name: {
-          opts: opts,
-          fn: fn,
-          fixture: fixture
-        }
-      };
-      ignoreRemainingTests = true;
-      return;
-    }
-
-    testRunningNumber++;
-    tests[testRunningNumber + '. ' + name] = {
-      opts: opts,
-      fn: fn,
-      fixture: fixture
-    };
-  };
-
-  addTest.only = function (name, opts, fn) {
-    nextTestOnly = true;
-    addTest(name, opts, fn);
-  };
-
-  return addTest;
-};
-
-thaliTape.uuid = uuid.v4();
-
-var platform =
-  typeof jxcore !== 'undefined' && platform.isAndroid ?
-  'android' :
-  'ios';
-
-thaliTape.begin = function (version, hasRequiredHardware, nativeUTFailed) {
-  console.log('ThaliTape :: Started ThaliTape');
-  var serverOptions = {
-    transports: ['websocket']
-  };
-
-  var connectionString = 'http://' + require('../server-address') + ':' + 3000 +
-  '/';
-  console.log('ThaliTape ::  Connecting to ', connectionString);
-  var testServer = io(connectionString, serverOptions);
-
-  var firstConnection = true;
-  var onConnection = function () {
-    if (firstConnection) {
-      // Once connected, let the server know who we are and what we do
-      testServer.once('schedule', function (schedule) {
-        JSON.parse(schedule).forEach(function (test) {
-          declareTest(
-            testServer,
-            test,
-            tests[test].fixture.setup,
-            tests[test].fixture.teardown,
-            tests[test].opts,
-            tests[test].fn
-          );
-        });
-        emitWhenConnected(testServer, 'schedule_complete');
-      });
-    }
-    firstConnection = false;
-
-    var presentData = {
-      os: platform,
-      version: version,
-      supportedHardware: hasRequiredHardware,
-      nativeUTFailed: nativeUTFailed,
-      name: testUtils.getName(),
-      uuid: thaliTape.uuid,
-      type: 'unittest',
-      tests: Object.keys(tests)
-    };
-    emitWhenConnected(testServer, 'present', JSON.stringify(presentData));
-  };
-
-  // We are having similar logic in both connect reconnect
-  // events, because socket.io seems to behave so that sometimes
-  // we get the connect event even if we have been connected before
-  // (and sometimes the reconnect event).
-  testServer.on('connect_error', function (error) {
-    console.log('ThaliTape :: Error when connecting to the test server '
-      + error);
-    console.log(error.message);
-    console.log(error.stack);
-    testUtils.logMessageToScreen('Error when connecting to the test server '
-      + error);
-    onConnection();
-  });
-  testServer.on('connect_timeout', function () {
-    console.log('ThaliTape :: Connection timeout reached when connecting '
-      + 'to the test server');
-    testUtils.logMessageToScreen('Connection timeout reached when connecting '
-      + 'to the test server');
-    onConnection();
-  });
-  testServer.on('connect', function () {
-    console.log('ThaliTape :: Connected to the test server');
-    testUtils.logMessageToScreen('Connected to the test server');
-    onConnection();
-  });
-  testServer.on('reconnect', function () {
-    console.log('ThaliTape :: Reconnected to the test server');
-    testUtils.logMessageToScreen('Reconnected to the test server');
-    onConnection();
-  });
-
-  testServer.once('discard', function () {
-    // This device not needed, log appropriately so CI doesn't think we've
-    // failed
-    testUtils.logMessageToScreen('Device discarded as surplus');
-    console.log('--= Surplus to requirements =--');
-    console.log('****TEST_LOGGER:[PROCESS_ON_EXIT_SUCCESS]****');
-  });
-
-  testServer.once('disqualify', function () {
-    testUtils.logMessageToScreen('Device disqualified');
-    testUtils.returnsValidNetworkStatus()
-    .then(function (validStatus) {
-      if (validStatus) {
-        console.log('****TEST_LOGGER:[PROCESS_ON_EXIT_SUCCESS]****');
-      } else {
-        console.log('****TEST_LOGGER:[PROCESS_ON_EXIT_FAILED]****');
-      }
-    });
-  });
-
-  testServer.on('error', function (data) {
-    var errData = JSON.parse(data);
-    testUtils.logMessageToScreen('Error: ' + data + ' : ' + errData.type +
-      ' : ' + errData.data);
-  });
-
-  testServer.on('disconnect', function () {
-    if (complete) {
-      process.exit(0);
-    } else {
-      // Just log the error since socket.io will try
-      // to reconnect.
-      testUtils.logMessageToScreen('Disconnected from the test server');
-    }
-  });
-
-  testServer.once('complete', function () {
-    testUtils.logMessageToScreen('Tests complete');
-    complete = true;
-    if (allSuccess) {
-      console.log('****TEST_LOGGER:[PROCESS_ON_EXIT_SUCCESS]****');
-    } else {
-      console.log('****TEST_LOGGER:[PROCESS_ON_EXIT_FAILED]****');
-    }
-  });
-
-  testServer.once('aborted', function () {
-    testUtils.logMessageToScreen('Tests aborted');
-    complete = true;
-    console.log('****TEST_LOGGER:[PROCESS_ON_EXIT_FAILED]****');
-  });
-
-  // Only used for testing purposes..
-  thaliTape._testServer = testServer;
-=======
 require('./utils/process');
->>>>>>> 22f1a62f
-
 
 var exports;
 if (typeof jxcore === 'undefined' || typeof Mobile !== 'undefined') {
