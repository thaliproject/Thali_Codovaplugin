'use strict';

var util   = require('util');
var format = util.format;

var fs           = require('fs-extra-promise');
var path         = require('path');
var randomString = require('randomstring');


// Before including anything serious from thali we want to ensure
// that we have SSDP_NT env defined.
if (!process.env.SSDP_NT) {
  // We want to provide a new random value.
  process.env.SSDP_NT = randomString.generate({
    length: 'http://www.thaliproject.org/ssdp'.length
  });
}

var thaliTape = require('./lib/thaliTape');
var testUtils = require('./lib/testUtils');
var logger    = require('./lib/testLogger')('runTests');

var platform = require('thali/NextGeneration/utils/platform');

var DEFAULT_PLATFORM = platform.names.ANDROID;
var mockPlatform;

var argv = require('minimist')(process.argv.slice(2), {
  string: ['platform', 'networkType'],
  default: {
    'platform': DEFAULT_PLATFORM
  }
});

// The global.Mobile object is replaced here after thaliTape
// has been required so that thaliTape can pick up the right
// test framework to be used.
if (typeof Mobile === 'undefined') {
<<<<<<< HEAD
  global.Mobile =
    require('./lib/wifiBasedNativeMock.js')(platform.names.ANDROID);
=======
  mockPlatform = require('./lib/parsePlatformArg')() || DEFAULT_PLATFORM;
  global.Mobile = require('./lib/wifiBasedNativeMock.js')(mockPlatform);
} else {
  mockPlatform = Mobile._platform; // mock may be created in UnitTest_app.js
}

var networkTypes = require('thali/NextGeneration/thaliMobile').networkTypes;

if (argv.networkType) {
  var networkType = argv.networkType.toUpperCase();
  switch (networkType) {
    case networkTypes.WIFI:
    case networkTypes.NATIVE:
    case networkTypes.BOTH: {
      global.NETWORK_TYPE = networkType;
      break;
    }
    default: {
      logger.warn(
        'Unrecognized network type: ' + networkType + '. ' +
        'Available network types: ' + [
          networkTypes.WIFI,
          networkTypes.NATIVE,
          networkTypes.BOTH,
        ].join(', ')
      );
      process.exit(1);
    }
  }
>>>>>>> f6413d16
}

var hasJavaScriptSuffix = function (path) {
  return path.indexOf('.js', path.length - 3) !== -1;
};

var loadFile = function (filePath) {
  logger.info('Test runner loading file:', filePath);
  try {
    require(filePath);
  } catch (error) {
    var prettyError = format(
      'test load failed, filePath: \'%s\', error: \'%s\', stack: \'%s\'',
      filePath, error.toString(), error.stack
    );
    logger.error(prettyError);
    throw new Error(prettyError);
  }
};

var testsToRun = argv._[0] || 'bv_tests';

var currentPlatform = platform.name;
// Our current platform can be 'darwin', 'linux', 'windows', etc.
// Our 'thaliTape' expects all these platforms will be named as 'desktop'.
if (!platform.isMobile) {
  currentPlatform = 'desktop';
}

logger.info(
  'Starting tests. ' +
  'Network type: ' + global.NETWORK_TYPE + '. ' +
  'Platform: ' + (mockPlatform || currentPlatform)
);

if (hasJavaScriptSuffix(testsToRun)) {
  loadFile(path.join(__dirname, testsToRun));
} else {
  fs.readdirSync(path.join(__dirname, testsToRun))
  .forEach(function (fileName) {
    if (fileName.indexOf('test') === 0 && hasJavaScriptSuffix(fileName)) {
      var filePath = path.join(__dirname, testsToRun, fileName);
      loadFile(filePath);
    }
  });
}

<<<<<<< HEAD
var currentPlatform = platform.name;
// Our current platform can be 'darwin', 'linux', 'windows', etc.
// Our 'thaliTape' expects all these platforms will be named as 'desktop'.
if (!platform._isRealMobile) {
  currentPlatform = 'desktop';
}

=======
>>>>>>> f6413d16
testUtils.hasRequiredHardware()
.then(function (hasRequiredHardware) {
  return testUtils.getOSVersion()
  .then(function (version) {
    return thaliTape.begin(currentPlatform, version, hasRequiredHardware,
      global.nativeUTFailed);
  });
})
.then(function () {
  logger.info('Finished');
  process.exit(0);
})
.catch(function (error) {
  logger.error(error.message + '\n' + error.stack);
  process.exit(1);
});<|MERGE_RESOLUTION|>--- conflicted
+++ resolved
@@ -37,10 +37,6 @@
 // has been required so that thaliTape can pick up the right
 // test framework to be used.
 if (typeof Mobile === 'undefined') {
-<<<<<<< HEAD
-  global.Mobile =
-    require('./lib/wifiBasedNativeMock.js')(platform.names.ANDROID);
-=======
   mockPlatform = require('./lib/parsePlatformArg')() || DEFAULT_PLATFORM;
   global.Mobile = require('./lib/wifiBasedNativeMock.js')(mockPlatform);
 } else {
@@ -70,7 +66,6 @@
       process.exit(1);
     }
   }
->>>>>>> f6413d16
 }
 
 var hasJavaScriptSuffix = function (path) {
@@ -118,16 +113,6 @@
   });
 }
 
-<<<<<<< HEAD
-var currentPlatform = platform.name;
-// Our current platform can be 'darwin', 'linux', 'windows', etc.
-// Our 'thaliTape' expects all these platforms will be named as 'desktop'.
-if (!platform._isRealMobile) {
-  currentPlatform = 'desktop';
-}
-
-=======
->>>>>>> f6413d16
 testUtils.hasRequiredHardware()
 .then(function (hasRequiredHardware) {
   return testUtils.getOSVersion()
