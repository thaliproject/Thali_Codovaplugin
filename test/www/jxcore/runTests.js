--- conflicted
+++ resolved
@@ -1,14 +1,10 @@
- 'use strict';
+'use strict';
 
 var fs = require('fs-extra-promise');
 var path = require('path');
 var thaliTape = require('./lib/thaliTape');
 var testUtils = require('./lib/testUtils');
-<<<<<<< HEAD
 var logger = require('thali/Runtime/utils/thaliLogger')('runTests');
-=======
-var logger = require('thali/thaliLogger')('runTests');
->>>>>>> ee193d22
 
 // The global.Mobile object is replaced here after thaliTape
 // has been required so that thaliTape can pick up the right
