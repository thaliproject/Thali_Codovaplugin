--- conflicted
+++ resolved
@@ -3,13 +3,8 @@
 var net = require('net');
 
 var logger = function (value) {
-<<<<<<< HEAD
-    console.log(new Date().toJSON() + ' SendDataTCPServer.js: ' + value);
-}
-=======
   //console.log(new Date().toJSON() + ' SendDataTCPServer.js: ' + value);
 };
->>>>>>> d0ec5cf0
 
 function SendDataTCPServer(port) {
     var self = this;
