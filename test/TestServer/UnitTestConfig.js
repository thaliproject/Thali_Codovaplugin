--- conflicted
+++ resolved
@@ -2,22 +2,10 @@
 
 // Default amount of devices required to run tests.
 
-<<<<<<< HEAD
-// numDevices - The number of devices the server will start a test with
-//              (-1 == all devices)
-//              Any other devices after that will just be ignored
 
-var config = {
-  ios: {
-    numDevices: 0
-  },
-  android: {
-    numDevices: -1
-=======
 module.exports = {
   devices: {
     ios: 3,
     android: 3
->>>>>>> 1a293f3a
   }
 };