'use strict';

var util = require('util');
var inherits = util.inherits;
var format = util.format;

var assert = require('assert');
var Promise = require('bluebird');

var asserts = require('./utils/asserts.js');
var TestDevice = require('./TestDevice');
var TestFramework = require('./TestFramework');
var defaultConfig = require('./UnitTestConfig');


function UnitTestFramework(config, logger) {
  var self = this;
<<<<<<< HEAD
  self.runningTests = Object.keys(self.requiredDevices).filter(
    function (platform) {
      logger.info(
        'Require %d %s devices',
        self.requiredDevices[platform] || 0, platform
      );
      return self.requiredDevices[platform];
    }
  );
}
=======
>>>>>>> 1a293f3a

  this.logger = logger || console;
  this.config = config || defaultConfig;

<<<<<<< HEAD
UnitTestFramework.prototype.abortRun =
  function (devices, platform, tests, results) {
    // Tests on all devices are aborted
    logger.info('Test run on %s aborted', platform);

    this.finalizeRun(devices, platform, tests, results, 'aborted');
  };

UnitTestFramework.prototype.finishRun =
  function (devices, platform, tests, results) {
    // All devices have completed all their tests
    logger.info('Test run on %s complete', platform);

    this.finalizeRun(devices, platform, tests, results, 'complete');
  };

UnitTestFramework.prototype.finalizeRun =
  function (devices, platform, tests, results, finalizeMessage) {

    // Log test results from the server
    this.testReport(platform, tests, results);

    // Signal devices to quit
    devices.forEach(function (device) {
      device.socket.emit(finalizeMessage);
    });
=======
  UnitTestFramework.super_.call(this, this.config, this.logger);
}

inherits(UnitTestFramework, TestFramework);

UnitTestFramework.prototype.startTests = function (platformName, platform) {
  var self = this;

  assert(platform.success === undefined, 'platform should not be finished');
>>>>>>> 1a293f3a

  asserts.isObject(platform);
  asserts.isString(platformName);

  var devices = platform.devices;
  asserts.isArray(devices);

  var count = platform.count;
  asserts.isNumber(count);
  assert(count > 0, 'we should have at least one device');

  assert(
    count === devices.length,
    format(
      'we should receive %d devices for platform: \'%s\', but received %d devices instead',
      count, platformName, devices.length
    )
  );

<<<<<<< HEAD
  if (!tests) {
    if (this.devices[platform].length) {
      // Default to all tests named by first device
      tests = this.devices[platform][0].tests;
    } else {
      tests = [];
    }
  }
=======
  devices.forEach(function (device) {
    asserts.instanceOf(device, TestDevice);
  });
>>>>>>> 1a293f3a

  var tests = devices[0].tests;
  devices.slice(1).forEach(function (device) {
    asserts.arrayEquals(tests, device.tests);
  });

<<<<<<< HEAD
  if (devices.length < 2) {
    logger.warn(
      'Aborting unit test run for %s. At least 2 devices needed, having %d device(s)',
      platform, this.devices[platform].length
    );
    this.abortRun(devices, platform, tests, results);
    return;
  }

  logger.info(
    'Starting unit test run on %d %s devices',
    this.devices[platform].length, platform
=======
  this.logger.debug(
    'starting unit tests on %d devices, platformName: \'%s\'',
    devices.length, platformName
>>>>>>> 1a293f3a
  );

  this.logger.debug('scheduling tests');

  Promise.all(
    devices.map(function (device) {
      return device.scheduleTests(tests);
    })
  )
  .then(function () {
    self.logger.debug('tests scheduled');

    return tests.reduce(function (promise, test) {
      return promise.then(function () {
        return self.runTest(devices, test);
      });
    }, Promise.resolve());
  })
  .then(function () {
    platform.success = true;
    self.logger.debug(
      'all unit tests succeed, platformName: \'%s\'',
      platformName
    );
  })
  .catch(function (error) {
    platform.success = false;
    self.logger.error(
      'failed to run tests, platformName: \'%s\', error: \'%s\', stack: \'%s\'',
      platformName, error.toString(), error.stack
    );
  })
  .finally(function () {
    return Promise.all(
      devices.map(function (device) {
        return device.complete();
      })
    );
  })
  .finally(function () {
    self.resolveCompleted();
  });
}

UnitTestFramework.prototype.runTest = function (devices, test) {
  var self = this;

  this.logger.debug('#setup: \'%s\'', test);

  return Promise.all(
    devices.map(function (device) {
      return device.setupTest(test)
      .then(function (data) {
        return {
          uuid: device.uuid,
          data: data
        }
      });
    })
  )
  .then(function (devicesData) {
    self.logger.debug('#setup ok: \'%s\'', test);
    self.logger.debug('#run: \'%s\'', test);

    return Promise.all(
      devices.map(function (device) {
        return device.runTest(test, devicesData);
      })
    );
  })
  .then(function () {
    self.logger.debug('#run ok: \'%s\'', test);
    self.logger.debug('#teardown: \'%s\'', test);

    return Promise.all(
      devices.map(function (device) {
        return device.teardownTest(test);
      })
    );
  })
  .then(function () {
    self.logger.debug('#teardown ok: \'%s\'', test);
  })
  .catch(function (error) {
    self.logger.error(
      '#run failed: \'%s\', error: \'%s\', stack: \'%s\'',
      test, error.toString(), error.stack
    );
    return Promise.reject(error);
  });
}

module.exports = UnitTestFramework;<|MERGE_RESOLUTION|>--- conflicted
+++ resolved
@@ -15,51 +15,9 @@
 
 function UnitTestFramework(config, logger) {
   var self = this;
-<<<<<<< HEAD
-  self.runningTests = Object.keys(self.requiredDevices).filter(
-    function (platform) {
-      logger.info(
-        'Require %d %s devices',
-        self.requiredDevices[platform] || 0, platform
-      );
-      return self.requiredDevices[platform];
-    }
-  );
-}
-=======
->>>>>>> 1a293f3a
-
   this.logger = logger || console;
   this.config = config || defaultConfig;
 
-<<<<<<< HEAD
-UnitTestFramework.prototype.abortRun =
-  function (devices, platform, tests, results) {
-    // Tests on all devices are aborted
-    logger.info('Test run on %s aborted', platform);
-
-    this.finalizeRun(devices, platform, tests, results, 'aborted');
-  };
-
-UnitTestFramework.prototype.finishRun =
-  function (devices, platform, tests, results) {
-    // All devices have completed all their tests
-    logger.info('Test run on %s complete', platform);
-
-    this.finalizeRun(devices, platform, tests, results, 'complete');
-  };
-
-UnitTestFramework.prototype.finalizeRun =
-  function (devices, platform, tests, results, finalizeMessage) {
-
-    // Log test results from the server
-    this.testReport(platform, tests, results);
-
-    // Signal devices to quit
-    devices.forEach(function (device) {
-      device.socket.emit(finalizeMessage);
-    });
-=======
   UnitTestFramework.super_.call(this, this.config, this.logger);
 }
 
@@ -69,7 +27,6 @@
   var self = this;
 
   assert(platform.success === undefined, 'platform should not be finished');
->>>>>>> 1a293f3a
 
   asserts.isObject(platform);
   asserts.isString(platformName);
@@ -89,44 +46,18 @@
     )
   );
 
-<<<<<<< HEAD
-  if (!tests) {
-    if (this.devices[platform].length) {
-      // Default to all tests named by first device
-      tests = this.devices[platform][0].tests;
-    } else {
-      tests = [];
-    }
-  }
-=======
   devices.forEach(function (device) {
     asserts.instanceOf(device, TestDevice);
   });
->>>>>>> 1a293f3a
 
   var tests = devices[0].tests;
   devices.slice(1).forEach(function (device) {
     asserts.arrayEquals(tests, device.tests);
   });
 
-<<<<<<< HEAD
-  if (devices.length < 2) {
-    logger.warn(
-      'Aborting unit test run for %s. At least 2 devices needed, having %d device(s)',
-      platform, this.devices[platform].length
-    );
-    this.abortRun(devices, platform, tests, results);
-    return;
-  }
-
-  logger.info(
-    'Starting unit test run on %d %s devices',
-    this.devices[platform].length, platform
-=======
   this.logger.debug(
     'starting unit tests on %d devices, platformName: \'%s\'',
     devices.length, platformName
->>>>>>> 1a293f3a
   );
 
   this.logger.debug('scheduling tests');
