--- conflicted
+++ resolved
@@ -22,16 +22,12 @@
   var unitTestConfig = require(configFile);
   
   UnitTestFramework.super_.call(this, testConfig, unitTestConfig, _logger);
-<<<<<<< HEAD
-  this.runningTests = [];
-=======
 
   // Track which platforms we expect to be running on
   var self = this;
   self.runningTests = Object.keys(self.requiredDevices).filter(function (platform) {
     return self.requiredDevices[platform];
   });
->>>>>>> d0ec5cf0
 }
 
 util.inherits(UnitTestFramework, TestFramework);
@@ -41,14 +37,11 @@
   var toComplete;
   var results = {};
 
-<<<<<<< HEAD
-=======
   if (!tests) {
     // Default to all tests named by first device
     tests = this.devices[platform][0].tests;
   }
  
->>>>>>> d0ec5cf0
   // Copy arrays
   var _tests = tests.slice();
   var devices = this.devices[platform].slice();
@@ -58,11 +51,7 @@
   var self = this;
   function doTest(test, cb) {
 
-<<<<<<< HEAD
-    logger.info("Running test: " + test);
-=======
     logger.info("Running on %s test: %s", platform, test);
->>>>>>> d0ec5cf0
 
     // Perform a single test
 
@@ -105,10 +94,6 @@
         }
       });
 
-<<<<<<< HEAD
-      // Start setup for this test
-      device.socket.emit("setup", test);
-=======
       if (typeof jxcore !== 'undefined' && jxcore.utils.OSInfo().isMobile) {
         // The timeout is added as a workaround for an issue
         // where the client hasn't necessarily had time
@@ -120,7 +105,6 @@
       } else {
         device.socket.emit("setup", test);
       }
->>>>>>> d0ec5cf0
     });
   }
 
@@ -136,11 +120,7 @@
 
       // ALL DONE !!
       // All devices have completed all their tests
-<<<<<<< HEAD
-      logger.info("Test run complete");
-=======
       logger.info("Test run on %s complete", platform);
->>>>>>> d0ec5cf0
 
       // The whole point !! Log test results from the
       // server
@@ -151,11 +131,7 @@
         device.socket.emit("complete");
       });
 
-<<<<<<< HEAD
-      // We're done runnign for this platform..
-=======
       // We're done running for this platform..
->>>>>>> d0ec5cf0
       self.runningTests = self.runningTests.filter(function(p) {
         return (p != platform);
       });
@@ -168,10 +144,6 @@
   }
 
   toComplete = devices.length;
-<<<<<<< HEAD
-  this.runningTests.push(platform);
-=======
->>>>>>> d0ec5cf0
 
   devices.forEach(function(device) {
     // Wait for devices to signal they've scheduled their
@@ -201,11 +173,7 @@
   logger.info("%d of %d tests completed", Object.keys(results).length, tests.length);
   logger.info("%d/%d passed (%d failures)", passed, tests.length, tests.length - passed);
 
-<<<<<<< HEAD
-  logger.info("---\n\n");
-=======
   logger.info("--- Test Details ---\n\n");
->>>>>>> d0ec5cf0
 
   for (test in results) {
     logger.info(test + " - " + (results[test] ? "pass" : "fail"));
