/**
 * Unit test framework used with thali-tape.
 */

'use strict';

var util = require('util');
var TestFramework = require('./TestFramework');

var logger = console;

function UnitTestFramework(testConfig, _logger)
{
  if (_logger) {
    logger = _logger;
  }

  var configFile = "./UnitTestConfig";
  if (testConfig.configFile) {
    configFile = testConfig.configFile;
  }
  var unitTestConfig = require(configFile);
  
  UnitTestFramework.super_.call(this, testConfig, unitTestConfig, _logger);

  // Track which platforms we expect to be running on
  var self = this;
  self.runningTests = Object.keys(self.requiredDevices).filter(function (platform) {
    return self.requiredDevices[platform];
  });
}

util.inherits(UnitTestFramework, TestFramework);

UnitTestFramework.prototype.finishRun = function(devices, platform, tests, results) {

  // All devices have completed all their tests
  logger.info("Test run on %s complete", platform);

  // The whole point !! Log test results from the
  // server
  this.testReport(platform, tests, results);

  // Signal devices to quit
  devices.forEach(function(device) {
    device.socket.emit("complete");
  });

  // We're done running for this platform..
  this.runningTests = this.runningTests.filter(function(p) {
    return (p != platform);
  });

  // There may be other platforms still running
  if (this.runningTests.length == 0) {
    process.exit(0);
  }
}

UnitTestFramework.prototype.startTests = function(platform, tests) {

  var toComplete;
  var results = {};

  if (!tests) {
    // Default to all tests named by first device
    tests = this.devices[platform][0].tests;
  }
 
  // Copy arrays
  var _tests = tests.slice();
  var devices = this.devices[platform].slice();

  logger.info("Starting unit test run for platform: %s", platform);

  var self = this;
  function doTest(test, cb) {

    logger.info("Running on %s test: %s", platform, test);

    function emit(device, msg) {
      var retries = 10;

      var acknowledged = false;
      device.socket.once(util.format("%s_ok", msg), function() {
        acknowledged = true;      
<<<<<<< HEAD
        logger.info("ack: %s", device.deviceName, msg);
=======
>>>>>>> 93fda14e
      });

      // Emit message every second until acknowledged
      function _emit() {
        if (!acknowledged) {
<<<<<<< HEAD
          logger.info("emit: %s %s", device.deviceName, msg);
=======
>>>>>>> 93fda14e
          device.socket.emit(msg);          
          if (--retries > 0) {
            setTimeout(_emit, 1000);
          } else {
            logger.error("test server: Device %s", device.name);
          }
        }
      }
      setTimeout(_emit, 0);
    };

    // Convenience: Move to next stage in test
    function doNext(stage) {
      // We need to have seen all devices report in before we
      // can proceed to the next stage
      if (--toComplete == 0) {
        toComplete = devices.length;
        devices.forEach(function(device) {
          // Tell each device to proceed to the next stage
          emit(device, stage + "_" + test);
        });
      }
    }

    // Add event handlers for each stage of a single test
    // Test proceed in the order shown below
    toComplete = devices.length;
    devices.forEach(function(device) {

      // The device has completed setup for this test
      device.socket.once("setup_complete", function(info) {
        doNext("start_test");
      });

      // The device has completed it's test
      device.socket.once("test_complete", function(result) {
        result = JSON.parse(result);
        if (!results[result.test])
          results[result.test] = result.success;
        else
          results[result.test] &= result.success;
        doNext('teardown');
      });

      // The device has completed teardown for this test
      device.socket.once("teardown_complete", function(info) {
        if (--toComplete == 0) {
          cb();
        }
      });

      // All server-side handlers for this test are now installed, let's go.. 
      emit(device, "setup_" + test);
    });
  }

  function nextTest() {
    // Pop the completed test off the list
    // and move to next test
    tests.shift();
    if (tests.length) {
      process.nextTick(function() {
        doTest(tests[0], nextTest);
      });
    } else {
      // ALL DONE !!
      self.finishRun(devices, platform, _tests, results);
    }
  }

  toComplete = devices.length;

  devices.forEach(function(device) {
    // Wait for devices to signal they've scheduled their
    // test runs and then begin
    device.socket.once("schedule_complete", function() {
      if (tests.length) {
        if (--toComplete == 0) {
          doTest(tests[0], nextTest);
        }
      } else {
        logger.warn("Schedule complete with no tests to run");
        self.finishRun(devices, platform, _tests, results);
      }
    });

    // Tell devices to set tests up to run in the order we supply
    device.socket.emit("schedule", JSON.stringify(tests));
  });
}

UnitTestFramework.prototype.testReport = function(platform, tests, results) {

  logger.info("\n\n-== UNIT TEST RESULTS ==-");

  var passed = 0;
  for (var test in results) {
    passed += results[test];
  }

  logger.info("PLATFORM: %s", platform);
  logger.info("RESULT: %s", passed == tests.length ? "PASS" : "FAIL");
  logger.info("%d of %d tests completed", Object.keys(results).length, tests.length);
  logger.info("%d/%d passed (%d failures)", passed, tests.length, tests.length - passed);

  logger.info("--- Test Details ---\n\n");

  for (test in results) {
    logger.info(test + " - " + (results[test] ? "pass" : "fail"));
  }

  logger.info("\n\n-== END ==-");
}

module.exports = UnitTestFramework;<|MERGE_RESOLUTION|>--- conflicted
+++ resolved
@@ -84,19 +84,11 @@
       var acknowledged = false;
       device.socket.once(util.format("%s_ok", msg), function() {
         acknowledged = true;      
-<<<<<<< HEAD
-        logger.info("ack: %s", device.deviceName, msg);
-=======
->>>>>>> 93fda14e
       });
 
       // Emit message every second until acknowledged
       function _emit() {
         if (!acknowledged) {
-<<<<<<< HEAD
-          logger.info("emit: %s %s", device.deviceName, msg);
-=======
->>>>>>> 93fda14e
           device.socket.emit(msg);          
           if (--retries > 0) {
             setTimeout(_emit, 1000);
