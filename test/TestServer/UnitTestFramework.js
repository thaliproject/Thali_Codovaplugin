--- conflicted
+++ resolved
@@ -142,22 +142,8 @@
         }
       });
 
-<<<<<<< HEAD
-      if (typeof jxcore !== 'undefined' && jxcore.utils.OSInfo().isMobile) {
-        // The timeout is added as a workaround for an issue
-        // where the client hasn't necessarily had time
-        // to add correct listeners on the socket
-        setTimeout(function() {
-          // Start setup for this test
-          device.socket.emit("setup", test);
-        }, 3000);
-      } else {
-        device.socket.emit("setup", test);
-      }
-=======
       // All server-side handlers for this test are now installed, let's go.. 
       emit(device, "setup_" + test);
->>>>>>> a1ee273f
     });
   }
 
