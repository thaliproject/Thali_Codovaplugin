'use strict';

var util = require('util');
var inherits = util.inherits;
var extend = util._extend;

var assert = require('assert');
var EventEmitter = require('events').EventEmitter;

require('./utils/polyfills.js');
var asserts = require('./utils/asserts.js');
var TestDevice = require('./TestDevice');


// Base for classes that manage collections of devices and associated tests.
function TestFramework(config, logger) {
  var self = this;

  TestFramework.super_.call(this);

  this.logger = logger || console;
  asserts.exists(this.logger);

  // 'config' provided by the user.
  // Tells us how many devices we need.
  asserts.isObject(config);
  var devices = config.devices;
  asserts.isObject(devices);
  var platformNames = Object.keys(devices);
  assert(
    platformNames.length > 0,
    '\'platformNames\' should not be an empty array'
  );

  this.platforms = platformNames.reduce(function (platforms, platformName) {
    var count = devices[platformName];
    asserts.isNumber(count);

    if (count && count > 0) {
      platforms[platformName] = {
        count: count,
        devices: [],
        deviceIndexes: {},
        success: undefined
      };
    }
    return platforms;
  }, {});
}

inherits(TestFramework, EventEmitter);

TestFramework.prototype.addDevice = function (device) {
  asserts.instanceOf(device, TestDevice);

  if (!device.supportedHardware) {
    this.logger.info(
      'disqualifying device with unsupported hardware, name: \'%s\'',
      device.name
    );
    device.disqualify();
    return;
  }

  var platform = this.platforms[device.platformName];

  var devices = platform.devices;
  var deviceIndexes = platform.deviceIndexes;
  var count = platform.count;

  var deviceIndex = deviceIndexes[device.uuid];
  if (deviceIndex !== undefined) {
    var existingDevice = devices[deviceIndex];
    asserts.instanceOf(device, TestDevice);

    this.logger.info(
      'updating existing device, name: \'%s\', uuid: \'%s\', platformName: \'%s\'',
      existingDevice.name, existingDevice.uuid, device.platformName
    );

    existingDevice.update(device);
    return;
  }

  if (devices.length === count) {
    this.logger.info(
      'we have enough devices; discarding device, name: \'%s\', platformName: \'%s\'',
      device.name, device.platformName
    );
    device.discard();
    return;
  }

  devices.push(device);
  deviceIndexes[device.uuid] = devices.length - 1;
  this.logger.debug('device added, name: \'%s\'', device.name);

  if (devices.length === count) {
    this.logger.info(
      'all required %d devices are present for platformName: \'%s\'',
      count, device.platformName
    );
    this.startTests(device.platformName, platform);
  }
};

TestFramework.prototype.startTests = function (platformName, platform) {
  throw new Error('should be implemented');
}

<<<<<<< HEAD
    var finalDevices = this.devices[device.platform]
      .filter(function (deviceCandidate) {
        if (!deviceCandidate.supportedHardware) {
          logger.info('Disqualifying device with unsupported hardware: %s',
            deviceCandidate.deviceName);
          deviceCandidate.socket.emit('disqualify');
          return false;
        } else if (deviceCandidate.nativeUTFailed) {
          logger.info('Disqualifying device on which native unit tests failed: %s',
            deviceCandidate.deviceName);
          deviceCandidate.socket.emit('disqualify');
          return false;
        }
        return true;
      }
    );
    shuffle(finalDevices);

    var requiredDevices = this.requiredDevices[device.platform].length;
    var deviceNumber = 0;
    this.devices[device.platform] = finalDevices
      .filter(function (deviceCandidate) {
        deviceNumber++;
        if (deviceNumber > requiredDevices) {
          // Discard surplus devices..
          logger.info('Discarding surplus device: %s',
            deviceCandidate.deviceName);
          deviceCandidate.socket.emit('discard');
          return false;
        }
        return true;
      }
    );
=======
TestFramework.prototype.resolveCompleted = function () {
  var self = this;
>>>>>>> 1a293f3a

  var results = Object.keys(this.platforms)
  .map(function (platformName) {
    return self.platforms[platformName].success;
  });
  var isCompleted = results.every(function (result) {
    return result !== undefined;
  })
  if (isCompleted) {
    this.emit('completed', results);
  }
}

module.exports = TestFramework;<|MERGE_RESOLUTION|>--- conflicted
+++ resolved
@@ -108,44 +108,8 @@
   throw new Error('should be implemented');
 }
 
-<<<<<<< HEAD
-    var finalDevices = this.devices[device.platform]
-      .filter(function (deviceCandidate) {
-        if (!deviceCandidate.supportedHardware) {
-          logger.info('Disqualifying device with unsupported hardware: %s',
-            deviceCandidate.deviceName);
-          deviceCandidate.socket.emit('disqualify');
-          return false;
-        } else if (deviceCandidate.nativeUTFailed) {
-          logger.info('Disqualifying device on which native unit tests failed: %s',
-            deviceCandidate.deviceName);
-          deviceCandidate.socket.emit('disqualify');
-          return false;
-        }
-        return true;
-      }
-    );
-    shuffle(finalDevices);
-
-    var requiredDevices = this.requiredDevices[device.platform].length;
-    var deviceNumber = 0;
-    this.devices[device.platform] = finalDevices
-      .filter(function (deviceCandidate) {
-        deviceNumber++;
-        if (deviceNumber > requiredDevices) {
-          // Discard surplus devices..
-          logger.info('Discarding surplus device: %s',
-            deviceCandidate.deviceName);
-          deviceCandidate.socket.emit('discard');
-          return false;
-        }
-        return true;
-      }
-    );
-=======
 TestFramework.prototype.resolveCompleted = function () {
   var self = this;
->>>>>>> 1a293f3a
 
   var results = Object.keys(this.platforms)
   .map(function (platformName) {
