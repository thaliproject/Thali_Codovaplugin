(function () {

    // Per the readme you have to copy sockettest.js from the test directory
    // to the same directory that this file, app.js, is in.
    var sockettest = require("./sockettest.js");
    sockettest.nodeJSTest();

    /*
     Helper functions and variables
     */

    // Gets the device name.
    function getDeviceName() {
        var deviceNameResult;
        cordova('GetDeviceName').callNative(function (deviceName) {
            console.log('GetDeviceName return was ' + deviceName);
            deviceNameResult = deviceName;
        });
        return deviceNameResult;
    };

    // Gets the peer identifier.
    function getPeerIdentifier() {
        var _peerIdentifierKey = 'PeerIdentifier';
        var peerIdentifier;
        cordova('GetKeyValue').callNative(_peerIdentifierKey, function (value) {
            peerIdentifier = value;
            if (peerIdentifier == undefined) {
                cordova('MakeGUID').callNative(function (guid) {
                    peerIdentifier = guid;
                    cordova('SetKeyValue').callNative(_peerIdentifierKey, guid, function (response) {
                        if (!response.result) {
                            alert('Failed to save the peer identifier');
                        }
                    });
                });
            }
        });
        return peerIdentifier;
    };

    function getFreePort(callback) {

        cordova('GetFreePort').callNative(function (portno) {
            console.log('getFreePort return was ' + portno);
            callback(portno);
        });
    };

    var peerIdentifier = getPeerIdentifier();
    var peerName = getDeviceName();


    function isFunction(functionToCheck) {
        var getType = {};
        return functionToCheck && getType.toString.call(functionToCheck) === '[object Function]';
    }


/*----------------------------------------------------------------------------------
     Start- HTTP related functionality
-----------------------------------------------------------------------------------

    var http = require("http");
    var server = http.createServer(function (request, response) {

        console.log('HTTP request called : ' + request.method);
        console.log(request.headers);

        var urlDecoded = decodeURIComponent(request.url);

        if (request.method.localeCompare("GET") == 0) {

        } else {
            gotMessage(request.body);
        }

        response.writeHead(200, {"Content-Type": "text/html"});
        response.write("<!DOCTYPE \"html\">");
        response.write("<html>");
        response.write("<head>");
        response.write("<title>Hello World Page</title>");
        response.write("</head>");
        response.write("<body>");
        response.write("Hello from " + peerName + ", my id is: " + peerIdentifier);
        response.write("Url fetched : " + request.url);
        response.write("</body>");
        response.write("</html>");
        response.end();

        console.log("response sent");

        gotMessage("request url:" + urlDecoded);

    });

    var closeServerHandle = 0;
    server.on("listening", function () {
        console.log("server is listening");
        closeServerHandle = server;
    });


    function sendGetRequest(message) {

        var options = {
            path: '/' + encodeURIComponent('data?message=' + message),
            port: httpRequestport,
            method: 'GET',
            headers: {
                accept: 'application/json',
                connection: 'close'
            }
        };

        var replydata = "";

        console.log("sendRequest now to: " + httpRequestport);
        var x = http.request(options, function (res) {
            console.log("Connected");
            res.on('data', function (data) {
                console.log("Request reply Data " + data);
                replydata = replydata + data;
            });
            res.on('end', function () {
                console.log("Request ended");
                gotMessage(replydata);
                replydata = "";
            });
        });
        x.end();
    }
    */
/*----------------------------------------------------------------------------------
End- HTTP related functionality
Start- TCP/IP related functionality
 -----------------------------------------------------------------------------------*/
    // var sockettest = require('./sockettest');

    var net = require('net');

    var server = 0;
    function startServerSocket(port) {

        if(server != 0){
            server.close();
            server = 0;
        }

        server = net.createServer(function (c) { //'connection' listener
             console.log('TCP/IP server connected');
             peerConnectionStateChanged("debug","peerGotConnection");

             c.on('end', function () {
                console.log('TCP/IP server is ended');
            });
            c.on('close', function () {
                console.log('TCP/IP server is close');
              //  peerConnectionStateChanged("debug","Disconnected");
            });
            c.on('error', function (err) {
                console.log('TCP/IP server got error : ' + err);
        //      peerConnectionStateChanged("debug","Disconnected");
            });

             c.on('data', function (data) {
                 // BUGBUG: On the desktop this event listener is not necessary. But on JXCore on Android
                 // we have to include this handler or no data will ever arrive at the server.
                 // Please see https://github.com/jxcore/jxcore/issues/411
                 console.log("We received data on the socket the server is listening on - " + data.toString());
                 gotMessage("data: " + data.toString());
                 c.write("Got data : " + data.toString());
             });

            // c.pipe(c);
         });

        server.on('error', function (data) {
            console.log("serverSocket error: " + data.toString());
       //     peerConnectionStateChanged("debug","Disconnected");
        });
        server.on('close', function () {
          //  peerConnectionStateChanged("debug","Disconnected");
            console.log('server socket is disconnected');
        });

         server.listen(port, function() { //'listening' listener
             console.log('server is bound to : ' + port);
         });
     }

    var clientSocket = 0;
    function startClientSocket(port) {
        if(clientSocket != 0) {
            clientSocket.end();
            clientSocket = 0;
        }
        clientSocket = net.connect(port, function () { //'connect' listener
            peerConnectionStateChanged("debug","Connected");
            console.log("We have successfully connected to the server.");
        });
        clientSocket.on('data', function (data) {
            console.log("clientSocket got data: " + data.toString());
            gotMessage("data: " + data.toString());
        });
        clientSocket.on('close', function () {
            // peerConnectionStateChanged("debug","Disconnected");
            console.log('clientSocket is closed');
        });
    }
    function sendGetRequest(message) {
        clientSocket.write(message);
    }

    function closeSockets() {
        if(clientSocket != 0){
            clientSocket.end();
            clientSocket = 0;
        }
        if(server != 0){
            server.close();
            server = 0;
        }
    }


        /*----------------------------------------------------------------------------------
         End- TCP/IP related functionality
         -----------------------------------------------------------------------------------*/

        /*
         Helper functions
         */

// Starts peer communications.
//
    function startPeerCommunications(peerIdentifier, peerName) {
            
            // find free port we can use for the HTTP server
        getFreePort(function (serverport){
            console.log(" server listens port :" + serverport);
                startServerSocket(serverport);;

                cordova('StartBroadcasting').callNative(peerIdentifier, peerName, serverport, function (err) {
                    console.log("StartPeerCommunications returned : " + err + ", port: " + port);
                    if (err != null && err.length > 0) {
                        cordova('ShowToast').callNative("Can not Start boardcasting: " + err, true, function () {
                            //callback(arguments);
                        });
                    }
                })
        });
    };

// Connect to the device.
    function ConnectToDevice(address) {
        cordova('Connect').callNative(address, function (err, port) {
            console.log("ConnectToDevice called with port " + port + ", error: " + err);

            if (err != null && err.length > 0) {
                cordova('ShowToast').callNative("Can not Connect: " + err, true, function () {
                    //callback(arguments);
                });
            }else if (port > 0){
                console.log("Starting client socket at : " + port);
                startClientSocket(port);
            }
        });
    };

    /**
     * Jukka debug helper -start
     */
    cordova('GotIncomingConnection').registerToNative(function (peerId) {
        console.log('GotIncomingConnection called with peer id: ' + peerId);

        cordova('Connect').callNative(peerId, function (err, port) {
            console.log("ConnectToDevice called with port " + port + ", error: " + err);

            if (err != null && err.length > 0) {
                cordova('ShowToast').callNative("Can not Connect: " + err, true, function () {
                    //callback(arguments);
                });
            }else if (port > 0){
                startClientSocket(port);
            }
        });
    });
    /**
     * Jukka debug helper -end
     */

// Connect to the device.
    function DisconnectPeer(address) {

        //debug stuff
        peerConnectionStateChanged("debug","Disconnected");
    // debug time I use "" as peer address, it disconnects al
        cordova('Disconnect').callNative("", function (err) {
            console.log("DisconnectPeer callback with err: " + err);

            if(clientSocket != 0) {
                clientSocket.end();
                clientSocket = 0;
            }
        });
    };

// Stops peer communications.
    function stopPeerCommunications(peerIdentifier, peerName) {
        cordova('StopBroadcasting').callNative(function () {
        });

<<<<<<< HEAD
        if (closeServerHandle != 0) {
            closeServerHandle.close();
            closeServerHandle = 0;
        }
    }
=======
        closeSockets();
    };
>>>>>>> 8a238d70


// inform connection status, helpper for debug
    function peerConnectionStateChanged(peerIdentifier, state) {

        if (isFunction(peerConnectionStatusCallback)) {
            console.log("peerConnectionStateChanged " + peerIdentifier + " to  state " + state);
            peerConnectionStatusCallback(peerIdentifier, state);
        } else {
            console.log("peerConnectionStatusCallback not set !!!!");
        }
    }


    /*
     Registred event handlers
     */

// Register peerAvailabilityChanged callback.
    cordova('peerAvailabilityChanged').registerToNative(function (args) {
        console.log('peerAvailabilityChanged called');

        if (isFunction(peerChangedCallback)) {
            peerChangedCallback(args);
        } else {
            console.log("peerChangedCallback not set !!!!");
        }
    });

    cordova('networkChanged').registerToNative(function (args) {
        console.log('networkChanged called');
        var network = args[0];
        console.log(JSON.stringify(network));

        if (network.isReachable) {
            console.log('****** NETWORK REACHABLE!!!');
        }
        if(network.isWiFi){
            console.log('****** WIFI is on!!!');
        }

    });




    /*
     funtions for Cordova app usage
     */
    var MessageCallback;

    function gotMessage(message) {
        console.log("gotMessage : " + message);

        if (isFunction(MessageCallback)) {
            MessageCallback(message);
        } else {
            console.log("MessageCallback not set !!!!");
        }
    }

    cordova('SendMessage').registerAsync(function (message, callback) {
        console.log("SendMessage : " + message);
        sendGetRequest(message);
    });

    cordova('SynchDBNow').registerAsync(function(callback){
        console.log("SynchDBNow  not implemented yet");
    });

    cordova('ReplicateDBNow').registerAsync(function(callback){
        console.log("ReplicateDBNow not implemented yet");
    });



    cordova('setMessageCallback').registerAsync(function (callback) {
        console.log("setMessageCallback  : " + callback);
        MessageCallback = callback;
    });


    var peerConnectionStatusCallback;
    cordova('setConnectionStatusCallback').registerAsync(function (callback) {
        console.log("setConnectionStatusCallback  : " + callback);
        peerConnectionStatusCallback = callback;
    });

    var peerChangedCallback;

    cordova('setPeerChangedCallback').registerAsync(function (callback) {
        console.log("setConnectionStatusCallback  : " + callback);
        peerChangedCallback = callback;
    });


    cordova('StartConnector').registerAsync(function () {
        console.log("StartConnector: ");
        startPeerCommunications(peerIdentifier, peerName);
    });

    cordova('StopConnector').registerAsync(function () {
        console.log("StopConnector called");
        stopPeerCommunications(peerIdentifier, peerName);
    });

    cordova('ConnectToDevice').registerAsync(function (address, callback) {
        console.log("ConnectToDevice address : " + address);
        ConnectToDevice(address);
    });

    cordova('DisconnectPeer').registerAsync(function (address, callback) {
        console.log("DisconnectPeer address : " + address);
        DisconnectPeer(address);
    });


    cordova('ShowToast').registerAsync(function (message, isLong, callback) {
        cordova('ShowToast').callNative(message, isLong, function () {
            //callback(arguments);
        });
    });


    // Log that the app.js file was loaded.
    console.log('ThaliMobile app.js loaded');

})();<|MERGE_RESOLUTION|>--- conflicted
+++ resolved
@@ -311,16 +311,8 @@
         cordova('StopBroadcasting').callNative(function () {
         });
 
-<<<<<<< HEAD
-        if (closeServerHandle != 0) {
-            closeServerHandle.close();
-            closeServerHandle = 0;
-        }
-    }
-=======
         closeSockets();
     };
->>>>>>> 8a238d70
 
 
 // inform connection status, helpper for debug
