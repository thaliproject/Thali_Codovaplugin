{
  "name": "PostCardApp",
  "version": "1.0.0",
  "description": "Sample app to demonstrate the Thali framework",
  "main": "app.js",
  "dependencies": {
<<<<<<< HEAD
    "ejs": "^2.3.1",
    "ejs-locals": "^1.0.2",
    "express": "^4.12.3",
    "express-pouchdb": "^0.14.2",
    "memdown": "^1.0.0",
    "pouchdb": "^3.6.0",
    "randomstring":"~1.0.6",
    "bluebird":"~2.9.30"
=======
    "randomstring": "^1.0.0",
	"bluebird": "^1.0.0"
>>>>>>> 8a238d70
  },
  "devDependencies": {},
  "scripts": {
    "test": "echo \"Error: no test specified\" && exit 1"
  },
  "author": "",
  "license": "ISC"
}<|MERGE_RESOLUTION|>--- conflicted
+++ resolved
@@ -4,19 +4,8 @@
   "description": "Sample app to demonstrate the Thali framework",
   "main": "app.js",
   "dependencies": {
-<<<<<<< HEAD
-    "ejs": "^2.3.1",
-    "ejs-locals": "^1.0.2",
-    "express": "^4.12.3",
-    "express-pouchdb": "^0.14.2",
-    "memdown": "^1.0.0",
-    "pouchdb": "^3.6.0",
-    "randomstring":"~1.0.6",
-    "bluebird":"~2.9.30"
-=======
-    "randomstring": "^1.0.0",
-	"bluebird": "^1.0.0"
->>>>>>> 8a238d70
+    "randomstring": "~1.0.6",
+	"bluebird": "~2.9.30"
   },
   "devDependencies": {},
   "scripts": {
