--- conflicted
+++ resolved
@@ -114,13 +114,9 @@
 		FAADD7A741ABA2A94876C58F /* PeerIdentifier.swift */ = {isa = PBXFileReference; fileEncoding = 4; lastKnownFileType = sourcecode.swift; path = PeerIdentifier.swift; sourceTree = "<group>"; };
 		FAADD7C5A6317351DA1CAAFC /* AppStateNotificationsManagerTests.swift */ = {isa = PBXFileReference; fileEncoding = 4; lastKnownFileType = sourcecode.swift; path = AppStateNotificationsManagerTests.swift; sourceTree = "<group>"; };
 		FAADD84F3454375EE4974B67 /* Atomic.swift */ = {isa = PBXFileReference; fileEncoding = 4; lastKnownFileType = sourcecode.swift; path = Atomic.swift; sourceTree = "<group>"; };
-<<<<<<< HEAD
 		FAADDAC0464B4FA765D583CF /* ThaliCoreError.swift */ = {isa = PBXFileReference; fileEncoding = 4; lastKnownFileType = sourcecode.swift; path = ThaliCoreError.swift; sourceTree = "<group>"; };
-=======
 		FAADD8FC3B9A78AE2C9EDEE0 /* AdvertiserTests.swift */ = {isa = PBXFileReference; fileEncoding = 4; lastKnownFileType = sourcecode.swift; path = AdvertiserTests.swift; sourceTree = "<group>"; };
 		FAADD9BDC5F12FDD98E4C18B /* SocketRelayTests.swift */ = {isa = PBXFileReference; fileEncoding = 4; lastKnownFileType = sourcecode.swift; path = SocketRelayTests.swift; sourceTree = "<group>"; };
-		FAADDAC0464B4FA765D583CF /* MultiConnectError.swift */ = {isa = PBXFileReference; fileEncoding = 4; lastKnownFileType = sourcecode.swift; path = MultiConnectError.swift; sourceTree = "<group>"; };
->>>>>>> 9b8a65fd
 		FAADDB0E92AB65796641015A /* SocketRelay.swift */ = {isa = PBXFileReference; fileEncoding = 4; lastKnownFileType = sourcecode.swift; path = SocketRelay.swift; sourceTree = "<group>"; };
 		FAADDB98375EC846FE1C16D9 /* BrowserManagerTests.swift */ = {isa = PBXFileReference; fileEncoding = 4; lastKnownFileType = sourcecode.swift; path = BrowserManagerTests.swift; sourceTree = "<group>"; };
 		FAADDCAEBC4F0F06B69A8A8B /* PeerIdentifierTests.swift */ = {isa = PBXFileReference; fileEncoding = 4; lastKnownFileType = sourcecode.swift; path = PeerIdentifierTests.swift; sourceTree = "<group>"; };
@@ -621,15 +617,7 @@
 				1C38DDD51D74153900418F15 /* BluetoothHardwareControlManager.m in Sources */,
 				FAADD430F6A5902FD5595B47 /* ApplicationStateNotificationsManager.swift in Sources */,
 				FAADD36CCBFA97A7B25AF416 /* PeerIdentifier.swift in Sources */,
-<<<<<<< HEAD
-				D368EE281D7DA80800F1C9D4 /* AtomicTests.swift in Sources */,
-				D3217E341D5E0D980068390B /* PeerIdentifierTests.swift in Sources */,
-				D3D0DE7E1D742873000F077C /* ThaliCoreError.swift in Sources */,
-				D377C4FD1D6B58F800916A7B /* String+Random.swift in Sources */,
-				D386064F1D7E988D00B93156 /* SessionTests.swift in Sources */,
-=======
-				D3D0DE7E1D742873000F077C /* MultiConnectError.swift in Sources */,
->>>>>>> 9b8a65fd
+                D3D0DE7E1D742873000F077C /* ThaliCoreError.swift in Sources */,
 				FAADD7FFE1EE91F294513ADA /* AdvertiserManager.swift in Sources */,
 				FAADD6ED0224218F394D9DAB /* BrowserManager.swift in Sources */,
 				FAADDD566FA7D3F34C6C4581 /* Session.swift in Sources */,
