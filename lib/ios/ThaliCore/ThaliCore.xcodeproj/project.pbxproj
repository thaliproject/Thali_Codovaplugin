--- conflicted
+++ resolved
@@ -512,14 +512,11 @@
 				FAADDB5F680C576D4D34638B /* Advertiser.swift in Sources */,
 				1C33671C1D703C1400143BCF /* Reachability.swift in Sources */,
 				FAADD49592809F2012ED7B29 /* ApplicationStateNotificationsManager.swift in Sources */,
-<<<<<<< HEAD
 				FAADD7B9451F32511828885E /* Browser.swift in Sources */,
 				FAADD352919F859B6CF8942E /* PeerIdentifier.swift in Sources */,
 				FAADD5FE7712039E773BC6E5 /* AdvertiserManager.swift in Sources */,
 				D3E380D41D6303F50040DF58 /* Sync.swift in Sources */,
 				FAADDDA8FB9D6E557F49081B /* BrowserManager.swift in Sources */,
-=======
->>>>>>> 0f0130ac
 				1C3367211D703EE900143BCF /* NetworkReachability.m in Sources */,
 			);
 			runOnlyForDeploymentPostprocessing = 0;
@@ -541,18 +538,13 @@
 			isa = PBXSourcesBuildPhase;
 			buildActionMask = 2147483647;
 			files = (
-<<<<<<< HEAD
-=======
 				D34EF8511D5B41E8006481DE /* ApplicationStateNotificationsManagerTests.swift in Sources */,
 				1C38DDD51D74153900418F15 /* BluetoothHardwareControlManager.m in Sources */,
->>>>>>> 0f0130ac
 				CCA573131D4BA04B00FBEC41 /* TestRunner.swift in Sources */,
 				FAADDA5FCF7F856DF4224B68 /* Advertiser.swift in Sources */,
 				FAADD705CAB9E45559605B8F /* Browser.swift in Sources */,
 				1C33671D1D703C1400143BCF /* Reachability.swift in Sources */,
-				1CB9B41E1D7063C300C59CCF /* BluetoothHarwareControlManager.m in Sources */,
 				FAADD430F6A5902FD5595B47 /* ApplicationStateNotificationsManager.swift in Sources */,
-<<<<<<< HEAD
 				FAADD36CCBFA97A7B25AF416 /* PeerIdentifier.swift in Sources */,
 				D3217E341D5E0D980068390B /* PeerIdentifierTests.swift in Sources */,
 				D377C4F51D6B257500916A7B /* String+Random.swift in Sources */,
@@ -563,8 +555,6 @@
 				D375BDED1D6314A10059805F /* BrowserManagerTests.swift in Sources */,
 				D377C4F61D6B25AA00916A7B /* Sync.swift in Sources */,
 				D3217E351D5E0D990068390B /* AppStateNotificationsManagerTests.swift in Sources */,
-=======
->>>>>>> 0f0130ac
 				1C5E18BE1D780D5400518DB8 /* BluetoothHardwareControlObserver.m in Sources */,
 				1C3367231D70407E00143BCF /* NetworkReachability.m in Sources */,
 			);
