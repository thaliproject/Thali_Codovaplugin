// !$*UTF8*$!
{
	archiveVersion = 1;
	classes = {
	};
	objectVersion = 46;
	objects = {

/* Begin PBXBuildFile section */
		CCA571C01D4787A900FBEC41 /* ThaliCore.h in Headers */ = {isa = PBXBuildFile; fileRef = CCA571BF1D4787A900FBEC41 /* ThaliCore.h */; settings = {ATTRIBUTES = (Public, ); }; };
		CCA571C71D4787A900FBEC41 /* ThaliCore.framework in Frameworks */ = {isa = PBXBuildFile; fileRef = CCA571BC1D4787A900FBEC41 /* ThaliCore.framework */; };
		CCA573021D4B9E5300FBEC41 /* ThaliCore.h in Headers */ = {isa = PBXBuildFile; fileRef = CCA572FB1D4B9E5300FBEC41 /* ThaliCore.h */; settings = {ATTRIBUTES = (Public, ); }; };
		CCA573131D4BA04B00FBEC41 /* TestRunner.swift in Sources */ = {isa = PBXBuildFile; fileRef = CCA5730E1D4BA04B00FBEC41 /* TestRunner.swift */; };
		D300C47B1D54C0EA00A9D97D /* PeerIdentifierTests.swift in Sources */ = {isa = PBXBuildFile; fileRef = D300C47A1D54C0EA00A9D97D /* PeerIdentifierTests.swift */; };
		D3217E311D5E01580068390B /* PeerDiscoveryTests.swift in Sources */ = {isa = PBXBuildFile; fileRef = D3CBCCE41D5DD44A00F1591A /* PeerDiscoveryTests.swift */; };
		D3217E341D5E0D980068390B /* PeerIdentifierTests.swift in Sources */ = {isa = PBXBuildFile; fileRef = D300C47A1D54C0EA00A9D97D /* PeerIdentifierTests.swift */; };
		D3217E351D5E0D990068390B /* AppStateNotificationsManagerTests.swift in Sources */ = {isa = PBXBuildFile; fileRef = D37E88BD1D5209B0009243EE /* AppStateNotificationsManagerTests.swift */; };
		D34882F51D62060E0052A3EA /* AdvertiserManagerTests.swift in Sources */ = {isa = PBXBuildFile; fileRef = D34882F41D62060E0052A3EA /* AdvertiserManagerTests.swift */; };
		D34882F71D62064B0052A3EA /* String+Random.swift in Sources */ = {isa = PBXBuildFile; fileRef = D34882F61D62064B0052A3EA /* String+Random.swift */; };
		D375BDEA1D6313E30059805F /* AdvertiserManagerTests.swift in Sources */ = {isa = PBXBuildFile; fileRef = D34882F41D62060E0052A3EA /* AdvertiserManagerTests.swift */; };
		D375BDEC1D6313F70059805F /* BrowserManagerTests.swift in Sources */ = {isa = PBXBuildFile; fileRef = D375BDEB1D6313F70059805F /* BrowserManagerTests.swift */; };
		D375BDED1D6314A10059805F /* BrowserManagerTests.swift in Sources */ = {isa = PBXBuildFile; fileRef = D375BDEB1D6313F70059805F /* BrowserManagerTests.swift */; };
		D377C4F51D6B257500916A7B /* String+Random.swift in Sources */ = {isa = PBXBuildFile; fileRef = D34882F61D62064B0052A3EA /* String+Random.swift */; };
		D377C4F61D6B25AA00916A7B /* Sync.swift in Sources */ = {isa = PBXBuildFile; fileRef = D3E380D31D6303F50040DF58 /* Sync.swift */; };
		D37E88BE1D5209B0009243EE /* AppStateNotificationsManagerTests.swift in Sources */ = {isa = PBXBuildFile; fileRef = D37E88BD1D5209B0009243EE /* AppStateNotificationsManagerTests.swift */; };
		D3CBCCE51D5DD44A00F1591A /* PeerDiscoveryTests.swift in Sources */ = {isa = PBXBuildFile; fileRef = D3CBCCE41D5DD44A00F1591A /* PeerDiscoveryTests.swift */; };
		D3E380D41D6303F50040DF58 /* Sync.swift in Sources */ = {isa = PBXBuildFile; fileRef = D3E380D31D6303F50040DF58 /* Sync.swift */; };
		FAADD352919F859B6CF8942E /* PeerIdentifier.swift in Sources */ = {isa = PBXBuildFile; fileRef = FAADD7A741ABA2A94876C58F /* PeerIdentifier.swift */; };
		FAADD36CCBFA97A7B25AF416 /* PeerIdentifier.swift in Sources */ = {isa = PBXBuildFile; fileRef = FAADD7A741ABA2A94876C58F /* PeerIdentifier.swift */; };
		FAADD430F6A5902FD5595B47 /* ApplicationStateNotificationsManager.swift in Sources */ = {isa = PBXBuildFile; fileRef = FAADDF9BC6783F19BBA3A918 /* ApplicationStateNotificationsManager.swift */; };
		FAADD49592809F2012ED7B29 /* ApplicationStateNotificationsManager.swift in Sources */ = {isa = PBXBuildFile; fileRef = FAADDF9BC6783F19BBA3A918 /* ApplicationStateNotificationsManager.swift */; };
		FAADD5FE7712039E773BC6E5 /* AdvertiserManager.swift in Sources */ = {isa = PBXBuildFile; fileRef = FAADD0E89072AC745F4CB0AB /* AdvertiserManager.swift */; };
		FAADD6ED0224218F394D9DAB /* BrowserManager.swift in Sources */ = {isa = PBXBuildFile; fileRef = FAADD7119C663364132D5C36 /* BrowserManager.swift */; };
		FAADD705CAB9E45559605B8F /* Browser.swift in Sources */ = {isa = PBXBuildFile; fileRef = FAADD0A063AF85E1634DB500 /* Browser.swift */; };
		FAADD7B9451F32511828885E /* Browser.swift in Sources */ = {isa = PBXBuildFile; fileRef = FAADD0A063AF85E1634DB500 /* Browser.swift */; };
		FAADD7FFE1EE91F294513ADA /* AdvertiserManager.swift in Sources */ = {isa = PBXBuildFile; fileRef = FAADD0E89072AC745F4CB0AB /* AdvertiserManager.swift */; };
		FAADDA5FCF7F856DF4224B68 /* Advertiser.swift in Sources */ = {isa = PBXBuildFile; fileRef = FAADD1EC912A5A83B7AC0C53 /* Advertiser.swift */; };
		FAADDB5F680C576D4D34638B /* Advertiser.swift in Sources */ = {isa = PBXBuildFile; fileRef = FAADD1EC912A5A83B7AC0C53 /* Advertiser.swift */; };
		FAADDDA8FB9D6E557F49081B /* BrowserManager.swift in Sources */ = {isa = PBXBuildFile; fileRef = FAADD7119C663364132D5C36 /* BrowserManager.swift */; };
/* End PBXBuildFile section */

/* Begin PBXContainerItemProxy section */
		CCA571C81D4787A900FBEC41 /* PBXContainerItemProxy */ = {
			isa = PBXContainerItemProxy;
			containerPortal = CCA571B31D4787A900FBEC41 /* Project object */;
			proxyType = 1;
			remoteGlobalIDString = CCA571BB1D4787A900FBEC41;
			remoteInfo = ThaliCore;
		};
/* End PBXContainerItemProxy section */

/* Begin PBXFileReference section */
		CCA571BC1D4787A900FBEC41 /* ThaliCore.framework */ = {isa = PBXFileReference; explicitFileType = wrapper.framework; includeInIndex = 0; path = ThaliCore.framework; sourceTree = BUILT_PRODUCTS_DIR; };
		CCA571BF1D4787A900FBEC41 /* ThaliCore.h */ = {isa = PBXFileReference; lastKnownFileType = sourcecode.c.h; path = ThaliCore.h; sourceTree = "<group>"; };
		CCA571C61D4787A900FBEC41 /* ThaliCoreTests.xctest */ = {isa = PBXFileReference; explicitFileType = wrapper.cfbundle; includeInIndex = 0; path = ThaliCoreTests.xctest; sourceTree = BUILT_PRODUCTS_DIR; };
		CCA571D71D47883100FBEC41 /* Info.plist */ = {isa = PBXFileReference; lastKnownFileType = text.plist.xml; path = Info.plist; sourceTree = "<group>"; };
		CCA572511D478C1000FBEC41 /* Info.plist */ = {isa = PBXFileReference; fileEncoding = 4; lastKnownFileType = text.plist.xml; path = Info.plist; sourceTree = "<group>"; };
		CCA572921D4A327E00FBEC41 /* ThaliCore.framework */ = {isa = PBXFileReference; explicitFileType = wrapper.framework; includeInIndex = 0; path = ThaliCore.framework; sourceTree = BUILT_PRODUCTS_DIR; };
		CCA572EB1D4B6E9600FBEC41 /* Bridging-Header.h */ = {isa = PBXFileReference; lastKnownFileType = sourcecode.c.h; path = "Bridging-Header.h"; sourceTree = "<group>"; };
		CCA572FB1D4B9E5300FBEC41 /* ThaliCore.h */ = {isa = PBXFileReference; fileEncoding = 4; lastKnownFileType = sourcecode.c.h; path = ThaliCore.h; sourceTree = "<group>"; };
		CCA573071D4B9F1B00FBEC41 /* Info.plist */ = {isa = PBXFileReference; fileEncoding = 4; lastKnownFileType = text.plist.xml; path = Info.plist; sourceTree = "<group>"; };
		CCA5730E1D4BA04B00FBEC41 /* TestRunner.swift */ = {isa = PBXFileReference; fileEncoding = 4; lastKnownFileType = sourcecode.swift; path = TestRunner.swift; sourceTree = "<group>"; };
		D300C47A1D54C0EA00A9D97D /* PeerIdentifierTests.swift */ = {isa = PBXFileReference; fileEncoding = 4; lastKnownFileType = sourcecode.swift; path = PeerIdentifierTests.swift; sourceTree = "<group>"; };
		D34882F41D62060E0052A3EA /* AdvertiserManagerTests.swift */ = {isa = PBXFileReference; fileEncoding = 4; lastKnownFileType = sourcecode.swift; path = AdvertiserManagerTests.swift; sourceTree = "<group>"; };
		D34882F61D62064B0052A3EA /* String+Random.swift */ = {isa = PBXFileReference; fileEncoding = 4; lastKnownFileType = sourcecode.swift; path = "String+Random.swift"; sourceTree = "<group>"; };
		D375BDEB1D6313F70059805F /* BrowserManagerTests.swift */ = {isa = PBXFileReference; fileEncoding = 4; lastKnownFileType = sourcecode.swift; path = BrowserManagerTests.swift; sourceTree = "<group>"; };
		D37E88BD1D5209B0009243EE /* AppStateNotificationsManagerTests.swift */ = {isa = PBXFileReference; fileEncoding = 4; lastKnownFileType = sourcecode.swift; path = AppStateNotificationsManagerTests.swift; sourceTree = "<group>"; };
		D3CBCCE41D5DD44A00F1591A /* PeerDiscoveryTests.swift */ = {isa = PBXFileReference; fileEncoding = 4; lastKnownFileType = sourcecode.swift; path = PeerDiscoveryTests.swift; sourceTree = "<group>"; };
		D3E380D31D6303F50040DF58 /* Sync.swift */ = {isa = PBXFileReference; fileEncoding = 4; lastKnownFileType = sourcecode.swift; path = Sync.swift; sourceTree = "<group>"; };
		FAADD0A063AF85E1634DB500 /* Browser.swift */ = {isa = PBXFileReference; fileEncoding = 4; lastKnownFileType = sourcecode.swift; path = Browser.swift; sourceTree = "<group>"; };
		FAADD0E89072AC745F4CB0AB /* AdvertiserManager.swift */ = {isa = PBXFileReference; fileEncoding = 4; lastKnownFileType = sourcecode.swift; path = AdvertiserManager.swift; sourceTree = "<group>"; };
		FAADD1EC912A5A83B7AC0C53 /* Advertiser.swift */ = {isa = PBXFileReference; fileEncoding = 4; lastKnownFileType = sourcecode.swift; path = Advertiser.swift; sourceTree = "<group>"; };
		FAADD7119C663364132D5C36 /* BrowserManager.swift */ = {isa = PBXFileReference; fileEncoding = 4; lastKnownFileType = sourcecode.swift; path = BrowserManager.swift; sourceTree = "<group>"; };
		FAADD7A741ABA2A94876C58F /* PeerIdentifier.swift */ = {isa = PBXFileReference; fileEncoding = 4; lastKnownFileType = sourcecode.swift; path = PeerIdentifier.swift; sourceTree = "<group>"; };
		FAADDF9BC6783F19BBA3A918 /* ApplicationStateNotificationsManager.swift */ = {isa = PBXFileReference; fileEncoding = 4; lastKnownFileType = sourcecode.swift; path = ApplicationStateNotificationsManager.swift; sourceTree = "<group>"; };
/* End PBXFileReference section */

/* Begin PBXFrameworksBuildPhase section */
		CCA571B81D4787A900FBEC41 /* Frameworks */ = {
			isa = PBXFrameworksBuildPhase;
			buildActionMask = 2147483647;
			files = (
			);
			runOnlyForDeploymentPostprocessing = 0;
		};
		CCA571C31D4787A900FBEC41 /* Frameworks */ = {
			isa = PBXFrameworksBuildPhase;
			buildActionMask = 2147483647;
			files = (
				CCA571C71D4787A900FBEC41 /* ThaliCore.framework in Frameworks */,
			);
			runOnlyForDeploymentPostprocessing = 0;
		};
		CCA5728E1D4A327E00FBEC41 /* Frameworks */ = {
			isa = PBXFrameworksBuildPhase;
			buildActionMask = 2147483647;
			files = (
			);
			runOnlyForDeploymentPostprocessing = 0;
		};
/* End PBXFrameworksBuildPhase section */

/* Begin PBXGroup section */
		CCA571B21D4787A900FBEC41 = {
			isa = PBXGroup;
			children = (
				CCA571BE1D4787A900FBEC41 /* ThaliCore */,
				CCA571CA1D4787A900FBEC41 /* ThaliCoreTests */,
				CCA572F71D4B9E5300FBEC41 /* ThaliCoreCITests */,
				CCA571BD1D4787A900FBEC41 /* Products */,
			);
			sourceTree = "<group>";
		};
		CCA571BD1D4787A900FBEC41 /* Products */ = {
			isa = PBXGroup;
			children = (
				CCA571BC1D4787A900FBEC41 /* ThaliCore.framework */,
				CCA571C61D4787A900FBEC41 /* ThaliCoreTests.xctest */,
				CCA572921D4A327E00FBEC41 /* ThaliCore.framework */,
			);
			name = Products;
			sourceTree = "<group>";
		};
		CCA571BE1D4787A900FBEC41 /* ThaliCore */ = {
			isa = PBXGroup;
			children = (
				CCA571DC1D47883C00FBEC41 /* Core */,
				CCA571E51D47883C00FBEC41 /* MultipeerConnectivity */,
				CCA571D61D47883100FBEC41 /* Supporting Files */,
				CCA571BF1D4787A900FBEC41 /* ThaliCore.h */,
			);
			path = ThaliCore;
			sourceTree = "<group>";
		};
		CCA571CA1D4787A900FBEC41 /* ThaliCoreTests */ = {
			isa = PBXGroup;
			children = (
				D34882F81D6206510052A3EA /* Utils */,
				CCA572EB1D4B6E9600FBEC41 /* Bridging-Header.h */,
				CCA572501D478C1000FBEC41 /* Supporting Files */,
				D37E88BD1D5209B0009243EE /* AppStateNotificationsManagerTests.swift */,
				D300C47A1D54C0EA00A9D97D /* PeerIdentifierTests.swift */,
				D3CBCCE41D5DD44A00F1591A /* PeerDiscoveryTests.swift */,
				D34882F41D62060E0052A3EA /* AdvertiserManagerTests.swift */,
				D375BDEB1D6313F70059805F /* BrowserManagerTests.swift */,
			);
			path = ThaliCoreTests;
			sourceTree = "<group>";
		};
		CCA571D61D47883100FBEC41 /* Supporting Files */ = {
			isa = PBXGroup;
			children = (
				CCA571D71D47883100FBEC41 /* Info.plist */,
			);
			path = "Supporting Files";
			sourceTree = "<group>";
		};
		CCA571DC1D47883C00FBEC41 /* Core */ = {
			isa = PBXGroup;
			children = (
				FAADDF9BC6783F19BBA3A918 /* ApplicationStateNotificationsManager.swift */,
				FAADD7A741ABA2A94876C58F /* PeerIdentifier.swift */,
				D3E380D31D6303F50040DF58 /* Sync.swift */,
			);
			path = Core;
			sourceTree = "<group>";
		};
		CCA571E51D47883C00FBEC41 /* MultipeerConnectivity */ = {
			isa = PBXGroup;
			children = (
				FAADD1EC912A5A83B7AC0C53 /* Advertiser.swift */,
				FAADD0A063AF85E1634DB500 /* Browser.swift */,
				FAADD0E89072AC745F4CB0AB /* AdvertiserManager.swift */,
				FAADD7119C663364132D5C36 /* BrowserManager.swift */,
			);
			path = MultipeerConnectivity;
			sourceTree = "<group>";
		};
		CCA572501D478C1000FBEC41 /* Supporting Files */ = {
			isa = PBXGroup;
			children = (
				CCA572511D478C1000FBEC41 /* Info.plist */,
			);
			path = "Supporting Files";
			sourceTree = "<group>";
		};
		CCA572F71D4B9E5300FBEC41 /* ThaliCoreCITests */ = {
			isa = PBXGroup;
			children = (
				CCA573091D4BA04B00FBEC41 /* Core */,
				CCA5730C1D4BA04B00FBEC41 /* TestRunner */,
				CCA573061D4B9F1B00FBEC41 /* Supporting Files */,
				CCA572FB1D4B9E5300FBEC41 /* ThaliCore.h */,
			);
			path = ThaliCoreCITests;
			sourceTree = "<group>";
		};
		CCA573061D4B9F1B00FBEC41 /* Supporting Files */ = {
			isa = PBXGroup;
			children = (
				CCA573071D4B9F1B00FBEC41 /* Info.plist */,
			);
			path = "Supporting Files";
			sourceTree = "<group>";
		};
		CCA573091D4BA04B00FBEC41 /* Core */ = {
			isa = PBXGroup;
			children = (
			);
			path = Core;
			sourceTree = "<group>";
		};
		CCA5730C1D4BA04B00FBEC41 /* TestRunner */ = {
			isa = PBXGroup;
			children = (
				CCA5730E1D4BA04B00FBEC41 /* TestRunner.swift */,
			);
			path = TestRunner;
			sourceTree = "<group>";
		};
		D34882F81D6206510052A3EA /* Utils */ = {
			isa = PBXGroup;
			children = (
				D34882F61D62064B0052A3EA /* String+Random.swift */,
			);
			name = Utils;
			sourceTree = "<group>";
		};
/* End PBXGroup section */

/* Begin PBXHeadersBuildPhase section */
		CCA571B91D4787A900FBEC41 /* Headers */ = {
			isa = PBXHeadersBuildPhase;
			buildActionMask = 2147483647;
			files = (
				CCA571C01D4787A900FBEC41 /* ThaliCore.h in Headers */,
			);
			runOnlyForDeploymentPostprocessing = 0;
		};
		CCA5728F1D4A327E00FBEC41 /* Headers */ = {
			isa = PBXHeadersBuildPhase;
			buildActionMask = 2147483647;
			files = (
				CCA573021D4B9E5300FBEC41 /* ThaliCore.h in Headers */,
			);
			runOnlyForDeploymentPostprocessing = 0;
		};
/* End PBXHeadersBuildPhase section */

/* Begin PBXNativeTarget section */
		CCA571BB1D4787A900FBEC41 /* ThaliCore */ = {
			isa = PBXNativeTarget;
			buildConfigurationList = CCA571D01D4787A900FBEC41 /* Build configuration list for PBXNativeTarget "ThaliCore" */;
			buildPhases = (
				CCA571B71D4787A900FBEC41 /* Sources */,
				CCA571B81D4787A900FBEC41 /* Frameworks */,
				CCA571B91D4787A900FBEC41 /* Headers */,
				CCA571BA1D4787A900FBEC41 /* Resources */,
				D3217E581D5E10610068390B /* ShellScript */,
			);
			buildRules = (
			);
			dependencies = (
			);
			name = ThaliCore;
			productName = ThaliCore;
			productReference = CCA571BC1D4787A900FBEC41 /* ThaliCore.framework */;
			productType = "com.apple.product-type.framework";
		};
		CCA571C51D4787A900FBEC41 /* ThaliCoreTests */ = {
			isa = PBXNativeTarget;
			buildConfigurationList = CCA571D31D4787A900FBEC41 /* Build configuration list for PBXNativeTarget "ThaliCoreTests" */;
			buildPhases = (
				CCA571C21D4787A900FBEC41 /* Sources */,
				CCA571C31D4787A900FBEC41 /* Frameworks */,
				CCA571C41D4787A900FBEC41 /* Resources */,
				D3D308141D52128500943EED /* SwiftLint */,
			);
			buildRules = (
			);
			dependencies = (
				CCA571C91D4787A900FBEC41 /* PBXTargetDependency */,
			);
			name = ThaliCoreTests;
			productName = ThaliCoreTests;
			productReference = CCA571C61D4787A900FBEC41 /* ThaliCoreTests.xctest */;
			productType = "com.apple.product-type.bundle.unit-test";
		};
		CCA572911D4A327E00FBEC41 /* ThaliCoreCITests */ = {
			isa = PBXNativeTarget;
			buildConfigurationList = CCA572971D4A327E00FBEC41 /* Build configuration list for PBXNativeTarget "ThaliCoreCITests" */;
			buildPhases = (
				CCA5728D1D4A327E00FBEC41 /* Sources */,
				CCA5728E1D4A327E00FBEC41 /* Frameworks */,
				CCA5728F1D4A327E00FBEC41 /* Headers */,
				CCA572901D4A327E00FBEC41 /* Resources */,
				CCA5729C1D4A32E100FBEC41 /* SwiftLint */,
			);
			buildRules = (
			);
			dependencies = (
			);
			name = ThaliCoreCITests;
			productName = ThaliCoreWithTests;
			productReference = CCA572921D4A327E00FBEC41 /* ThaliCore.framework */;
			productType = "com.apple.product-type.framework";
		};
/* End PBXNativeTarget section */

/* Begin PBXProject section */
		CCA571B31D4787A900FBEC41 /* Project object */ = {
			isa = PBXProject;
			attributes = {
				LastSwiftUpdateCheck = 0730;
				LastUpgradeCheck = 0730;
				ORGANIZATIONNAME = Thali;
				TargetAttributes = {
					CCA571BB1D4787A900FBEC41 = {
						CreatedOnToolsVersion = 7.3.1;
					};
					CCA571C51D4787A900FBEC41 = {
						CreatedOnToolsVersion = 7.3.1;
					};
					CCA572911D4A327E00FBEC41 = {
						CreatedOnToolsVersion = 7.3.1;
					};
				};
			};
			buildConfigurationList = CCA571B61D4787A900FBEC41 /* Build configuration list for PBXProject "ThaliCore" */;
			compatibilityVersion = "Xcode 3.2";
			developmentRegion = English;
			hasScannedForEncodings = 0;
			knownRegions = (
				en,
				Base,
			);
			mainGroup = CCA571B21D4787A900FBEC41;
			productRefGroup = CCA571BD1D4787A900FBEC41 /* Products */;
			projectDirPath = "";
			projectRoot = "";
			targets = (
				CCA571BB1D4787A900FBEC41 /* ThaliCore */,
				CCA572911D4A327E00FBEC41 /* ThaliCoreCITests */,
				CCA571C51D4787A900FBEC41 /* ThaliCoreTests */,
			);
		};
/* End PBXProject section */

/* Begin PBXResourcesBuildPhase section */
		CCA571BA1D4787A900FBEC41 /* Resources */ = {
			isa = PBXResourcesBuildPhase;
			buildActionMask = 2147483647;
			files = (
			);
			runOnlyForDeploymentPostprocessing = 0;
		};
		CCA571C41D4787A900FBEC41 /* Resources */ = {
			isa = PBXResourcesBuildPhase;
			buildActionMask = 2147483647;
			files = (
			);
			runOnlyForDeploymentPostprocessing = 0;
		};
		CCA572901D4A327E00FBEC41 /* Resources */ = {
			isa = PBXResourcesBuildPhase;
			buildActionMask = 2147483647;
			files = (
			);
			runOnlyForDeploymentPostprocessing = 0;
		};
/* End PBXResourcesBuildPhase section */

/* Begin PBXShellScriptBuildPhase section */
		CCA5729C1D4A32E100FBEC41 /* SwiftLint */ = {
			isa = PBXShellScriptBuildPhase;
			buildActionMask = 2147483647;
			files = (
			);
			inputPaths = (
			);
			name = SwiftLint;
			outputPaths = (
			);
			runOnlyForDeploymentPostprocessing = 0;
			shellPath = /bin/sh;
			shellScript = "if which swiftlint >/dev/null; then\n    swiftlint\nelse\n    echo \"warning: SwiftLint not installed, download from https://github.com/realm/SwiftLint\"\nfi";
		};
<<<<<<< HEAD
		CCA572F01D4B89FE00FBEC41 /* Embed XCTest.framework */ = {
			isa = PBXShellScriptBuildPhase;
			buildActionMask = 2147483647;
			files = (
			);
			inputPaths = (
			);
			name = "Embed XCTest.framework";
			outputPaths = (
			);
			runOnlyForDeploymentPostprocessing = 0;
			shellPath = /bin/sh;
			shellScript = "\nXCTEST_IPHONEOS_PATH=/Applications/Xcode.app/Contents/Developer/Platforms/iPhoneOS.platform/Developer/Library/Frameworks/XCTest.framework\nXCTEST_IPHONESIMULATOR_PATH=/Applications/Xcode.app/Contents/Developer/Platforms/iPhoneSimulator.platform/Developer/Library/Frameworks/XCTest.framework\n\n# Step 1. Define XCTEST_FRAMEWORK_PATH on current platform\nif [ \"${PLATFORM_NAME}\" == \"iphoneos\" ] ; then\n    XCTEST_FRAMEWORK_PATH=$XCTEST_IPHONEOS_PATH\nelif [ \"${PLATFORM_NAME}\" == \"iphonesimulator\" ] ; then\n    XCTEST_FRAMEWORK_PATH=$XCTEST_IPHONESIMULATOR_PATH\nfi\n\n# Step 2. Copy the framework structure into the product frameworks folder\nif [ ! -z \"${XCTEST_FRAMEWORK_PATH}\" ] ; then\n    cp -R \"${XCTEST_FRAMEWORK_PATH}\" \"${BUILT_PRODUCTS_DIR}/${FRAMEWORKS_FOLDER_PATH}/\"\nfi\n";
		};
		D3217E581D5E10610068390B /* ShellScript */ = {
			isa = PBXShellScriptBuildPhase;
			buildActionMask = 2147483647;
			files = (
			);
			inputPaths = (
			);
			outputPaths = (
			);
			runOnlyForDeploymentPostprocessing = 0;
			shellPath = /bin/sh;
			shellScript = "\nXCTEST_IPHONEOS_PATH=/Applications/Xcode.app/Contents/Developer/Platforms/iPhoneOS.platform/Developer/Library/Frameworks/XCTest.framework\nXCTEST_IPHONESIMULATOR_PATH=/Applications/Xcode.app/Contents/Developer/Platforms/iPhoneSimulator.platform/Developer/Library/Frameworks/XCTest.framework\n\n# Step 1. Define XCTEST_FRAMEWORK_PATH on current platform\nif [ \"${PLATFORM_NAME}\" == \"iphoneos\" ] ; then\nXCTEST_FRAMEWORK_PATH=$XCTEST_IPHONEOS_PATH\nelif [ \"${PLATFORM_NAME}\" == \"iphonesimulator\" ] ; then\nXCTEST_FRAMEWORK_PATH=$XCTEST_IPHONESIMULATOR_PATH\nfi\n\n# Step 2. Copy the framework structure into the product frameworks folder\nif [ ! -z \"${XCTEST_FRAMEWORK_PATH}\" ] ; then\ncp -R \"${XCTEST_FRAMEWORK_PATH}\" \"${BUILT_PRODUCTS_DIR}/${FRAMEWORKS_FOLDER_PATH}/\"\nfi\n\n";
		};
=======
>>>>>>> f437b905
		D3D308141D52128500943EED /* SwiftLint */ = {
			isa = PBXShellScriptBuildPhase;
			buildActionMask = 2147483647;
			files = (
			);
			inputPaths = (
			);
			name = SwiftLint;
			outputPaths = (
			);
			runOnlyForDeploymentPostprocessing = 0;
			shellPath = /bin/sh;
			shellScript = "if which swiftlint >/dev/null; then\nswiftlint\nelse\necho \"warning: SwiftLint not installed, download from https://github.com/realm/SwiftLint\"\nfi";
		};
/* End PBXShellScriptBuildPhase section */

/* Begin PBXSourcesBuildPhase section */
		CCA571B71D4787A900FBEC41 /* Sources */ = {
			isa = PBXSourcesBuildPhase;
			buildActionMask = 2147483647;
			files = (
				FAADDB5F680C576D4D34638B /* Advertiser.swift in Sources */,
				FAADD49592809F2012ED7B29 /* ApplicationStateNotificationsManager.swift in Sources */,
				FAADD7B9451F32511828885E /* Browser.swift in Sources */,
				FAADD352919F859B6CF8942E /* PeerIdentifier.swift in Sources */,
				FAADD5FE7712039E773BC6E5 /* AdvertiserManager.swift in Sources */,
				D3E380D41D6303F50040DF58 /* Sync.swift in Sources */,
				FAADDDA8FB9D6E557F49081B /* BrowserManager.swift in Sources */,
			);
			runOnlyForDeploymentPostprocessing = 0;
		};
		CCA571C21D4787A900FBEC41 /* Sources */ = {
			isa = PBXSourcesBuildPhase;
			buildActionMask = 2147483647;
			files = (
				D34882F71D62064B0052A3EA /* String+Random.swift in Sources */,
				D300C47B1D54C0EA00A9D97D /* PeerIdentifierTests.swift in Sources */,
				D37E88BE1D5209B0009243EE /* AppStateNotificationsManagerTests.swift in Sources */,
				D34882F51D62060E0052A3EA /* AdvertiserManagerTests.swift in Sources */,
				D375BDEC1D6313F70059805F /* BrowserManagerTests.swift in Sources */,
				D3CBCCE51D5DD44A00F1591A /* PeerDiscoveryTests.swift in Sources */,
			);
			runOnlyForDeploymentPostprocessing = 0;
		};
		CCA5728D1D4A327E00FBEC41 /* Sources */ = {
			isa = PBXSourcesBuildPhase;
			buildActionMask = 2147483647;
			files = (
				CCA573131D4BA04B00FBEC41 /* TestRunner.swift in Sources */,
				FAADDA5FCF7F856DF4224B68 /* Advertiser.swift in Sources */,
				FAADD705CAB9E45559605B8F /* Browser.swift in Sources */,
				FAADD430F6A5902FD5595B47 /* ApplicationStateNotificationsManager.swift in Sources */,
				FAADD36CCBFA97A7B25AF416 /* PeerIdentifier.swift in Sources */,
				D3217E341D5E0D980068390B /* PeerIdentifierTests.swift in Sources */,
				D377C4F51D6B257500916A7B /* String+Random.swift in Sources */,
				FAADD7FFE1EE91F294513ADA /* AdvertiserManager.swift in Sources */,
				D3217E311D5E01580068390B /* PeerDiscoveryTests.swift in Sources */,
				FAADD6ED0224218F394D9DAB /* BrowserManager.swift in Sources */,
				D375BDEA1D6313E30059805F /* AdvertiserManagerTests.swift in Sources */,
				D375BDED1D6314A10059805F /* BrowserManagerTests.swift in Sources */,
				D377C4F61D6B25AA00916A7B /* Sync.swift in Sources */,
				D3217E351D5E0D990068390B /* AppStateNotificationsManagerTests.swift in Sources */,
			);
			runOnlyForDeploymentPostprocessing = 0;
		};
/* End PBXSourcesBuildPhase section */

/* Begin PBXTargetDependency section */
		CCA571C91D4787A900FBEC41 /* PBXTargetDependency */ = {
			isa = PBXTargetDependency;
			target = CCA571BB1D4787A900FBEC41 /* ThaliCore */;
			targetProxy = CCA571C81D4787A900FBEC41 /* PBXContainerItemProxy */;
		};
/* End PBXTargetDependency section */

/* Begin XCBuildConfiguration section */
		CCA571CE1D4787A900FBEC41 /* Debug */ = {
			isa = XCBuildConfiguration;
			buildSettings = {
				ALWAYS_SEARCH_USER_PATHS = NO;
				CLANG_ANALYZER_NONNULL = YES;
				CLANG_CXX_LANGUAGE_STANDARD = "gnu++0x";
				CLANG_CXX_LIBRARY = "libc++";
				CLANG_ENABLE_MODULES = YES;
				CLANG_ENABLE_OBJC_ARC = YES;
				CLANG_WARN_BOOL_CONVERSION = YES;
				CLANG_WARN_CONSTANT_CONVERSION = YES;
				CLANG_WARN_DIRECT_OBJC_ISA_USAGE = YES_ERROR;
				CLANG_WARN_EMPTY_BODY = YES;
				CLANG_WARN_ENUM_CONVERSION = YES;
				CLANG_WARN_INT_CONVERSION = YES;
				CLANG_WARN_OBJC_ROOT_CLASS = YES_ERROR;
				CLANG_WARN_UNREACHABLE_CODE = YES;
				CLANG_WARN__DUPLICATE_METHOD_MATCH = YES;
				CODE_SIGNING_REQUIRED = NO;
				COPY_PHASE_STRIP = NO;
				CURRENT_PROJECT_VERSION = 1;
				DEBUG_INFORMATION_FORMAT = dwarf;
				ENABLE_STRICT_OBJC_MSGSEND = YES;
				ENABLE_TESTABILITY = YES;
				GCC_C_LANGUAGE_STANDARD = gnu99;
				GCC_DYNAMIC_NO_PIC = NO;
				GCC_NO_COMMON_BLOCKS = YES;
				GCC_OPTIMIZATION_LEVEL = 0;
				GCC_PREPROCESSOR_DEFINITIONS = (
					"DEBUG=1",
					"$(inherited)",
				);
				GCC_WARN_64_TO_32_BIT_CONVERSION = YES;
				GCC_WARN_ABOUT_RETURN_TYPE = YES_ERROR;
				GCC_WARN_UNDECLARED_SELECTOR = YES;
				GCC_WARN_UNINITIALIZED_AUTOS = YES_AGGRESSIVE;
				GCC_WARN_UNUSED_FUNCTION = YES;
				GCC_WARN_UNUSED_VARIABLE = YES;
				IPHONEOS_DEPLOYMENT_TARGET = 8.0;
				MTL_ENABLE_DEBUG_INFO = YES;
				ONLY_ACTIVE_ARCH = YES;
				SDKROOT = iphoneos;
				SWIFT_OPTIMIZATION_LEVEL = "-Onone";
				TARGETED_DEVICE_FAMILY = "1,2";
				VERSIONING_SYSTEM = "apple-generic";
				VERSION_INFO_PREFIX = "";
			};
			name = Debug;
		};
		CCA571CF1D4787A900FBEC41 /* Release */ = {
			isa = XCBuildConfiguration;
			buildSettings = {
				ALWAYS_SEARCH_USER_PATHS = NO;
				CLANG_ANALYZER_NONNULL = YES;
				CLANG_CXX_LANGUAGE_STANDARD = "gnu++0x";
				CLANG_CXX_LIBRARY = "libc++";
				CLANG_ENABLE_MODULES = YES;
				CLANG_ENABLE_OBJC_ARC = YES;
				CLANG_WARN_BOOL_CONVERSION = YES;
				CLANG_WARN_CONSTANT_CONVERSION = YES;
				CLANG_WARN_DIRECT_OBJC_ISA_USAGE = YES_ERROR;
				CLANG_WARN_EMPTY_BODY = YES;
				CLANG_WARN_ENUM_CONVERSION = YES;
				CLANG_WARN_INT_CONVERSION = YES;
				CLANG_WARN_OBJC_ROOT_CLASS = YES_ERROR;
				CLANG_WARN_UNREACHABLE_CODE = YES;
				CLANG_WARN__DUPLICATE_METHOD_MATCH = YES;
				CODE_SIGNING_REQUIRED = NO;
				COPY_PHASE_STRIP = NO;
				CURRENT_PROJECT_VERSION = 1;
				DEBUG_INFORMATION_FORMAT = "dwarf-with-dsym";
				ENABLE_NS_ASSERTIONS = NO;
				ENABLE_STRICT_OBJC_MSGSEND = YES;
				GCC_C_LANGUAGE_STANDARD = gnu99;
				GCC_NO_COMMON_BLOCKS = YES;
				GCC_WARN_64_TO_32_BIT_CONVERSION = YES;
				GCC_WARN_ABOUT_RETURN_TYPE = YES_ERROR;
				GCC_WARN_UNDECLARED_SELECTOR = YES;
				GCC_WARN_UNINITIALIZED_AUTOS = YES_AGGRESSIVE;
				GCC_WARN_UNUSED_FUNCTION = YES;
				GCC_WARN_UNUSED_VARIABLE = YES;
				IPHONEOS_DEPLOYMENT_TARGET = 8.0;
				MTL_ENABLE_DEBUG_INFO = NO;
				SDKROOT = iphoneos;
				TARGETED_DEVICE_FAMILY = "1,2";
				VALIDATE_PRODUCT = YES;
				VERSIONING_SYSTEM = "apple-generic";
				VERSION_INFO_PREFIX = "";
			};
			name = Release;
		};
		CCA571D11D4787A900FBEC41 /* Debug */ = {
			isa = XCBuildConfiguration;
			buildSettings = {
				CLANG_ENABLE_MODULES = YES;
				DEFINES_MODULE = YES;
				DYLIB_COMPATIBILITY_VERSION = 1;
				DYLIB_CURRENT_VERSION = 1;
				DYLIB_INSTALL_NAME_BASE = "@rpath";
				INFOPLIST_FILE = "ThaliCore/Supporting Files/Info.plist";
				INSTALL_PATH = "$(LOCAL_LIBRARY_DIR)/Frameworks";
				IPHONEOS_DEPLOYMENT_TARGET = 8.0;
				LD_RUNPATH_SEARCH_PATHS = "$(inherited) @executable_path/Frameworks @loader_path/Frameworks";
				PRODUCT_BUNDLE_IDENTIFIER = org.thali.ThaliCore;
				PRODUCT_NAME = "$(TARGET_NAME)";
				SKIP_INSTALL = YES;
				SWIFT_OPTIMIZATION_LEVEL = "-Onone";
			};
			name = Debug;
		};
		CCA571D21D4787A900FBEC41 /* Release */ = {
			isa = XCBuildConfiguration;
			buildSettings = {
				CLANG_ENABLE_MODULES = YES;
				DEFINES_MODULE = YES;
				DYLIB_COMPATIBILITY_VERSION = 1;
				DYLIB_CURRENT_VERSION = 1;
				DYLIB_INSTALL_NAME_BASE = "@rpath";
				INFOPLIST_FILE = "ThaliCore/Supporting Files/Info.plist";
				INSTALL_PATH = "$(LOCAL_LIBRARY_DIR)/Frameworks";
				IPHONEOS_DEPLOYMENT_TARGET = 8.0;
				LD_RUNPATH_SEARCH_PATHS = "$(inherited) @executable_path/Frameworks @loader_path/Frameworks";
				PRODUCT_BUNDLE_IDENTIFIER = org.thali.ThaliCore;
				PRODUCT_NAME = "$(TARGET_NAME)";
				SKIP_INSTALL = YES;
			};
			name = Release;
		};
		CCA571D41D4787A900FBEC41 /* Debug */ = {
			isa = XCBuildConfiguration;
			buildSettings = {
				CLANG_ENABLE_MODULES = YES;
				CODE_SIGN_IDENTITY = "iPhone Developer";
				INFOPLIST_FILE = "ThaliCoreTests/Supporting Files/Info.plist";
				LD_RUNPATH_SEARCH_PATHS = "$(inherited) @executable_path/Frameworks @loader_path/Frameworks";
				PRODUCT_BUNDLE_IDENTIFIER = org.thali.ThaliCoreTests;
				PRODUCT_NAME = "$(TARGET_NAME)";
				SWIFT_OBJC_BRIDGING_HEADER = "ThaliCoreTests/Bridging-Header.h";
				SWIFT_OPTIMIZATION_LEVEL = "-Onone";
			};
			name = Debug;
		};
		CCA571D51D4787A900FBEC41 /* Release */ = {
			isa = XCBuildConfiguration;
			buildSettings = {
				CLANG_ENABLE_MODULES = YES;
				CODE_SIGN_IDENTITY = "iPhone Developer";
				INFOPLIST_FILE = "ThaliCoreTests/Supporting Files/Info.plist";
				LD_RUNPATH_SEARCH_PATHS = "$(inherited) @executable_path/Frameworks @loader_path/Frameworks";
				PRODUCT_BUNDLE_IDENTIFIER = org.thali.ThaliCoreTests;
				PRODUCT_NAME = "$(TARGET_NAME)";
				SWIFT_OBJC_BRIDGING_HEADER = "ThaliCoreTests/Bridging-Header.h";
			};
			name = Release;
		};
		CCA572981D4A327E00FBEC41 /* Debug */ = {
			isa = XCBuildConfiguration;
			buildSettings = {
				CLANG_ENABLE_MODULES = YES;
				DEFINES_MODULE = YES;
				DYLIB_COMPATIBILITY_VERSION = 1;
				DYLIB_CURRENT_VERSION = 1;
				DYLIB_INSTALL_NAME_BASE = "@rpath";
				ENABLE_BITCODE = NO;
				FRAMEWORK_SEARCH_PATHS = (
					"$(inherited)",
					"$(PLATFORM_DIR)/Developer/Library/Frameworks",
				);
				INFOPLIST_FILE = "$(SRCROOT)/ThaliCoreCITests/Supporting Files/Info.plist";
				INSTALL_PATH = "$(LOCAL_LIBRARY_DIR)/Frameworks";
				IPHONEOS_DEPLOYMENT_TARGET = 8.0;
				LD_RUNPATH_SEARCH_PATHS = "$(inherited) @executable_path/Frameworks @loader_path/Frameworks";
				PRODUCT_BUNDLE_IDENTIFIER = org.thali.ThaliCoreCITests;
				PRODUCT_NAME = ThaliCore;
				SKIP_INSTALL = YES;
				SWIFT_OPTIMIZATION_LEVEL = "-Onone";
			};
			name = Debug;
		};
		CCA572991D4A327E00FBEC41 /* Release */ = {
			isa = XCBuildConfiguration;
			buildSettings = {
				CLANG_ENABLE_MODULES = YES;
				DEFINES_MODULE = YES;
				DYLIB_COMPATIBILITY_VERSION = 1;
				DYLIB_CURRENT_VERSION = 1;
				DYLIB_INSTALL_NAME_BASE = "@rpath";
				ENABLE_BITCODE = NO;
				FRAMEWORK_SEARCH_PATHS = (
					"$(inherited)",
					"$(PLATFORM_DIR)/Developer/Library/Frameworks",
				);
				INFOPLIST_FILE = "$(SRCROOT)/ThaliCoreCITests/Supporting Files/Info.plist";
				INSTALL_PATH = "$(LOCAL_LIBRARY_DIR)/Frameworks";
				IPHONEOS_DEPLOYMENT_TARGET = 8.0;
				LD_RUNPATH_SEARCH_PATHS = "$(inherited) @executable_path/Frameworks @loader_path/Frameworks";
				PRODUCT_BUNDLE_IDENTIFIER = org.thali.ThaliCoreCITests;
				PRODUCT_NAME = ThaliCore;
				SKIP_INSTALL = YES;
			};
			name = Release;
		};
/* End XCBuildConfiguration section */

/* Begin XCConfigurationList section */
		CCA571B61D4787A900FBEC41 /* Build configuration list for PBXProject "ThaliCore" */ = {
			isa = XCConfigurationList;
			buildConfigurations = (
				CCA571CE1D4787A900FBEC41 /* Debug */,
				CCA571CF1D4787A900FBEC41 /* Release */,
			);
			defaultConfigurationIsVisible = 0;
			defaultConfigurationName = Release;
		};
		CCA571D01D4787A900FBEC41 /* Build configuration list for PBXNativeTarget "ThaliCore" */ = {
			isa = XCConfigurationList;
			buildConfigurations = (
				CCA571D11D4787A900FBEC41 /* Debug */,
				CCA571D21D4787A900FBEC41 /* Release */,
			);
			defaultConfigurationIsVisible = 0;
			defaultConfigurationName = Release;
		};
		CCA571D31D4787A900FBEC41 /* Build configuration list for PBXNativeTarget "ThaliCoreTests" */ = {
			isa = XCConfigurationList;
			buildConfigurations = (
				CCA571D41D4787A900FBEC41 /* Debug */,
				CCA571D51D4787A900FBEC41 /* Release */,
			);
			defaultConfigurationIsVisible = 0;
			defaultConfigurationName = Release;
		};
		CCA572971D4A327E00FBEC41 /* Build configuration list for PBXNativeTarget "ThaliCoreCITests" */ = {
			isa = XCConfigurationList;
			buildConfigurations = (
				CCA572981D4A327E00FBEC41 /* Debug */,
				CCA572991D4A327E00FBEC41 /* Release */,
			);
			defaultConfigurationIsVisible = 0;
			defaultConfigurationName = Release;
		};
/* End XCConfigurationList section */
	};
	rootObject = CCA571B31D4787A900FBEC41 /* Project object */;
}<|MERGE_RESOLUTION|>--- conflicted
+++ resolved
@@ -385,7 +385,6 @@
 			shellPath = /bin/sh;
 			shellScript = "if which swiftlint >/dev/null; then\n    swiftlint\nelse\n    echo \"warning: SwiftLint not installed, download from https://github.com/realm/SwiftLint\"\nfi";
 		};
-<<<<<<< HEAD
 		CCA572F01D4B89FE00FBEC41 /* Embed XCTest.framework */ = {
 			isa = PBXShellScriptBuildPhase;
 			buildActionMask = 2147483647;
@@ -413,8 +412,6 @@
 			shellPath = /bin/sh;
 			shellScript = "\nXCTEST_IPHONEOS_PATH=/Applications/Xcode.app/Contents/Developer/Platforms/iPhoneOS.platform/Developer/Library/Frameworks/XCTest.framework\nXCTEST_IPHONESIMULATOR_PATH=/Applications/Xcode.app/Contents/Developer/Platforms/iPhoneSimulator.platform/Developer/Library/Frameworks/XCTest.framework\n\n# Step 1. Define XCTEST_FRAMEWORK_PATH on current platform\nif [ \"${PLATFORM_NAME}\" == \"iphoneos\" ] ; then\nXCTEST_FRAMEWORK_PATH=$XCTEST_IPHONEOS_PATH\nelif [ \"${PLATFORM_NAME}\" == \"iphonesimulator\" ] ; then\nXCTEST_FRAMEWORK_PATH=$XCTEST_IPHONESIMULATOR_PATH\nfi\n\n# Step 2. Copy the framework structure into the product frameworks folder\nif [ ! -z \"${XCTEST_FRAMEWORK_PATH}\" ] ; then\ncp -R \"${XCTEST_FRAMEWORK_PATH}\" \"${BUILT_PRODUCTS_DIR}/${FRAMEWORKS_FOLDER_PATH}/\"\nfi\n\n";
 		};
-=======
->>>>>>> f437b905
 		D3D308141D52128500943EED /* SwiftLint */ = {
 			isa = PBXShellScriptBuildPhase;
 			buildActionMask = 2147483647;
