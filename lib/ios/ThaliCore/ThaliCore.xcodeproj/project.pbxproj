// !$*UTF8*$!
{
	archiveVersion = 1;
	classes = {
	};
	objectVersion = 46;
	objects = {

/* Begin PBXBuildFile section */
		CCA571C01D4787A900FBEC41 /* ThaliCore.h in Headers */ = {isa = PBXBuildFile; fileRef = CCA571BF1D4787A900FBEC41 /* ThaliCore.h */; settings = {ATTRIBUTES = (Public, ); }; };
		CCA571C71D4787A900FBEC41 /* ThaliCore.framework in Frameworks */ = {isa = PBXBuildFile; fileRef = CCA571BC1D4787A900FBEC41 /* ThaliCore.framework */; };
		CCA573021D4B9E5300FBEC41 /* ThaliCore.h in Headers */ = {isa = PBXBuildFile; fileRef = CCA572FB1D4B9E5300FBEC41 /* ThaliCore.h */; settings = {ATTRIBUTES = (Public, ); }; };
		CCA573131D4BA04B00FBEC41 /* TestRunner.swift in Sources */ = {isa = PBXBuildFile; fileRef = CCA5730E1D4BA04B00FBEC41 /* TestRunner.swift */; };
		D34EF8511D5B41E8006481DE /* ApplicationStateNotificationsManagerTests.swift in Sources */ = {isa = PBXBuildFile; fileRef = D37E88BD1D5209B0009243EE /* ApplicationStateNotificationsManagerTests.swift */; };
		D37E88BE1D5209B0009243EE /* ApplicationStateNotificationsManagerTests.swift in Sources */ = {isa = PBXBuildFile; fileRef = D37E88BD1D5209B0009243EE /* ApplicationStateNotificationsManagerTests.swift */; };
		FAADD430F6A5902FD5595B47 /* ApplicationStateNotificationsManager.swift in Sources */ = {isa = PBXBuildFile; fileRef = FAADDF9BC6783F19BBA3A918 /* ApplicationStateNotificationsManager.swift */; };
		FAADD49592809F2012ED7B29 /* ApplicationStateNotificationsManager.swift in Sources */ = {isa = PBXBuildFile; fileRef = FAADDF9BC6783F19BBA3A918 /* ApplicationStateNotificationsManager.swift */; };
/* End PBXBuildFile section */

/* Begin PBXContainerItemProxy section */
		CCA571C81D4787A900FBEC41 /* PBXContainerItemProxy */ = {
			isa = PBXContainerItemProxy;
			containerPortal = CCA571B31D4787A900FBEC41 /* Project object */;
			proxyType = 1;
			remoteGlobalIDString = CCA571BB1D4787A900FBEC41;
			remoteInfo = ThaliCore;
		};
/* End PBXContainerItemProxy section */

/* Begin PBXFileReference section */
		CCA571BC1D4787A900FBEC41 /* ThaliCore.framework */ = {isa = PBXFileReference; explicitFileType = wrapper.framework; includeInIndex = 0; path = ThaliCore.framework; sourceTree = BUILT_PRODUCTS_DIR; };
		CCA571BF1D4787A900FBEC41 /* ThaliCore.h */ = {isa = PBXFileReference; lastKnownFileType = sourcecode.c.h; path = ThaliCore.h; sourceTree = "<group>"; };
		CCA571C61D4787A900FBEC41 /* ThaliCoreTests.xctest */ = {isa = PBXFileReference; explicitFileType = wrapper.cfbundle; includeInIndex = 0; path = ThaliCoreTests.xctest; sourceTree = BUILT_PRODUCTS_DIR; };
		CCA571D71D47883100FBEC41 /* Info.plist */ = {isa = PBXFileReference; lastKnownFileType = text.plist.xml; path = Info.plist; sourceTree = "<group>"; };
		CCA572511D478C1000FBEC41 /* Info.plist */ = {isa = PBXFileReference; fileEncoding = 4; lastKnownFileType = text.plist.xml; path = Info.plist; sourceTree = "<group>"; };
		CCA572921D4A327E00FBEC41 /* ThaliCore.framework */ = {isa = PBXFileReference; explicitFileType = wrapper.framework; includeInIndex = 0; path = ThaliCore.framework; sourceTree = BUILT_PRODUCTS_DIR; };
		CCA572EB1D4B6E9600FBEC41 /* Bridging-Header.h */ = {isa = PBXFileReference; lastKnownFileType = sourcecode.c.h; path = "Bridging-Header.h"; sourceTree = "<group>"; };
		CCA572FB1D4B9E5300FBEC41 /* ThaliCore.h */ = {isa = PBXFileReference; fileEncoding = 4; lastKnownFileType = sourcecode.c.h; path = ThaliCore.h; sourceTree = "<group>"; };
		CCA573071D4B9F1B00FBEC41 /* Info.plist */ = {isa = PBXFileReference; fileEncoding = 4; lastKnownFileType = text.plist.xml; path = Info.plist; sourceTree = "<group>"; };
		CCA5730E1D4BA04B00FBEC41 /* TestRunner.swift */ = {isa = PBXFileReference; fileEncoding = 4; lastKnownFileType = sourcecode.swift; path = TestRunner.swift; sourceTree = "<group>"; };
		D37E88BD1D5209B0009243EE /* ApplicationStateNotificationsManagerTests.swift */ = {isa = PBXFileReference; fileEncoding = 4; lastKnownFileType = sourcecode.swift; path = ApplicationStateNotificationsManagerTests.swift; sourceTree = "<group>"; };
		FAADDF9BC6783F19BBA3A918 /* ApplicationStateNotificationsManager.swift */ = {isa = PBXFileReference; fileEncoding = 4; lastKnownFileType = sourcecode.swift; path = ApplicationStateNotificationsManager.swift; sourceTree = "<group>"; };
/* End PBXFileReference section */

/* Begin PBXFrameworksBuildPhase section */
		CCA571B81D4787A900FBEC41 /* Frameworks */ = {
			isa = PBXFrameworksBuildPhase;
			buildActionMask = 2147483647;
			files = (
			);
			runOnlyForDeploymentPostprocessing = 0;
		};
		CCA571C31D4787A900FBEC41 /* Frameworks */ = {
			isa = PBXFrameworksBuildPhase;
			buildActionMask = 2147483647;
			files = (
				CCA571C71D4787A900FBEC41 /* ThaliCore.framework in Frameworks */,
			);
			runOnlyForDeploymentPostprocessing = 0;
		};
		CCA5728E1D4A327E00FBEC41 /* Frameworks */ = {
			isa = PBXFrameworksBuildPhase;
			buildActionMask = 2147483647;
			files = (
			);
			runOnlyForDeploymentPostprocessing = 0;
		};
/* End PBXFrameworksBuildPhase section */

/* Begin PBXGroup section */
		CCA571B21D4787A900FBEC41 = {
			isa = PBXGroup;
			children = (
				CCA571BE1D4787A900FBEC41 /* ThaliCore */,
				CCA571CA1D4787A900FBEC41 /* ThaliCoreTests */,
				CCA572F71D4B9E5300FBEC41 /* ThaliCoreCITests */,
				CCA571BD1D4787A900FBEC41 /* Products */,
			);
			sourceTree = "<group>";
		};
		CCA571BD1D4787A900FBEC41 /* Products */ = {
			isa = PBXGroup;
			children = (
				CCA571BC1D4787A900FBEC41 /* ThaliCore.framework */,
				CCA571C61D4787A900FBEC41 /* ThaliCoreTests.xctest */,
				CCA572921D4A327E00FBEC41 /* ThaliCore.framework */,
			);
			name = Products;
			sourceTree = "<group>";
		};
		CCA571BE1D4787A900FBEC41 /* ThaliCore */ = {
			isa = PBXGroup;
			children = (
				CCA571DC1D47883C00FBEC41 /* Core */,
				CCA571E51D47883C00FBEC41 /* MultipeerConnectivity */,
				CCA571D61D47883100FBEC41 /* Supporting Files */,
				CCA571BF1D4787A900FBEC41 /* ThaliCore.h */,
			);
			path = ThaliCore;
			sourceTree = "<group>";
		};
		CCA571CA1D4787A900FBEC41 /* ThaliCoreTests */ = {
			isa = PBXGroup;
			children = (
				CCA572EB1D4B6E9600FBEC41 /* Bridging-Header.h */,
				CCA572471D4789A600FBEC41 /* Utils */,
				CCA572501D478C1000FBEC41 /* Supporting Files */,
				D37E88BD1D5209B0009243EE /* ApplicationStateNotificationsManagerTests.swift */,
			);
			path = ThaliCoreTests;
			sourceTree = "<group>";
		};
		CCA571D61D47883100FBEC41 /* Supporting Files */ = {
			isa = PBXGroup;
			children = (
				CCA571D71D47883100FBEC41 /* Info.plist */,
			);
			path = "Supporting Files";
			sourceTree = "<group>";
		};
		CCA571DC1D47883C00FBEC41 /* Core */ = {
			isa = PBXGroup;
			children = (
				FAADDF9BC6783F19BBA3A918 /* ApplicationStateNotificationsManager.swift */,
			);
			path = Core;
			sourceTree = "<group>";
		};
		CCA571E51D47883C00FBEC41 /* MultipeerConnectivity */ = {
			isa = PBXGroup;
			children = (
			);
			path = MultipeerConnectivity;
			sourceTree = "<group>";
		};
		CCA572471D4789A600FBEC41 /* Utils */ = {
			isa = PBXGroup;
			children = (
			);
			path = Utils;
			sourceTree = "<group>";
		};
		CCA572501D478C1000FBEC41 /* Supporting Files */ = {
			isa = PBXGroup;
			children = (
				CCA572511D478C1000FBEC41 /* Info.plist */,
			);
			path = "Supporting Files";
			sourceTree = "<group>";
		};
		CCA572F71D4B9E5300FBEC41 /* ThaliCoreCITests */ = {
			isa = PBXGroup;
			children = (
				CCA573091D4BA04B00FBEC41 /* Core */,
				CCA5730C1D4BA04B00FBEC41 /* TestRunner */,
				CCA573061D4B9F1B00FBEC41 /* Supporting Files */,
				CCA572FB1D4B9E5300FBEC41 /* ThaliCore.h */,
			);
			path = ThaliCoreCITests;
			sourceTree = "<group>";
		};
		CCA573061D4B9F1B00FBEC41 /* Supporting Files */ = {
			isa = PBXGroup;
			children = (
				CCA573071D4B9F1B00FBEC41 /* Info.plist */,
			);
			path = "Supporting Files";
			sourceTree = "<group>";
		};
		CCA573091D4BA04B00FBEC41 /* Core */ = {
			isa = PBXGroup;
			children = (
			);
			path = Core;
			sourceTree = "<group>";
		};
		CCA5730C1D4BA04B00FBEC41 /* TestRunner */ = {
			isa = PBXGroup;
			children = (
				CCA5730E1D4BA04B00FBEC41 /* TestRunner.swift */,
			);
			path = TestRunner;
			sourceTree = "<group>";
		};
/* End PBXGroup section */

/* Begin PBXHeadersBuildPhase section */
		CCA571B91D4787A900FBEC41 /* Headers */ = {
			isa = PBXHeadersBuildPhase;
			buildActionMask = 2147483647;
			files = (
				CCA571C01D4787A900FBEC41 /* ThaliCore.h in Headers */,
			);
			runOnlyForDeploymentPostprocessing = 0;
		};
		CCA5728F1D4A327E00FBEC41 /* Headers */ = {
			isa = PBXHeadersBuildPhase;
			buildActionMask = 2147483647;
			files = (
				CCA573021D4B9E5300FBEC41 /* ThaliCore.h in Headers */,
			);
			runOnlyForDeploymentPostprocessing = 0;
		};
/* End PBXHeadersBuildPhase section */

/* Begin PBXNativeTarget section */
		CCA571BB1D4787A900FBEC41 /* ThaliCore */ = {
			isa = PBXNativeTarget;
			buildConfigurationList = CCA571D01D4787A900FBEC41 /* Build configuration list for PBXNativeTarget "ThaliCore" */;
			buildPhases = (
				CCA571B71D4787A900FBEC41 /* Sources */,
				CCA571B81D4787A900FBEC41 /* Frameworks */,
				CCA571B91D4787A900FBEC41 /* Headers */,
				CCA571BA1D4787A900FBEC41 /* Resources */,
			);
			buildRules = (
			);
			dependencies = (
			);
			name = ThaliCore;
			productName = ThaliCore;
			productReference = CCA571BC1D4787A900FBEC41 /* ThaliCore.framework */;
			productType = "com.apple.product-type.framework";
		};
		CCA571C51D4787A900FBEC41 /* ThaliCoreTests */ = {
			isa = PBXNativeTarget;
			buildConfigurationList = CCA571D31D4787A900FBEC41 /* Build configuration list for PBXNativeTarget "ThaliCoreTests" */;
			buildPhases = (
				CCA571C21D4787A900FBEC41 /* Sources */,
				CCA571C31D4787A900FBEC41 /* Frameworks */,
				CCA571C41D4787A900FBEC41 /* Resources */,
				D3D308141D52128500943EED /* SwiftLint */,
			);
			buildRules = (
			);
			dependencies = (
				CCA571C91D4787A900FBEC41 /* PBXTargetDependency */,
			);
			name = ThaliCoreTests;
			productName = ThaliCoreTests;
			productReference = CCA571C61D4787A900FBEC41 /* ThaliCoreTests.xctest */;
			productType = "com.apple.product-type.bundle.unit-test";
		};
		CCA572911D4A327E00FBEC41 /* ThaliCoreCITests */ = {
			isa = PBXNativeTarget;
			buildConfigurationList = CCA572971D4A327E00FBEC41 /* Build configuration list for PBXNativeTarget "ThaliCoreCITests" */;
			buildPhases = (
				CCA5728D1D4A327E00FBEC41 /* Sources */,
				CCA5728E1D4A327E00FBEC41 /* Frameworks */,
				CCA5728F1D4A327E00FBEC41 /* Headers */,
				CCA572901D4A327E00FBEC41 /* Resources */,
				CCA5729C1D4A32E100FBEC41 /* SwiftLint */,
			);
			buildRules = (
			);
			dependencies = (
			);
			name = ThaliCoreCITests;
			productName = ThaliCoreWithTests;
			productReference = CCA572921D4A327E00FBEC41 /* ThaliCore.framework */;
			productType = "com.apple.product-type.framework";
		};
/* End PBXNativeTarget section */

/* Begin PBXProject section */
		CCA571B31D4787A900FBEC41 /* Project object */ = {
			isa = PBXProject;
			attributes = {
				LastSwiftUpdateCheck = 0730;
				LastUpgradeCheck = 0730;
				ORGANIZATIONNAME = Thali;
				TargetAttributes = {
					CCA571BB1D4787A900FBEC41 = {
						CreatedOnToolsVersion = 7.3.1;
					};
					CCA571C51D4787A900FBEC41 = {
						CreatedOnToolsVersion = 7.3.1;
					};
					CCA572911D4A327E00FBEC41 = {
						CreatedOnToolsVersion = 7.3.1;
					};
				};
			};
			buildConfigurationList = CCA571B61D4787A900FBEC41 /* Build configuration list for PBXProject "ThaliCore" */;
			compatibilityVersion = "Xcode 3.2";
			developmentRegion = English;
			hasScannedForEncodings = 0;
			knownRegions = (
				en,
				Base,
			);
			mainGroup = CCA571B21D4787A900FBEC41;
			productRefGroup = CCA571BD1D4787A900FBEC41 /* Products */;
			projectDirPath = "";
			projectRoot = "";
			targets = (
				CCA571BB1D4787A900FBEC41 /* ThaliCore */,
				CCA572911D4A327E00FBEC41 /* ThaliCoreCITests */,
				CCA571C51D4787A900FBEC41 /* ThaliCoreTests */,
			);
		};
/* End PBXProject section */

/* Begin PBXResourcesBuildPhase section */
		CCA571BA1D4787A900FBEC41 /* Resources */ = {
			isa = PBXResourcesBuildPhase;
			buildActionMask = 2147483647;
			files = (
			);
			runOnlyForDeploymentPostprocessing = 0;
		};
		CCA571C41D4787A900FBEC41 /* Resources */ = {
			isa = PBXResourcesBuildPhase;
			buildActionMask = 2147483647;
			files = (
			);
			runOnlyForDeploymentPostprocessing = 0;
		};
		CCA572901D4A327E00FBEC41 /* Resources */ = {
			isa = PBXResourcesBuildPhase;
			buildActionMask = 2147483647;
			files = (
			);
			runOnlyForDeploymentPostprocessing = 0;
		};
/* End PBXResourcesBuildPhase section */

/* Begin PBXShellScriptBuildPhase section */
		CCA5729C1D4A32E100FBEC41 /* SwiftLint */ = {
			isa = PBXShellScriptBuildPhase;
			buildActionMask = 2147483647;
			files = (
			);
			inputPaths = (
			);
			name = SwiftLint;
			outputPaths = (
			);
			runOnlyForDeploymentPostprocessing = 0;
			shellPath = /bin/sh;
			shellScript = "if which swiftlint >/dev/null; then\n    swiftlint\nelse\n    echo \"warning: SwiftLint not installed, download from https://github.com/realm/SwiftLint\"\nfi";
		};
		CCA572F01D4B89FE00FBEC41 /* Embed XCTest.framework */ = {
			isa = PBXShellScriptBuildPhase;
			buildActionMask = 2147483647;
			files = (
			);
			inputPaths = (
			);
			name = "Embed XCTest.framework";
			outputPaths = (
			);
			runOnlyForDeploymentPostprocessing = 0;
			shellPath = /bin/sh;
			shellScript = "\nXCTEST_IPHONEOS_PATH=/Applications/Xcode.app/Contents/Developer/Platforms/iPhoneOS.platform/Developer/Library/Frameworks/XCTest.framework\nXCTEST_IPHONESIMULATOR_PATH=/Applications/Xcode.app/Contents/Developer/Platforms/iPhoneSimulator.platform/Developer/Library/Frameworks/XCTest.framework\n\n# Step 1. Define XCTEST_FRAMEWORK_PATH on current platform\nif [ \"${PLATFORM_NAME}\" == \"iphoneos\" ] ; then\n    XCTEST_FRAMEWORK_PATH=$XCTEST_IPHONEOS_PATH\nelif [ \"${PLATFORM_NAME}\" == \"iphonesimulator\" ] ; then\n    XCTEST_FRAMEWORK_PATH=$XCTEST_IPHONESIMULATOR_PATH\nfi\n\n# Step 2. Copy the framework structure into the product frameworks folder\nif [ ! -z \"${XCTEST_FRAMEWORK_PATH}\" ] ; then\n    cp -R \"${XCTEST_FRAMEWORK_PATH}\" \"${BUILT_PRODUCTS_DIR}/${FRAMEWORKS_FOLDER_PATH}/\"\nfi\n";
		};
<<<<<<< HEAD
		D3D308141D52128500943EED /* SwiftLint */ = {
			isa = PBXShellScriptBuildPhase;
			buildActionMask = 2147483647;
			files = (
			);
			inputPaths = (
			);
			name = SwiftLint;
			outputPaths = (
			);
			runOnlyForDeploymentPostprocessing = 0;
			shellPath = /bin/sh;
			shellScript = "if which swiftlint >/dev/null; then\nswiftlint\nelse\necho \"warning: SwiftLint not installed, download from https://github.com/realm/SwiftLint\"\nfi";
		};
=======
>>>>>>> cb90817e
/* End PBXShellScriptBuildPhase section */

/* Begin PBXSourcesBuildPhase section */
		CCA571B71D4787A900FBEC41 /* Sources */ = {
			isa = PBXSourcesBuildPhase;
			buildActionMask = 2147483647;
			files = (
				FAADD49592809F2012ED7B29 /* ApplicationStateNotificationsManager.swift in Sources */,
			);
			runOnlyForDeploymentPostprocessing = 0;
		};
		CCA571C21D4787A900FBEC41 /* Sources */ = {
			isa = PBXSourcesBuildPhase;
			buildActionMask = 2147483647;
			files = (
				D37E88BE1D5209B0009243EE /* ApplicationStateNotificationsManagerTests.swift in Sources */,
			);
			runOnlyForDeploymentPostprocessing = 0;
		};
		CCA5728D1D4A327E00FBEC41 /* Sources */ = {
			isa = PBXSourcesBuildPhase;
			buildActionMask = 2147483647;
			files = (
				D34EF8511D5B41E8006481DE /* ApplicationStateNotificationsManagerTests.swift in Sources */,
				CCA573131D4BA04B00FBEC41 /* TestRunner.swift in Sources */,
				FAADD430F6A5902FD5595B47 /* ApplicationStateNotificationsManager.swift in Sources */,
			);
			runOnlyForDeploymentPostprocessing = 0;
		};
/* End PBXSourcesBuildPhase section */

/* Begin PBXTargetDependency section */
		CCA571C91D4787A900FBEC41 /* PBXTargetDependency */ = {
			isa = PBXTargetDependency;
			target = CCA571BB1D4787A900FBEC41 /* ThaliCore */;
			targetProxy = CCA571C81D4787A900FBEC41 /* PBXContainerItemProxy */;
		};
/* End PBXTargetDependency section */

/* Begin XCBuildConfiguration section */
		CCA571CE1D4787A900FBEC41 /* Debug */ = {
			isa = XCBuildConfiguration;
			buildSettings = {
				ALWAYS_SEARCH_USER_PATHS = NO;
				CLANG_ANALYZER_NONNULL = YES;
				CLANG_CXX_LANGUAGE_STANDARD = "gnu++0x";
				CLANG_CXX_LIBRARY = "libc++";
				CLANG_ENABLE_MODULES = YES;
				CLANG_ENABLE_OBJC_ARC = YES;
				CLANG_WARN_BOOL_CONVERSION = YES;
				CLANG_WARN_CONSTANT_CONVERSION = YES;
				CLANG_WARN_DIRECT_OBJC_ISA_USAGE = YES_ERROR;
				CLANG_WARN_EMPTY_BODY = YES;
				CLANG_WARN_ENUM_CONVERSION = YES;
				CLANG_WARN_INT_CONVERSION = YES;
				CLANG_WARN_OBJC_ROOT_CLASS = YES_ERROR;
				CLANG_WARN_UNREACHABLE_CODE = YES;
				CLANG_WARN__DUPLICATE_METHOD_MATCH = YES;
				"CODE_SIGN_IDENTITY[sdk=iphoneos*]" = "iPhone Developer";
				COPY_PHASE_STRIP = NO;
				CURRENT_PROJECT_VERSION = 1;
				DEBUG_INFORMATION_FORMAT = dwarf;
				ENABLE_STRICT_OBJC_MSGSEND = YES;
				ENABLE_TESTABILITY = YES;
				GCC_C_LANGUAGE_STANDARD = gnu99;
				GCC_DYNAMIC_NO_PIC = NO;
				GCC_NO_COMMON_BLOCKS = YES;
				GCC_OPTIMIZATION_LEVEL = 0;
				GCC_PREPROCESSOR_DEFINITIONS = (
					"DEBUG=1",
					"$(inherited)",
				);
				GCC_WARN_64_TO_32_BIT_CONVERSION = YES;
				GCC_WARN_ABOUT_RETURN_TYPE = YES_ERROR;
				GCC_WARN_UNDECLARED_SELECTOR = YES;
				GCC_WARN_UNINITIALIZED_AUTOS = YES_AGGRESSIVE;
				GCC_WARN_UNUSED_FUNCTION = YES;
				GCC_WARN_UNUSED_VARIABLE = YES;
				IPHONEOS_DEPLOYMENT_TARGET = 8.0;
				MTL_ENABLE_DEBUG_INFO = YES;
				ONLY_ACTIVE_ARCH = YES;
				SDKROOT = iphoneos;
				SWIFT_OPTIMIZATION_LEVEL = "-Onone";
				TARGETED_DEVICE_FAMILY = "1,2";
				VERSIONING_SYSTEM = "apple-generic";
				VERSION_INFO_PREFIX = "";
			};
			name = Debug;
		};
		CCA571CF1D4787A900FBEC41 /* Release */ = {
			isa = XCBuildConfiguration;
			buildSettings = {
				ALWAYS_SEARCH_USER_PATHS = NO;
				CLANG_ANALYZER_NONNULL = YES;
				CLANG_CXX_LANGUAGE_STANDARD = "gnu++0x";
				CLANG_CXX_LIBRARY = "libc++";
				CLANG_ENABLE_MODULES = YES;
				CLANG_ENABLE_OBJC_ARC = YES;
				CLANG_WARN_BOOL_CONVERSION = YES;
				CLANG_WARN_CONSTANT_CONVERSION = YES;
				CLANG_WARN_DIRECT_OBJC_ISA_USAGE = YES_ERROR;
				CLANG_WARN_EMPTY_BODY = YES;
				CLANG_WARN_ENUM_CONVERSION = YES;
				CLANG_WARN_INT_CONVERSION = YES;
				CLANG_WARN_OBJC_ROOT_CLASS = YES_ERROR;
				CLANG_WARN_UNREACHABLE_CODE = YES;
				CLANG_WARN__DUPLICATE_METHOD_MATCH = YES;
				"CODE_SIGN_IDENTITY[sdk=iphoneos*]" = "iPhone Developer";
				COPY_PHASE_STRIP = NO;
				CURRENT_PROJECT_VERSION = 1;
				DEBUG_INFORMATION_FORMAT = "dwarf-with-dsym";
				ENABLE_NS_ASSERTIONS = NO;
				ENABLE_STRICT_OBJC_MSGSEND = YES;
				GCC_C_LANGUAGE_STANDARD = gnu99;
				GCC_NO_COMMON_BLOCKS = YES;
				GCC_WARN_64_TO_32_BIT_CONVERSION = YES;
				GCC_WARN_ABOUT_RETURN_TYPE = YES_ERROR;
				GCC_WARN_UNDECLARED_SELECTOR = YES;
				GCC_WARN_UNINITIALIZED_AUTOS = YES_AGGRESSIVE;
				GCC_WARN_UNUSED_FUNCTION = YES;
				GCC_WARN_UNUSED_VARIABLE = YES;
				IPHONEOS_DEPLOYMENT_TARGET = 8.0;
				MTL_ENABLE_DEBUG_INFO = NO;
				SDKROOT = iphoneos;
				TARGETED_DEVICE_FAMILY = "1,2";
				VALIDATE_PRODUCT = YES;
				VERSIONING_SYSTEM = "apple-generic";
				VERSION_INFO_PREFIX = "";
			};
			name = Release;
		};
		CCA571D11D4787A900FBEC41 /* Debug */ = {
			isa = XCBuildConfiguration;
			buildSettings = {
				CLANG_ENABLE_MODULES = YES;
				DEFINES_MODULE = YES;
				DYLIB_COMPATIBILITY_VERSION = 1;
				DYLIB_CURRENT_VERSION = 1;
				DYLIB_INSTALL_NAME_BASE = "@rpath";
				INFOPLIST_FILE = "ThaliCore/Supporting Files/Info.plist";
				INSTALL_PATH = "$(LOCAL_LIBRARY_DIR)/Frameworks";
				IPHONEOS_DEPLOYMENT_TARGET = 8.0;
				LD_RUNPATH_SEARCH_PATHS = "$(inherited) @executable_path/Frameworks @loader_path/Frameworks";
				PRODUCT_BUNDLE_IDENTIFIER = org.thali.ThaliCore;
				PRODUCT_NAME = "$(TARGET_NAME)";
				SKIP_INSTALL = YES;
				SWIFT_OPTIMIZATION_LEVEL = "-Onone";
			};
			name = Debug;
		};
		CCA571D21D4787A900FBEC41 /* Release */ = {
			isa = XCBuildConfiguration;
			buildSettings = {
				CLANG_ENABLE_MODULES = YES;
				DEFINES_MODULE = YES;
				DYLIB_COMPATIBILITY_VERSION = 1;
				DYLIB_CURRENT_VERSION = 1;
				DYLIB_INSTALL_NAME_BASE = "@rpath";
				INFOPLIST_FILE = "ThaliCore/Supporting Files/Info.plist";
				INSTALL_PATH = "$(LOCAL_LIBRARY_DIR)/Frameworks";
				IPHONEOS_DEPLOYMENT_TARGET = 8.0;
				LD_RUNPATH_SEARCH_PATHS = "$(inherited) @executable_path/Frameworks @loader_path/Frameworks";
				PRODUCT_BUNDLE_IDENTIFIER = org.thali.ThaliCore;
				PRODUCT_NAME = "$(TARGET_NAME)";
				SKIP_INSTALL = YES;
			};
			name = Release;
		};
		CCA571D41D4787A900FBEC41 /* Debug */ = {
			isa = XCBuildConfiguration;
			buildSettings = {
				CLANG_ENABLE_MODULES = YES;
				INFOPLIST_FILE = "ThaliCoreTests/Supporting Files/Info.plist";
				LD_RUNPATH_SEARCH_PATHS = "$(inherited) @executable_path/Frameworks @loader_path/Frameworks";
				PRODUCT_BUNDLE_IDENTIFIER = org.thali.ThaliCoreTests;
				PRODUCT_NAME = "$(TARGET_NAME)";
				SWIFT_OBJC_BRIDGING_HEADER = "ThaliCoreTests/Bridging-Header.h";
				SWIFT_OPTIMIZATION_LEVEL = "-Onone";
			};
			name = Debug;
		};
		CCA571D51D4787A900FBEC41 /* Release */ = {
			isa = XCBuildConfiguration;
			buildSettings = {
				CLANG_ENABLE_MODULES = YES;
				INFOPLIST_FILE = "ThaliCoreTests/Supporting Files/Info.plist";
				LD_RUNPATH_SEARCH_PATHS = "$(inherited) @executable_path/Frameworks @loader_path/Frameworks";
				PRODUCT_BUNDLE_IDENTIFIER = org.thali.ThaliCoreTests;
				PRODUCT_NAME = "$(TARGET_NAME)";
				SWIFT_OBJC_BRIDGING_HEADER = "ThaliCoreTests/Bridging-Header.h";
			};
			name = Release;
		};
		CCA572981D4A327E00FBEC41 /* Debug */ = {
			isa = XCBuildConfiguration;
			buildSettings = {
				CLANG_ENABLE_MODULES = YES;
				DEFINES_MODULE = YES;
				DYLIB_COMPATIBILITY_VERSION = 1;
				DYLIB_CURRENT_VERSION = 1;
				DYLIB_INSTALL_NAME_BASE = "@rpath";
				ENABLE_BITCODE = NO;
				FRAMEWORK_SEARCH_PATHS = (
					"$(inherited)",
					"$(PLATFORM_DIR)/Developer/Library/Frameworks",
				);
				INFOPLIST_FILE = "$(SRCROOT)/ThaliCoreCITests/Supporting Files/Info.plist";
				INSTALL_PATH = "$(LOCAL_LIBRARY_DIR)/Frameworks";
				IPHONEOS_DEPLOYMENT_TARGET = 8.0;
				LD_RUNPATH_SEARCH_PATHS = "$(inherited) @executable_path/Frameworks @loader_path/Frameworks";
				PRODUCT_BUNDLE_IDENTIFIER = org.thali.ThaliCoreCITests;
				PRODUCT_NAME = ThaliCore;
				SKIP_INSTALL = YES;
				SWIFT_OPTIMIZATION_LEVEL = "-Onone";
			};
			name = Debug;
		};
		CCA572991D4A327E00FBEC41 /* Release */ = {
			isa = XCBuildConfiguration;
			buildSettings = {
				CLANG_ENABLE_MODULES = YES;
				DEFINES_MODULE = YES;
				DYLIB_COMPATIBILITY_VERSION = 1;
				DYLIB_CURRENT_VERSION = 1;
				DYLIB_INSTALL_NAME_BASE = "@rpath";
				ENABLE_BITCODE = NO;
				FRAMEWORK_SEARCH_PATHS = (
					"$(inherited)",
					"$(PLATFORM_DIR)/Developer/Library/Frameworks",
				);
				INFOPLIST_FILE = "$(SRCROOT)/ThaliCoreCITests/Supporting Files/Info.plist";
				INSTALL_PATH = "$(LOCAL_LIBRARY_DIR)/Frameworks";
				IPHONEOS_DEPLOYMENT_TARGET = 8.0;
				LD_RUNPATH_SEARCH_PATHS = "$(inherited) @executable_path/Frameworks @loader_path/Frameworks";
				PRODUCT_BUNDLE_IDENTIFIER = org.thali.ThaliCoreCITests;
				PRODUCT_NAME = ThaliCore;
				SKIP_INSTALL = YES;
			};
			name = Release;
		};
/* End XCBuildConfiguration section */

/* Begin XCConfigurationList section */
		CCA571B61D4787A900FBEC41 /* Build configuration list for PBXProject "ThaliCore" */ = {
			isa = XCConfigurationList;
			buildConfigurations = (
				CCA571CE1D4787A900FBEC41 /* Debug */,
				CCA571CF1D4787A900FBEC41 /* Release */,
			);
			defaultConfigurationIsVisible = 0;
			defaultConfigurationName = Release;
		};
		CCA571D01D4787A900FBEC41 /* Build configuration list for PBXNativeTarget "ThaliCore" */ = {
			isa = XCConfigurationList;
			buildConfigurations = (
				CCA571D11D4787A900FBEC41 /* Debug */,
				CCA571D21D4787A900FBEC41 /* Release */,
			);
			defaultConfigurationIsVisible = 0;
			defaultConfigurationName = Release;
		};
		CCA571D31D4787A900FBEC41 /* Build configuration list for PBXNativeTarget "ThaliCoreTests" */ = {
			isa = XCConfigurationList;
			buildConfigurations = (
				CCA571D41D4787A900FBEC41 /* Debug */,
				CCA571D51D4787A900FBEC41 /* Release */,
			);
			defaultConfigurationIsVisible = 0;
			defaultConfigurationName = Release;
		};
		CCA572971D4A327E00FBEC41 /* Build configuration list for PBXNativeTarget "ThaliCoreCITests" */ = {
			isa = XCConfigurationList;
			buildConfigurations = (
				CCA572981D4A327E00FBEC41 /* Debug */,
				CCA572991D4A327E00FBEC41 /* Release */,
			);
			defaultConfigurationIsVisible = 0;
			defaultConfigurationName = Release;
		};
/* End XCConfigurationList section */
	};
	rootObject = CCA571B31D4787A900FBEC41 /* Project object */;
}<|MERGE_RESOLUTION|>--- conflicted
+++ resolved
@@ -354,7 +354,6 @@
 			shellPath = /bin/sh;
 			shellScript = "\nXCTEST_IPHONEOS_PATH=/Applications/Xcode.app/Contents/Developer/Platforms/iPhoneOS.platform/Developer/Library/Frameworks/XCTest.framework\nXCTEST_IPHONESIMULATOR_PATH=/Applications/Xcode.app/Contents/Developer/Platforms/iPhoneSimulator.platform/Developer/Library/Frameworks/XCTest.framework\n\n# Step 1. Define XCTEST_FRAMEWORK_PATH on current platform\nif [ \"${PLATFORM_NAME}\" == \"iphoneos\" ] ; then\n    XCTEST_FRAMEWORK_PATH=$XCTEST_IPHONEOS_PATH\nelif [ \"${PLATFORM_NAME}\" == \"iphonesimulator\" ] ; then\n    XCTEST_FRAMEWORK_PATH=$XCTEST_IPHONESIMULATOR_PATH\nfi\n\n# Step 2. Copy the framework structure into the product frameworks folder\nif [ ! -z \"${XCTEST_FRAMEWORK_PATH}\" ] ; then\n    cp -R \"${XCTEST_FRAMEWORK_PATH}\" \"${BUILT_PRODUCTS_DIR}/${FRAMEWORKS_FOLDER_PATH}/\"\nfi\n";
 		};
-<<<<<<< HEAD
 		D3D308141D52128500943EED /* SwiftLint */ = {
 			isa = PBXShellScriptBuildPhase;
 			buildActionMask = 2147483647;
@@ -369,8 +368,6 @@
 			shellPath = /bin/sh;
 			shellScript = "if which swiftlint >/dev/null; then\nswiftlint\nelse\necho \"warning: SwiftLint not installed, download from https://github.com/realm/SwiftLint\"\nfi";
 		};
-=======
->>>>>>> cb90817e
 /* End PBXShellScriptBuildPhase section */
 
 /* Begin PBXSourcesBuildPhase section */
