--- conflicted
+++ resolved
@@ -585,14 +585,11 @@
 				D30051691D6F269E0001E85F /* SocketRelay.swift in Sources */,
 				FAADD5FE7712039E773BC6E5 /* AdvertiserManager.swift in Sources */,
 				FAADDDA8FB9D6E557F49081B /* BrowserManager.swift in Sources */,
-<<<<<<< HEAD
 				FAADD04D8930DF3297562D09 /* Session.swift in Sources */,
 				FAADD16070404F0C249AF956 /* VirtualSocketBuilder.swift in Sources */,
 				D368EE221D7DA51000F1C9D4 /* InputStreamHandlerTaskQueue.swift in Sources */,
 				D3E699F81D798F93005D5315 /* Atomic.swift in Sources */,
-=======
 				1C3367211D703EE900143BCF /* NetworkReachability.m in Sources */,
->>>>>>> 6f9e978a
 			);
 			runOnlyForDeploymentPostprocessing = 0;
 		};
@@ -642,16 +639,13 @@
 				D375BDEA1D6313E30059805F /* AdvertiserManagerTests.swift in Sources */,
 				D375BDED1D6314A10059805F /* BrowserManagerTests.swift in Sources */,
 				D3217E351D5E0D990068390B /* AppStateNotificationsManagerTests.swift in Sources */,
-<<<<<<< HEAD
 				FAADDD566FA7D3F34C6C4581 /* Session.swift in Sources */,
 				FAADDC1C4A7942B159C0B09F /* SocketRelay.swift in Sources */,
 				FAADD102266797342438FB50 /* Atomic.swift in Sources */,
 				D38606561D7EAED400B93156 /* AdvertiserTests.swift in Sources */,
 				FAADD69116E133AF936D6AAC /* InputStreamHandlerTaskQueue.swift in Sources */,
-=======
 				1C5E18BE1D780D5400518DB8 /* BluetoothHardwareControlObserver.m in Sources */,
 				1C3367231D70407E00143BCF /* NetworkReachability.m in Sources */,
->>>>>>> 6f9e978a
 			);
 			runOnlyForDeploymentPostprocessing = 0;
 		};
