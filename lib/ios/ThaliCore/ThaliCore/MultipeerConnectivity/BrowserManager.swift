--- conflicted
+++ resolved
@@ -74,7 +74,7 @@
         self.currentBrowser = nil
     }
 
-<<<<<<< HEAD
+    func lastGenerationPeer(for identifier: PeerIdentifier) -> PeerIdentifier? {
     public func connectToPeer(identifier: PeerIdentifier, completion: (UInt16?, ErrorType?) -> Void) {
         return sync(self) {
             guard let lastGenerationIdentifier = self.lastGenerationPeerForIdentifier(identifier),
@@ -93,10 +93,7 @@
 
     }
 
-    func lastGenerationPeerForIdentifier(identifier: PeerIdentifier) -> PeerIdentifier? {
-=======
     func lastGenerationPeer(for identifier: PeerIdentifier) -> PeerIdentifier? {
->>>>>>> b6ef7e1e
         return availablePeers
             .filter {
                 $0.uuid == identifier.uuid
