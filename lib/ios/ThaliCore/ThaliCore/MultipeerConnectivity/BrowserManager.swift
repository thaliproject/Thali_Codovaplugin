//
//  Thali CordovaPlugin
//  BrowserManager.swift
//
//  Copyright (C) Microsoft. All rights reserved.
//  Licensed under the MIT license.
//  See LICENSE.txt file in the project root for full license information.
//

import Foundation

public struct PeerAvailability {

    public let peerIdentifier: PeerIdentifier
    public let available: Bool

    public init(peerIdentifier: PeerIdentifier, available: Bool) {
        self.peerIdentifier = peerIdentifier
        self.available = available
    }
}

// Class for managing Thali browser's logic
public final class BrowserManager: NSObject {

    private let socketRelay: SocketRelay<BrowserVirtualSocketBuilder>

    internal private(set) var currentBrowser: Browser?
    internal private(set) var availablePeers: Atomic<[PeerIdentifier]> = Atomic([])

    internal let serviceType: String

    private let peersAvailabilityChangedHandler: ([PeerAvailability]) -> Void
    public var listening: Bool {
        return currentBrowser?.listening ?? false
    }

    public init(serviceType: String, inputStreamReceiveTimeout: NSTimeInterval,
                peersAvailabilityChangedHandler: ([PeerAvailability]) -> Void) {
        self.serviceType = serviceType
        self.peersAvailabilityChangedHandler = peersAvailabilityChangedHandler
        socketRelay =
            SocketRelay<BrowserVirtualSocketBuilder>(createSocketTimeout: inputStreamReceiveTimeout)
    }

    private func handleFoundPeer(with identifier: PeerIdentifier) {
        let peerAvailability = PeerAvailability(peerIdentifier: identifier, available: true)
        peersAvailabilityChangedHandler([peerAvailability])
        availablePeers.modify {
            $0.append(identifier)
        }
    }

    private func handleLostPeer(with identifier: PeerIdentifier) {
        let peerAvailability = PeerAvailability(peerIdentifier: identifier, available: false)
        peersAvailabilityChangedHandler([peerAvailability])
        availablePeers.modify {
            if let index = $0.indexOf(identifier) {
                $0.removeAtIndex(index)
            }
        }
    }

    public func startListeningForAdvertisements(errorHandler: ErrorType -> Void) {
        if currentBrowser != nil {
            return
        }
        let browser = Browser(serviceType: serviceType,
                              foundPeer: handleFoundPeer, lostPeer: handleLostPeer)
        browser.startListening(errorHandler)
        self.currentBrowser = browser
    }

    public func stopListeningForAdvertisements() {
        currentBrowser?.stopListening()
        self.currentBrowser = nil
    }

    public func connectToPeer(identifier: PeerIdentifier,
                              completion: (UInt16?, ErrorType?) -> Void) {
        guard let currentBrowser = self.currentBrowser else {
            completion(nil, ThaliCoreError.StartListeningNotActive)
            return
        }
        guard let lastGenerationIdentifier = self.lastGenerationPeer(for: identifier) else {
            completion(nil, ThaliCoreError.IllegalPeerID)
            return
        }
        do {
            let session = try currentBrowser.inviteToConnectPeer(with: lastGenerationIdentifier,
<<<<<<< HEAD
                    disconnectHandler: {
                completion(nil, ThaliCoreError.ConnectionFailed)
=======
                                                                 disconnectHandler: {
                // TODO: call multiConnectConnectionFailure #946
>>>>>>> 9b8a65fd
            })
            socketRelay.createSocket(with: session, completion: completion)
        } catch let error {
            completion(nil, error)
        }
    }

    func lastGenerationPeer(for identifier: PeerIdentifier) -> PeerIdentifier? {
        return availablePeers.withValue {
            $0.filter {
                $0.uuid == identifier.uuid
                }
                .maxElement {
                    $0.0.generation < $0.1.generation
            }
        }
    }
}<|MERGE_RESOLUTION|>--- conflicted
+++ resolved
@@ -88,13 +88,8 @@
         }
         do {
             let session = try currentBrowser.inviteToConnectPeer(with: lastGenerationIdentifier,
-<<<<<<< HEAD
                     disconnectHandler: {
                 completion(nil, ThaliCoreError.ConnectionFailed)
-=======
-                                                                 disconnectHandler: {
-                // TODO: call multiConnectConnectionFailure #946
->>>>>>> 9b8a65fd
             })
             socketRelay.createSocket(with: session, completion: completion)
         } catch let error {
