--- conflicted
+++ resolved
@@ -13,7 +13,6 @@
     case IllegalPeerID
 }
 
-<<<<<<< HEAD
 extension PeerIdentifierError: CustomStringConvertible {
     public var description: String {
         switch self {
@@ -23,10 +22,7 @@
     }
 }
 
-///Peer identifier for with generations
-=======
 ///Peer identifier with generations
->>>>>>> b1ed9e51
 public struct PeerIdentifier: Hashable {
     public let uuid: String
     let generation: Int
