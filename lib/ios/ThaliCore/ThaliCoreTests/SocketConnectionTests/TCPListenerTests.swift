//
//  Thali CordovaPlugin
//  TCPListenerTests.swift
//
//  Copyright (C) Microsoft. All rights reserved.
//  Licensed under the MIT license.
//  See LICENSE.txt file in the project root for full license information.
//

import XCTest
@testable import ThaliCore

class TCPListenerTests: XCTestCase {

  // MARK: - State
  var randomMessage: String!

  let anyAvailablePort: UInt16 = 0

  let startListeningTimeout: TimeInterval = 5.0
  let stopListeningTimeout: TimeInterval = 5.0
  let acceptConnectionTimeout: TimeInterval = 5.0
  let readDataTimeout: TimeInterval = 5.0
  let disconnectTimeout: TimeInterval = 5.0

  // MARK: - Setup & Teardown
  override func setUp() {
    super.setUp()
    let fullMessageLength = 1 * 1024
    randomMessage = String.random(length: fullMessageLength)
  }

  override func tearDown() {
    randomMessage = nil
    super.tearDown()
  }

  // MARK: - Tests
  func testAcceptNewConnectionHandlerInvoked() {
    // Expectations
    var TCPListenerIsListening: XCTestExpectation?
    var acceptNewConnectionHandlerInvoked: XCTestExpectation?

    // Given
    TCPListenerIsListening = expectation(description: "TCP Listener is listenining")

    var listenerPort: UInt16? = nil
    let tcpListener = TCPListener(with: unexpectedReadDataHandler,
                                  socketDisconnected: { _ in },
                                  stoppedListening: unexpectedStopListeningHandler)
    tcpListener.startListeningForConnections(on: anyAvailablePort,
                                             connectionAccepted: {
                                               socket in
                                               acceptNewConnectionHandlerInvoked?.fulfill()
                                             }) {
      port, error in
      XCTAssertNil(error)
      XCTAssertNotNil(port)
      listenerPort = port
      TCPListenerIsListening?.fulfill()
    }

    waitForExpectations(timeout: startListeningTimeout) {
      error in
      TCPListenerIsListening = nil
    }

    // Connecting to listener with TCP mock client
    acceptNewConnectionHandlerInvoked =
      expectation(description: "acceptNewConnectionHandler invoked")

    guard let portToConnect = listenerPort else {
      XCTFail("Listener port is nil")
      return
    }

    let clientMock = TCPClientMock(didReadData: unexpectedReadDataHandler,
                                   didConnect: {},
                                   didDisconnect: { _ in })
    // When
    clientMock.connectToLocalHost(on: portToConnect, errorHandler: unexpectedErrorHandler)

    // Then
    waitForExpectations(timeout: acceptConnectionTimeout) {
      error in
      acceptNewConnectionHandlerInvoked = nil
    }
  }

  func testReadDataHandlerInvoked() {
    // Expectations
    var TCPListenerIsListening: XCTestExpectation?
    var acceptNewConnectionHandlerInvoked: XCTestExpectation?
    var readDataHandlerInvoked: XCTestExpectation?

    // Given
    TCPListenerIsListening = expectation(description: "TCP Listener is listenining")

    var listenerPort: UInt16? = nil
    let tcpListener = TCPListener(with: {
                                    socket, data in

                                    let receivedMessage = String(data: data,
                                                                 encoding: String.Encoding.utf8)
                                    XCTAssertEqual(self.randomMessage,
                                                   receivedMessage,
                                                   "Received message is wrong")
                                    readDataHandlerInvoked?.fulfill()
                                  },
                                  socketDisconnected: { _ in },
                                  stoppedListening: unexpectedStopListeningHandler)

    tcpListener.startListeningForConnections(on: anyAvailablePort,
                                             connectionAccepted: {
                                               socket in
                                               socket.readData(withTimeout: -1, tag: 0)
                                               acceptNewConnectionHandlerInvoked?.fulfill()
                                             }) {
      port, error in
      XCTAssertNil(error)
      XCTAssertNotNil(port)
      listenerPort = port
      TCPListenerIsListening?.fulfill()
    }

    waitForExpectations(timeout: acceptConnectionTimeout) {
      error in
      TCPListenerIsListening = nil
    }

    // Connecting to listener with TCP mock client
    acceptNewConnectionHandlerInvoked =
      expectation(description: "acceptNewConnectionHandler invoked")

    guard let portToConnect = listenerPort else {
      XCTFail("Listener port is nil")
      return
    }

    let clientMock = TCPClientMock(didReadData: unexpectedReadDataHandler,
                                   didConnect: {},
                                   didDisconnect: unexpectedDisconnectHandler)

    clientMock.connectToLocalHost(on: portToConnect, errorHandler: unexpectedErrorHandler)

    waitForExpectations(timeout: acceptConnectionTimeout) {
      error in
      acceptNewConnectionHandlerInvoked = nil
    }

    // Send some data into socket
    readDataHandlerInvoked = expectation(description: "readDataHandler invoked")

    // When
    clientMock.send(randomMessage)

    // Then
    waitForExpectations(timeout: readDataTimeout) {
      error in
      readDataHandlerInvoked = nil
    }
  }

  func testDisconnectHandlerInvoked() {
    // Expectations
    var TCPListenerIsListening: XCTestExpectation?
    var acceptNewConnectionHandlerInvoked: XCTestExpectation?
    var disconnectHandlerInvoked: XCTestExpectation?

    // Given
    TCPListenerIsListening = expectation(description: "TCP Listener is listenining")

    var listenerPort: UInt16? = nil
    let tcpListener = TCPListener(with: unexpectedReadDataHandler,
                                  socketDisconnected: {
                                    socket in
                                    disconnectHandlerInvoked?.fulfill()
                                  },
                                  stoppedListening: unexpectedStopListeningHandler)
    tcpListener.startListeningForConnections(on: anyAvailablePort,
                                             connectionAccepted: {
                                               _ in
                                               acceptNewConnectionHandlerInvoked?.fulfill()
                                             }) {
      port, error in
      XCTAssertNil(error)
      XCTAssertNotNil(port)
      listenerPort = port
      TCPListenerIsListening?.fulfill()
    }

    waitForExpectations(timeout: startListeningTimeout) {
      error in
      TCPListenerIsListening = nil
    }

    // Connecting to listener with TCP mock client
    acceptNewConnectionHandlerInvoked =
      expectation(description: "acceptNewConnectionHandler invoked")

    guard let portToConnect = listenerPort else {
      XCTFail("Listener port is nil")
      return
    }

    let clientMock = TCPClientMock(didReadData: unexpectedReadDataHandler,
                                   didConnect: {},
                                   didDisconnect: {})

    clientMock.connectToLocalHost(on: portToConnect, errorHandler: unexpectedErrorHandler)

    waitForExpectations(timeout: acceptConnectionTimeout) {
      error in
      acceptNewConnectionHandlerInvoked = nil
    }

    // Client initiate disconnect
    disconnectHandlerInvoked = expectation(description: "disconnectHandler invoked")

    // When
    clientMock.disconnect()

    // Then
    waitForExpectations(timeout: disconnectTimeout) {
      error in
      disconnectHandlerInvoked = nil
    }
  }

  func testTCPListenerCantListenOnBusyPortAndReturnsZeroPort() {
    // Expectations
    var TCPListenerIsListening: XCTestExpectation?
    var TCPListenerCantStartListening: XCTestExpectation?

    // Given
    TCPListenerIsListening =
      expectation(description: "TCP Listener is listenining")

    var listenerPort: UInt16? = nil
    let firstTcpListener = TCPListener(with: unexpectedReadDataHandler,
                                       socketDisconnected: unexpectedSocketDisconnectHandler,
                                       stoppedListening: unexpectedStopListeningHandler)
    firstTcpListener.startListeningForConnections(
                                          on: anyAvailablePort,
                                          connectionAccepted: unexpectedAcceptConnectionHandler) {
      port, error in
      XCTAssertNil(error)
      XCTAssertNotNil(port)
      listenerPort = port
      TCPListenerIsListening?.fulfill()
    }

    waitForExpectations(timeout: startListeningTimeout) {
      error in
      TCPListenerIsListening = nil
    }

    guard let busyPort = listenerPort else {
      XCTFail("Listener port is nil")
      return
    }

    // Trying start listening on busy port
    TCPListenerCantStartListening = expectation(description: "TCP Listener can't start listener")

    let secondTcpListener = TCPListener(with: unexpectedReadDataHandler,
                                        socketDisconnected: unexpectedSocketDisconnectHandler,
                                        stoppedListening: unexpectedStopListeningHandler)

    // When
    secondTcpListener.startListeningForConnections(
                                          on: busyPort,
                                          connectionAccepted: unexpectedAcceptConnectionHandler) {
      port, error in
      XCTAssertNotNil(error)
      XCTAssertEqual(0, port)
      TCPListenerCantStartListening?.fulfill()
    }

    // Then
    waitForExpectations(timeout: startListeningTimeout) {
      error in
      TCPListenerCantStartListening = nil
    }
  }

  func testStopListeningForConnectionsReleasesPort() {
    // Expectations
    var TCPListenerIsListening: XCTestExpectation?
    var TCPListenerIsStopped: XCTestExpectation?

    // Given
    TCPListenerIsListening = expectation(description: "TCP Listener is listenining")

    var listenerPort: UInt16? = nil
    let firstTcpListener = TCPListener(with: unexpectedReadDataHandler,
                                       socketDisconnected: unexpectedSocketDisconnectHandler,
                                       stoppedListening: {
                                         TCPListenerIsStopped?.fulfill()
                                       })
    firstTcpListener.startListeningForConnections(
                                          on: anyAvailablePort,
                                          connectionAccepted: unexpectedAcceptConnectionHandler) {
      port, error in
      XCTAssertNil(error)
      XCTAssertNotNil(port)
      listenerPort = port
      TCPListenerIsListening?.fulfill()
    }

    waitForExpectations(timeout: startListeningTimeout) {
      error in
      TCPListenerIsListening = nil
    }

    TCPListenerIsStopped = expectation(description: "TCP Listener is stopped")
    firstTcpListener.stopListeningForConnectionsAndDisconnectClients()
    waitForExpectations(timeout: stopListeningTimeout) {
      error in
      TCPListenerIsStopped = nil
    }

    guard let potentiallyReleasedPort = listenerPort else {
      XCTFail("Listener port is nil")
      return
    }

    // Trying to connect to busy port
    TCPListenerIsListening = expectation(description: "TCP Listener is listenining")

    let secondTcpListener = TCPListener(with: unexpectedReadDataHandler,
                                        socketDisconnected: unexpectedSocketDisconnectHandler,
                                        stoppedListening: unexpectedStopListeningHandler)

    // When
    secondTcpListener.startListeningForConnections(
                                          on: potentiallyReleasedPort,
                                          connectionAccepted: unexpectedAcceptConnectionHandler) {
        port, error in
        XCTAssertNil(error)
        XCTAssertNotNil(port)
        TCPListenerIsListening?.fulfill()
    }

    // Then
    waitForExpectations(timeout: startListeningTimeout) {
      error in
      TCPListenerIsListening = nil
    }
  }

  func testStopListeningForConnectionsDisconnectsClient() {
    // Expectations
    var TCPListenerIsListening: XCTestExpectation?
    var acceptNewConnectionHandlerInvoked: XCTestExpectation?
    var clientDisconnectHandlerInvoked: XCTestExpectation?

    // Given
    TCPListenerIsListening = expectation(description: "TCP Listener is listenining")

    var listenerPort: UInt16? = nil
    let tcpListener = TCPListener(with: unexpectedReadDataHandler,
                                  socketDisconnected: {
                                    socket in
                                  },
                                  stoppedListening: {})
    tcpListener.startListeningForConnections(on: anyAvailablePort,
                                             connectionAccepted: {
                                                _ in
                                                acceptNewConnectionHandlerInvoked?.fulfill()
                                              }) {
      port, error in
      XCTAssertNil(error)
      XCTAssertNotNil(port)
      listenerPort = port
      TCPListenerIsListening?.fulfill()
    }

    waitForExpectations(timeout: startListeningTimeout) {
      error in
      TCPListenerIsListening = nil
    }

    // Connecting to listener with TCP mock client
    acceptNewConnectionHandlerInvoked =
      expectation(description: "acceptNewConnectionHandler invoked")

    guard let portToConnect = listenerPort else {
      XCTFail("Listener port is nil")
      return
    }

    let clientMock = TCPClientMock(didReadData: unexpectedReadDataHandler,
                                   didConnect: {},
                                   didDisconnect: {
                                     clientDisconnectHandlerInvoked?.fulfill()
                                   })

    clientMock.connectToLocalHost(on: portToConnect, errorHandler: unexpectedErrorHandler)

    waitForExpectations(timeout: acceptConnectionTimeout) {
      error in
      acceptNewConnectionHandlerInvoked = nil
    }

    clientDisconnectHandlerInvoked = expectation(description: "Client's didDisconnect invoked")

    // When
    tcpListener.stopListeningForConnectionsAndDisconnectClients()

    // Then
    waitForExpectations(timeout: disconnectTimeout) {
      error in
      clientDisconnectHandlerInvoked = nil
    }
  }

  func testStopListeningForConnectionsCalledTwice() {
    // Expectations
    var TCPListenerIsListening: XCTestExpectation?
    var acceptNewConnectionHandlerInvoked: XCTestExpectation?
    var clientDisconnectHandlerInvoked: XCTestExpectation?

    // Given
    TCPListenerIsListening = expectation(description: "TCP Listener is listenining")

    var listenerPort: UInt16? = nil
    let tcpListener = TCPListener(with: unexpectedReadDataHandler,
                                  socketDisconnected: {
                                    socket in
                                  },
                                  stoppedListening: {})
    tcpListener.startListeningForConnections(on: anyAvailablePort,
                                             connectionAccepted: {
                                               _ in
                                               acceptNewConnectionHandlerInvoked?.fulfill()
                                             }) {
      port, error in
      XCTAssertNil(error)
      XCTAssertNotNil(port)
      listenerPort = port
      TCPListenerIsListening?.fulfill()
    }

    waitForExpectations(timeout: startListeningTimeout) {
      error in
      TCPListenerIsListening = nil
    }

    // Connecting to listener with TCP mock client
    acceptNewConnectionHandlerInvoked =
      expectation(description: "acceptNewConnectionHandler invoked")

    guard let portToConnect = listenerPort else {
      XCTFail("Listener port is nil")
      return
    }

    let clientMock = TCPClientMock(didReadData: unexpectedReadDataHandler,
                                   didConnect: {},
                                   didDisconnect: {
                                     clientDisconnectHandlerInvoked?.fulfill()
                                   })

    clientMock.connectToLocalHost(on: portToConnect, errorHandler: unexpectedErrorHandler)

    waitForExpectations(timeout: acceptConnectionTimeout) {
      error in
      acceptNewConnectionHandlerInvoked = nil
    }

    clientDisconnectHandlerInvoked = expectation(description: "Client's didDisconnect invoked")

    // When
    tcpListener.stopListeningForConnectionsAndDisconnectClients()
    tcpListener.stopListeningForConnectionsAndDisconnectClients()

    // Then
    waitForExpectations(timeout: disconnectTimeout) {
      error in
      clientDisconnectHandlerInvoked = nil
    }
  }
<<<<<<< HEAD
}

// MARK: - GCDAsyncSocketDelegate
extension TCPListenerTests: GCDAsyncSocketDelegate {

  func socket(_ sock: GCDAsyncSocket, didConnectToHost host: String, port: UInt16) {}
  func socketDidDisconnect(_ sock: GCDAsyncSocket, withError err: NSError?) {}
  func socket(_ sock: GCDAsyncSocket, didWriteDataWithTag tag: Int) {}
  func socketDidCloseReadStream(_ sock: GCDAsyncSocket) {}
=======
>>>>>>> 644e95f5
}<|MERGE_RESOLUTION|>--- conflicted
+++ resolved
@@ -481,16 +481,4 @@
       clientDisconnectHandlerInvoked = nil
     }
   }
-<<<<<<< HEAD
-}
-
-// MARK: - GCDAsyncSocketDelegate
-extension TCPListenerTests: GCDAsyncSocketDelegate {
-
-  func socket(_ sock: GCDAsyncSocket, didConnectToHost host: String, port: UInt16) {}
-  func socketDidDisconnect(_ sock: GCDAsyncSocket, withError err: NSError?) {}
-  func socket(_ sock: GCDAsyncSocket, didWriteDataWithTag tag: Int) {}
-  func socketDidCloseReadStream(_ sock: GCDAsyncSocket) {}
-=======
->>>>>>> 644e95f5
 }