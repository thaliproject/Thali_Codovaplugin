//
//  Thali CordovaPlugin
//  AtomicTests.swift
//
//  Copyright (C) Microsoft. All rights reserved.
//  Licensed under the MIT license.
//  See LICENSE.txt file in the project root for full license information.
//

import XCTest
import ThaliCore

class AtomicTests: XCTestCase {

  // MARK: - State
  var atomic: Atomic<Int>!
  let initialValue: Int = 1

  // MARK: - Setup & Teardown
  override func setUp() {
    super.setUp()
    atomic = Atomic(initialValue)
  }

  override func tearDown() {
    atomic = nil
    super.tearDown()
  }

  // MARK: - Tests
  func testGetCorrectValueWithValueProperty() {
    XCTAssertEqual(atomic.value, initialValue)
  }

  func testGetCorrectValueAfterModify() {
    let valueAfterModifying = initialValue + 1
    atomic.modify { $0 = valueAfterModifying}
    XCTAssertEqual(atomic.value, valueAfterModifying)
  }

  func testGetCorrectValueWithValueFunction() {
    let result: Bool = atomic.withValue { $0 == self.initialValue }
    XCTAssertTrue(result)
    XCTAssertEqual(atomic.value, initialValue)
  }

  func testLockOnReadWrite() {
    let atomicArray = Atomic<[Int]>([])
    let queue = DispatchQueue(label: "org.thaliproject.testqueue",
                              attributes: DispatchQueue.Attributes.concurrent)
    let semaphore = DispatchSemaphore(value: 0)
    let queuesCount = 100
    let loopIterationsCount = 100

    for i in 0..<queuesCount {
      // Performing async write on even iterations and read on odd iterations
      queue.async {
        if i % 2 == 0 {
          atomicArray.modify {
            let initialValue = $0.count
            for _ in 0..<loopIterationsCount {
              $0.append(0)
            }
            XCTAssertEqual($0.count - initialValue, loopIterationsCount)
          }
        } else {
          atomicArray.withValue {
            let initialValue = $0.count
            // Doing some time consuming work
            for j in 0..<loopIterationsCount {
              let _ = 42.0 / Double(j)
            }
            XCTAssertEqual($0.count, initialValue)
          }
        }
        semaphore.signal()
      }
    }

    // Wating for async block execution completion
    for _ in 0..<queuesCount {
<<<<<<< HEAD
      semaphore.wait(timeout: DispatchTime.distantFuture)
=======
      let _ = dispatch_semaphore_wait(semaphore, DISPATCH_TIME_FOREVER)
>>>>>>> 644e95f5
    }
  }
}<|MERGE_RESOLUTION|>--- conflicted
+++ resolved
@@ -79,11 +79,7 @@
 
     // Wating for async block execution completion
     for _ in 0..<queuesCount {
-<<<<<<< HEAD
-      semaphore.wait(timeout: DispatchTime.distantFuture)
-=======
-      let _ = dispatch_semaphore_wait(semaphore, DISPATCH_TIME_FOREVER)
->>>>>>> 644e95f5
+      let _ = semaphore.wait(timeout: DispatchTime.distantFuture)
     }
   }
 }