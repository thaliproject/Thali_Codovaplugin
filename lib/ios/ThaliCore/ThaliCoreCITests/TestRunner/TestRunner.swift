//
//  Thali CordovaPlugin
//  TestRunner.swift
//
//  Copyright (C) Microsoft. All rights reserved.
//  Licensed under the MIT license. See LICENSE.txt file in the project root for full license information.
//

import Foundation
import XCTest

public final class TestRunner: NSObject {
    struct RunResult {
        let executedCount: Int
        let succeededCount: Int
        let failureCount: Int
        let duration: NSTimeInterval
        let executed: Bool
    }

    private let testSuite: XCTestSuite
    
    private init(testSuite: XCTestSuite) {
        self.testSuite = testSuite
    }

    public static let `default`: TestRunner = TestRunner.createDefaultRunner()

    private static func createDefaultRunner() -> TestRunner {
        return TestRunner(testSuite: XCTestSuite.defaultTestSuite())
    }
    
    public var resultDescription: String? {
        return runResult.jsonString
    }

    var runResult: RunResult {
        // This case isn't obvious, but this is how XCTest.framework is done
        // The reason I see is because XCTest.framework is build on Objective-C
        // when Objective-C doesn't have e.g. generics
        //
        // XCTest has property testRun, when XCTestSuite inherits XCTest
        // so testRun of XCTestSuite can be casted into XCTestSuiteRun accordingly
        guard let testSuiteRun = testSuite.testRun as? XCTestSuiteRun else {
            return TestRunner.RunResult(
                executedCount: 0,
                succeededCount: 0,
                failureCount: 0,
                duration: 0,
                executed: false
            )
        }

        var executedCount = 0
        var succeededCount = 0
        var failureCount = 0
        let duration = testSuite.testRun?.totalDuration ?? 0

        for testRun in testSuiteRun.testRuns {
            executedCount += Int(testRun.executionCount)
            failureCount += Int(testRun.failureCount)
            succeededCount += 0//Int(testRun.executionCount - testRun.failureCount)
        }

        return TestRunner.RunResult(
            executedCount: executedCount,
            succeededCount: succeededCount,
            failureCount: failureCount,
            duration: duration,
            executed: true
        )
    }

    public func runTest() -> String? {
        // Test must only be run on the main thread.
<<<<<<< HEAD
        dispatch_sync(dispatch_get_main_queue()) {
            self.testSuite.runTest()
        }
        return runResult.jsonString
=======
        // Please note that it's important not using GCD, because XCTest.framework doesn't use GCD
        testSuite.performSelectorOnMainThread(#selector(runTest), withObject: nil, waitUntilDone: true)
>>>>>>> 6ccafc02
    }
    
}

// MARK:

extension TestRunner.RunResult {
    var jsonString: String? {
        let jsonDictionary = [
            "total": executedCount,
            "passed": succeededCount,
            "failed": failureCount,
            "ignored": 0,
            "duration": duration,
            "executed": executed
        ]

        do {
            let jsonData = try NSJSONSerialization.dataWithJSONObject(jsonDictionary, options: [])

            return String(data: jsonData, encoding: NSUTF8StringEncoding)
        } catch _ as NSError {
            return nil
        }
    }
}<|MERGE_RESOLUTION|>--- conflicted
+++ resolved
@@ -59,7 +59,7 @@
         for testRun in testSuiteRun.testRuns {
             executedCount += Int(testRun.executionCount)
             failureCount += Int(testRun.failureCount)
-            succeededCount += 0//Int(testRun.executionCount - testRun.failureCount)
+            succeededCount += Int(testRun.executionCount - testRun.failureCount)
         }
 
         return TestRunner.RunResult(
@@ -73,17 +73,10 @@
 
     public func runTest() -> String? {
         // Test must only be run on the main thread.
-<<<<<<< HEAD
-        dispatch_sync(dispatch_get_main_queue()) {
-            self.testSuite.runTest()
-        }
-        return runResult.jsonString
-=======
         // Please note that it's important not using GCD, because XCTest.framework doesn't use GCD
         testSuite.performSelectorOnMainThread(#selector(runTest), withObject: nil, waitUntilDone: true)
->>>>>>> 6ccafc02
     }
-    
+
 }
 
 // MARK:
