'use strict';

var winston = require('winston');

module.exports = function (tag){
  if (!tag || typeof tag !== 'string' || tag.length < 3) {
    throw new Error('All logging must have a tag that is at least 3 ' +
      'characters long!');
  }
  var logger = new winston.Logger({
    transports: [
<<<<<<< HEAD
      new winston.transports.Console({
        formatter: function (options) {
          return options.level.toUpperCase() + ' ' +
                 options.meta.tag  + ' ' +
                 (undefined !== options.message ? options.message : '');
        },
        level: 'silly'
      })
    ]
=======
            new winston.transports.Console({
              formatter: function (options) {
                return options.level.toUpperCase() +' '+ options.meta.tag  +
                    ' ' +  (undefined !== options.message ?
                                                    options.message : '') ;
              }
            })
        ]
>>>>>>> d4f5b037
  });
  logger.addRewriter(function (level, msg, meta) {
    if (!meta.tag) {
      meta.tag = tag;
    }
    return meta;
  });
  return logger;
};<|MERGE_RESOLUTION|>--- conflicted
+++ resolved
@@ -9,7 +9,6 @@
   }
   var logger = new winston.Logger({
     transports: [
-<<<<<<< HEAD
       new winston.transports.Console({
         formatter: function (options) {
           return options.level.toUpperCase() + ' ' +
@@ -19,16 +18,6 @@
         level: 'silly'
       })
     ]
-=======
-            new winston.transports.Console({
-              formatter: function (options) {
-                return options.level.toUpperCase() +' '+ options.meta.tag  +
-                    ' ' +  (undefined !== options.message ?
-                                                    options.message : '') ;
-              }
-            })
-        ]
->>>>>>> d4f5b037
   });
   logger.addRewriter(function (level, msg, meta) {
     if (!meta.tag) {
