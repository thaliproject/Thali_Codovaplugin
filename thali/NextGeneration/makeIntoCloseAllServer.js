--- conflicted
+++ resolved
@@ -16,7 +16,6 @@
  * @returns {Object}
  */
 function makeIntoCloseAllServer(server) {
-
   var connections = [];
 
   server.on('connection', function (socket) {
@@ -25,14 +24,6 @@
     // Remove from list of connections in case
     // socket is closed.
     socket.on('close', function () {
-<<<<<<< HEAD
-      if (connections) {
-        var index = connections.indexOf(socket);
-        if (index === -1) {
-          // Log this, it shouldn't have happened.
-        }
-        connections.splice(index, 1);
-=======
       var index = -1;
       for (var i = 0; i < connections.length; i++) {
         if (connections[i] === socket) {
@@ -42,18 +33,9 @@
       }
       if (index === -1) {
         assert('socket not found from the list of connections');
->>>>>>> 6e5b20ed
       }
+      connections = connections.splice(index, 1);
     });
-
-    // It's possible that closeAll has already been called,
-    // (connections == null). If so, close the incoming socket
-
-    if (connections) {
-      connections.push(socket);
-    } else {
-      socket.end();
-    }
   });
 
   /**
@@ -66,9 +48,9 @@
     // to the server.
     // Also note that the callback won't be called until all the connections
     // are destroyed because the destroy calls are synchronous.
-    server.close(callback);
+    this.close(callback);
     connections.forEach(function (connection) {
-      connection.end();
+      connection.destroy();
     });
   };
 
