--- conflicted
+++ resolved
@@ -49,11 +49,7 @@
   BEACON_KEY: new Buffer('Let me in please!!'),
   MAX_NOTIFICATIONSERVER_PSK_MAP_CACHE_SIZE: 50,
   LOCAL_SEQ_POINT_PREFIX: 'thali_',
-<<<<<<< HEAD
-  UPDATE_WINDOWS_FOREGROUND_MS: 1000
-=======
   UPDATE_WINDOWS_FOREGROUND_MS: 1000,
   UPDATE_WINDOWS_BACKGROUND_MS: 10000,
   MAXIMUM_NUMBER_OF_PEERS_TO_NOTIFY: 15
->>>>>>> b2d9299a
 };