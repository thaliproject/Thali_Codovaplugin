--- conflicted
+++ resolved
@@ -76,14 +76,11 @@
   return this._resolution;
 };
 
-<<<<<<< HEAD
-=======
 ThaliNotificationAction.prototype.getPeerGeneration = function () {
   return this._peerGeneration;
 };
 
 
->>>>>>> d3285eb0
 /**
  * NotificationAction's event emitter
  *
@@ -363,11 +360,7 @@
    * The action was killed because it has been superseded by another
    * notification action and no further work on this action should occur.
    */
-<<<<<<< HEAD
-  KILLED_SUPERSEDED: 'killedOldGeneration'
-=======
   KILLED_SUPERSEDED: 'killedSuperseded'
->>>>>>> d3285eb0
 };
 
 ThaliNotificationAction.Events = {
