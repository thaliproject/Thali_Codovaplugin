--- conflicted
+++ resolved
@@ -6,23 +6,4 @@
   } else {
     return '';
   }
-<<<<<<< HEAD
-};
-
-
-module.exports.bufferToAscii = function(buffer) {
-  // We expect a buffer with mixed binary and ASCII/UTF-8 content. We will
-  // output anything that looks like ASCII as a character and return the
-  // rest as numbers
-  // var outputArray = [];
-  // var sampleSize = 1000;
-  // var length = buffer.length > sampleSize ? sampleSize : buffer.length;
-  // for(var i = 0; i < length; ++i) {
-  //   var octet = buffer[i];
-  //   outputArray.push(octet >= 32 && octet <= 126 ? String.fromCharCode(octet) :
-  //     '-' + octet + '-');
-  // }
-  return 'foo';
-=======
->>>>>>> e5258518
 };