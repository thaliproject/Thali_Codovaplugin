--- conflicted
+++ resolved
@@ -835,25 +835,13 @@
 };
 
 var emitPeerUnavailable = function (peerIdentifier, connectionType) {
-<<<<<<< HEAD
   var unavailable = new PeerAvailabilityStatus({
     peerIdentifier: peerIdentifier,
     connectionType: connectionType
   });
+  logger.debug('Emitting peerAvailabilityChanged from emitPeerUnavailable %s',
+    JSON.stringify(unavailable));
   module.exports.emitter.emit('peerAvailabilityChanged', unavailable);
-=======
-  var peer = getExtendedPeer(
-    {
-      peerIdentifier: peerIdentifier,
-      hostAddress: null,
-      portNumber: null
-    },
-    connectionType
-  );
-  logger.debug('Emitting peerAvailabilityChanged from emitPeerUnavailable %s',
-    JSON.stringify(peer));
-  module.exports.emitter.emit('peerAvailabilityChanged', peer);
->>>>>>> bb7816da
 };
 
 // TODO: move peer availability cache to the separate module
@@ -862,17 +850,15 @@
 peerAvailabilities[connectionTypes.BLUETOOTH] = {};
 peerAvailabilities[connectionTypes.TCP_NATIVE] = {};
 
-<<<<<<< HEAD
 /**
  * for testing purposes
+ * TODO: leave only one way to access peer availabilities
  * @private
  */
 module.exports._getPeerAvailabilities = function () {
   return peerAvailabilities;
 };
-=======
 module.exports._peerAvailabilities = peerAvailabilities;
->>>>>>> bb7816da
 
 var changeCachedPeerUnavailable = function (peer) {
   removeAvailabilityWatcherFromPeerIfExists(peer);
@@ -894,7 +880,6 @@
     });
 };
 
-<<<<<<< HEAD
 var peersDiff = function (oldState, newState) {
   var samePeer = (
     oldState.peerIdentifier === newState.peerIdentifier &&
@@ -902,40 +887,8 @@
   );
   if (!samePeer) {
     throw new Error('Cannot compare state of different peers');
-=======
-var updateAndCheckChanges = function (peer) {
-  var cachedPeer =
-    peerAvailabilities[peer.connectionType][peer.peerIdentifier];
-  if (!cachedPeer) {
-    return true;
-  }
-
-  if (!peer.hostAddress) {
-    return true;
-  }
-
-  cachedPeer.availableSince = Date.now();
-  if (cachedPeer.hostAddress !== peer.hostAddress ||
-      cachedPeer.portNumber !== peer.portNumber) {
-    emitPeerUnavailable(peer.peerIdentifier, peer.connectionType);
-    return true;
-  }
-  return false;
-};
-
-var getExtendedPeer = function (peer, connectionType) {
-  var timeout = null;
-  if (connectionType === connectionTypes.TCP_NATIVE) {
-    timeout = thaliConfig.TCP_TIMEOUT_WIFI;
-  } else if (connectionType === connectionTypes.BLUETOOTH) {
-    timeout = thaliConfig.TCP_TIMEOUT_BLUETOOTH;
-  } else if (connectionType ===
-              connectionTypes.MULTI_PEER_CONNECTIVITY_FRAMEWORK) {
-    timeout = thaliConfig.TCP_TIMEOUT_MPCF;
->>>>>>> bb7816da
   }
   return {
-<<<<<<< HEAD
     peerIdentifier: oldState.peerIdentifier,
     connectionType: oldState.connectionType,
     peerAvailable: (newState.peerAvailable !== oldState.peerAvailable),
@@ -997,58 +950,25 @@
   };
 
   module.exports.emitter.emit('peerAvailabilityChanged', peerStatus);
-=======
-    peerIdentifier: peer.peerIdentifier,
-    hostAddress: peer.hostAddress,
-    portNumber: peer.portNumber,
-    connectionType: connectionType,
-    suggestedTCPTimeout: timeout,
-    recreated: peer.recreated
-  };
-};
-
-var handlePeer = function (peer, connectionType) {
-  peer = getExtendedPeer(peer, connectionType);
-
-  if (peer.recreated) {
-    var cachedPeer =
-      peerAvailabilities[peer.connectionType][peer.peerIdentifier];
-
-    if (!cachedPeer) {
-      if (peer.hostAddress !== null) {
-        ThaliMobileNativeWrapper
-          .terminateListener(peer.peerIdentifier, peer.portNumber)
-          .catch(function (err) {
-            logger.error('Try to clean up a recreated server for an' +
-              'unavailable peer %s and got error %s', peer.peerIdentifier,
-              err);
-          });
-      }
-      return;
-    }
-  } else {
-    if (!updateAndCheckChanges(peer)) {
-      return;
-    }
-    if (peer.hostAddress === null) {
-      changeCachedPeerUnavailable(peer);
-    } else {
-      changeCachedPeerAvailable(peer);
-    }
-  }
-
-  logger.debug('Emitting peerAvailabilityChanged from handlePeer %s',
-    JSON.stringify(peer));
-  module.exports.emitter.emit('peerAvailabilityChanged', peer);
->>>>>>> bb7816da
+};
+
+var handleRecreatedPeer = function (nativePeer) {
+  // FIXME: see #1490 pull request for details
+  throw new Error('not implemented');
 };
 
 ThaliMobileNativeWrapper.emitter.on('nonTCPPeerAvailabilityChangedEvent',
 function (nativePeer) {
+  if (nativePeer.recreated) {
+    handleRecreatedPeer(nativePeer);
+    return;
+  }
+
   var connectionType =
     platform.isAndroid ?
     connectionTypes.BLUETOOTH :
     connectionTypes.MULTI_PEER_CONNECTIVITY_FRAMEWORK;
+
   var peer = {
     peerIdentifier: nativePeer.peerIdentifier,
     peerAvailable: nativePeer.peerAvailable,
@@ -1056,7 +976,8 @@
     hostAddress: null,
     portNumber: nativePeer.portNumber,
     connectionType: connectionType,
-    availableSince: Date.now()
+    availableSince: Date.now(),
+    recreated: Boolean(nativePeer.recreated) // Android only
   };
   handlePeer(peer);
 });
@@ -1070,7 +991,8 @@
     hostAddress: wifiPeer.hostAddress,
     portNumber: wifiPeer.portNumber,
     connectionType: connectionTypes.TCP_NATIVE,
-    availableSince: Date.now()
+    availableSince: Date.now(),
+    recreated: false
   };
   handlePeer(peer);
 });
@@ -1082,12 +1004,9 @@
 peerAvailabilityWatchers[connectionTypes.BLUETOOTH] = {};
 peerAvailabilityWatchers[connectionTypes.TCP_NATIVE] = {};
 
-<<<<<<< HEAD
+module.exports._peerAvailabilityWatchers = peerAvailabilityWatchers;
+
 /* jshint latedef:false */
-=======
-module.exports._peerAvailabilityWatchers = peerAvailabilityWatchers;
-
->>>>>>> bb7816da
 var addAvailabilityWatcherToPeerIfNotExist = function (peer) {
   if (isAvailabilityWatcherForPeerExist(peer)) {
     return;
