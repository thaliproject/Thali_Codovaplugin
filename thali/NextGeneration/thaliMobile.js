--- conflicted
+++ resolved
@@ -605,21 +605,6 @@
  * @param {number} portNumber
  * @returns {Promise<?Error>}
  */
-<<<<<<< HEAD
-module.exports.disconnect = function(peerIdentifier, connectionType) {
-  return promiseQueue
-    .enqueue(function (resolve, reject) {
-      if (connectionType === connectionTypes.TCP_NATIVE) {
-        return reject(new Error('Wifi does not support disconnect'));
-      }
-
-      return thaliMobileNativeWrapper
-        .disconnect(peerIdentifier)
-        .then(resolve)
-        .catch(reject);
-    });
-};
-=======
 module.exports.disconnect =
   function (peerIdentifier, connectionType, portNumber) {
     if (connectionType === connectionTypes.TCP_NATIVE) {
@@ -632,7 +617,6 @@
     });
   };
 
->>>>>>> 95fdd7f6
 /*
         EVENTS
  */
@@ -1005,51 +989,6 @@
  */
 
 
-<<<<<<< HEAD
-var emitPeerUnavailable = function (peerIdentifier, connectionType) {
-  module.exports.emitter.emit('peerAvailabilityChanged',
-    getExtendedPeer(
-      {
-        peerIdentifier: peerIdentifier,
-        hostAddress: null,
-        portNumber: null
-      },
-      connectionType
-    )
-  );
-};
-
-var peerAvailabilities = {};
-peerAvailabilities[connectionTypes.MULTI_PEER_CONNECTIVITY_FRAMEWORK] = {};
-peerAvailabilities[connectionTypes.BLUETOOTH] = {};
-peerAvailabilities[connectionTypes.TCP_NATIVE] = {};
-
-// Issue #899
-var connectionTypePeersLimits = {};
-connectionTypePeersLimits[connectionTypes.MULTI_PEER_CONNECTIVITY_FRAMEWORK] =
-  thaliConfig.MULTI_PEER_CONNECTIVITY_FRAMEWORK_PEERS_LIMIT;
-connectionTypePeersLimits[connectionTypes.BLUETOOTH] =
-  thaliConfig.BLUETOOTH_PEERS_LIMIT;
-connectionTypePeersLimits[connectionTypes.TCP_NATIVE] =
-  thaliConfig.TCP_NATIVE_PEERS_LIMIT;
-
-var emitIfConnectionTypePeersLimitReached = function (connectionType) {
-  var connectionTypePeers = peerAvailabilities[connectionType];
-  var connectionTypePeersCount = Object.keys(connectionTypePeers).length;
-  var peersLimit = connectionTypePeersLimits[connectionType];
-
-  if (connectionTypePeersCount > peersLimit) {
-    module.exports.emitter
-      .emit(connectionType + 'PeersLimitReached', {
-        limit: peersLimit,
-        count: connectionTypePeersCount
-      });
-  }
-};
-
-var changeCachedPeerUnavailable = function (peer) {
-  removeAvailabilityWatcherFromPeerIfExists(peer);
-=======
 function PeerAvailabilityStatus (peer) {
   this.peerIdentifier = peer.peerIdentifier;
   this.connectionType = peer.connectionType;
@@ -1062,7 +1001,6 @@
     this.newAddressPort = null;
   }
 }
->>>>>>> 95fdd7f6
 
 function emitPeerUnavailable (peerIdentifier, connectionType) {
   var unavailable = new PeerAvailabilityStatus({
@@ -1093,25 +1031,12 @@
   };
 }
 
-<<<<<<< HEAD
-var changeCachedPeerAvailable = function (peer) {
-  var cachedPeer = JSON.parse(JSON.stringify(peer));
-  cachedPeer.availableSince = Date.now();
-  var peerIdentifier = peer.peerIdentifier;
-  var connectionType = peer.connectionType;
-  peerAvailabilities[connectionType][peerIdentifier] = cachedPeer;
-
-  addAvailabilityWatcherToPeerIfNotExist(cachedPeer);
-  emitIfConnectionTypePeersLimitReached(connectionType);
-};
-=======
 function handlePeer (peer) {
   var cachedPeer = peerAvailabilities[peer.connectionType][peer.peerIdentifier];
 
   if (!cachedPeer && !peer.peerAvailable) {
     return;
   }
->>>>>>> 95fdd7f6
 
   var diff = null;
   if (cachedPeer) {
@@ -1520,10 +1445,6 @@
   handleNetworkChangedNonTCP(networkChangedValue);
 };
 
-var emitDiscoveryDOS = function (dosInfo) {
-  module.exports.emitter.emit('discoveryDOS', dosInfo);
-};
-
 /**
  * Unless something went horribly wrong only one of thaliMobileNativeWrapper
  * or ThaliWifiInfrastructure should be enabled for this event at a time. We can
@@ -1539,18 +1460,6 @@
   .on('networkChangedNonTCP', handleNetworkChangedNonTCP);
 thaliWifiInfrastructure
   .on('networkChangedWifi', handleNetworkChangedWifi);
-
-
-/**
- * Use this emitter to subscribe to events
- *
- * @public
- * @fires module:thaliMobile.event:peerAvailabilityChanged
- * @fires module:thaliMobile.event:discoveryAdvertisingStateUpdate
- * @fires module:thaliMobile.event:networkChanged
- * @fires module:thaliMobile.event:discoveryDOS
- */
-module.exports.emitter = new EventEmitter();
 
 /**
  * Fired when we get more peer discoveries than we have allocated space to
@@ -1564,15 +1473,14 @@
  * @event module:thaliMobile.event:discoveryDOS
  * @type {Object}
  */
- Object.keys(connectionTypes)
-   .forEach(function (key) {
-     var connectionType = connectionTypes[key];
-     module.exports.emitter.on(connectionType + 'PeersLimitReached',
-       function (info) {
-         emitDiscoveryDOS({
-           connectionType: connectionType,
-           limit: info.limit,
-           count: info.count
-         });
-       })
-   });+
+/**
+ * Use this emitter to subscribe to events
+ *
+ * @public
+ * @fires module:thaliMobile.event:peerAvailabilityChanged
+ * @fires module:thaliMobile.event:discoveryAdvertisingStateUpdate
+ * @fires module:thaliMobile.event:networkChanged
+ * @fires module:thaliMobile.event:discoveryDOS
+ */
+module.exports.emitter = new EventEmitter();