--- conflicted
+++ resolved
@@ -260,12 +260,11 @@
       ciphers: thaliConfig.SUPPORTED_PSK_CIPHERS,
       pskCallback : function (id) {
         return pskIdToSecret(id);
-      }
+      },
+      key: thaliConfig.BOGUS_KEY_PEM,
+      cert: thaliConfig.BOGUS_CERT_PEM
     };
-<<<<<<< HEAD
-=======
     // listen(port, ...) port = 0 for random port
->>>>>>> 22f1a62f
     gRouterServer = https.createServer(options, gRouterExpress).listen(0,
       function () {
         gRouterServerPort = gRouterServer.address().port;
