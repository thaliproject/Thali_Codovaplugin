--- conflicted
+++ resolved
@@ -21,23 +21,15 @@
 var gServersManagerLocalPort = 0;
 var gNonTcpNetworkStatus = null;
 
-<<<<<<< HEAD
-// Used only for testing.
-=======
 // Exports below only used for testing.
->>>>>>> b8ccb9f7
 module.exports._getServersManagerLocalPort = function () {
   return gServersManagerLocalPort;
 };
 
-<<<<<<< HEAD
-// Used only for testing.
-=======
 module.exports._getRouterServerPort = function () {
   return gRouterServerPort;
 };
 
->>>>>>> b8ccb9f7
 module.exports._isStarted = function () {
   return states.started;
 };
@@ -624,11 +616,7 @@
 var handlePeerAvailabilityChanged = function (peer) {
   if (!states.started) {
     logger.debug('Filtered out nonTCPPeerAvailabilityChangedEvent ' +
-<<<<<<< HEAD
-                'due to not being in started state');
-=======
                  'due to not being in started state');
->>>>>>> b8ccb9f7
     return;
   }
   return peerAvailabilityChangedQueue.enqueue(function (resolve) {
@@ -750,14 +738,6 @@
  */
 module.exports.emitter = new EventEmitter();
 
-<<<<<<< HEAD
-// Function to register a method to the native side
-// and inform that the registration was done.
-var registerToNative = function (methodName, callback) {
-  Mobile(methodName).registerToNative(callback);
-  Mobile('didRegisterToNative').callNative(methodName, function () {
-    logger.debug('Method %s registered to native', methodName);
-=======
 /**
  * Function to register event handler functions
  * for events emitted from the native side.
@@ -785,72 +765,8 @@
     peers.forEach(function (peer) {
       handlePeerAvailabilityChanged(peer);
     });
->>>>>>> b8ccb9f7
-  });
-
-<<<<<<< HEAD
-registerToNative('peerAvailabilityChanged', function (peers) {
-  if (typeof peers.forEach !== 'function') {
-    peers = [peers];
-  }
-  peers.forEach(function (peer) {
-    handlePeerAvailabilityChanged(peer);
-  });
-});
-
-registerToNative('discoveryAdvertisingStateUpdateNonTCP',
-  function (discoveryAdvertisingStateUpdateValue) {
-    logger.debug('discoveryAdvertisingStateUpdateNonTCP: %s',
-      JSON.stringify(discoveryAdvertisingStateUpdateValue));
-    module.exports.emitter.emit(
-      'discoveryAdvertisingStateUpdateNonTCP',
-      discoveryAdvertisingStateUpdateValue
-    );
-  }
-);
-
-registerToNative('networkChanged', function (networkChangedValue) {
-  logger.debug('networkChanged: %s', JSON.stringify(networkChangedValue));
-  // The value needs to be assigned here to gNonTcpNetworkStatus
-  // so that {@link module:thaliMobileNativeWrapper:getNonTCPNetworkStatus}
-  // can return it.
-  gNonTcpNetworkStatus = networkChangedValue;
-  module.exports.emitter.emit('networkChangedNonTCP', gNonTcpNetworkStatus);
-});
-
-registerToNative('incomingConnectionToPortNumberFailed',
-  function (portNumber) {
-    logger.info('incomingConnectionToPortNumberFailed: %s', portNumber);
-
-    if (!states.started) {
-      logger.info('got incomingConnectionToPortNumberFailed while not in ' +
-        'start');
-      return;
-    }
-
-    if (gServersManagerLocalPort !== portNumber) {
-      logger.info('got incomingConnectionToPortNumberFailed for port ' +
-        portNumber + ' but we are listening on ' + gServersManagerLocalPort);
-      return;
-    }
-
-    // Enqueue the restart to prevent other calls being handled
-    // while the restart is ongoing.
-    gPromiseQueue.enqueueAtTop(stop())
-      .catch(function (err) {
-        return err;
-      })
-      .then(function (err) {
-        module.exports.emitter.emit('incomingConnectionToPortNumberFailed',
-          {
-            reason: module.exports.routerFailureReason.NATIVE_LISTENER,
-            errors: err ? [err] : [],
-            routerPort: portNumber
-          });
-      });
-  }
-);
-=======
+  });
+
   registerToNative('discoveryAdvertisingStateUpdateNonTCP',
     function (discoveryAdvertisingStateUpdateValue) {
       logger.debug('discoveryAdvertisingStateUpdateNonTCP: %s',
@@ -906,5 +822,4 @@
 };
 
 // Perform the registration when this file first required.
-module.exports._registerToNative();
->>>>>>> b8ccb9f7
+module.exports._registerToNative();