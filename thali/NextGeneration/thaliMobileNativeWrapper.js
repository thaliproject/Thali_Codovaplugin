'use strict';

var Promise = require('lie');
var PromiseQueue = require('./promiseQueue');
var EventEmitter = require('events').EventEmitter;
var logger = require('../ThaliLogger')('thaliMobileNativeWrapper');
var makeIntoCloseAllServer = require('./makeIntoCloseAllServer');
var express = require('express');
var TCPServersManager = require('./mux/thaliTcpServersManager');
var https = require('https');
var thaliConfig = require('./thaliConfig');
var platform = require('./utils/platform');

var states = {
  started: false
};

// We have to keep track of discovered peers to make sure
// 'listenerRecreatedAfterFailureHandler' event uses the same generation after
// connection was recreated
var peerGenerations = {};

var gPromiseQueue = new PromiseQueue();
var gRouterExpress = null;
var gRouterServer = null;
var gRouterServerPort = 0;
var gServersManager = null;
var gServersManagerLocalPort = 0;
var gNonTcpNetworkStatus = null;

// Exports below only used for testing.
module.exports._getServersManagerLocalPort = function () {
  return gServersManagerLocalPort;
};

module.exports._getRouterServerPort = function () {
  return gRouterServerPort;
};

module.exports._getServersManager = function () {
  return gServersManager;
};

module.exports._setServersManager = function (serversManager) {
  gServersManager = serversManager;
};

module.exports._isStarted = function () {
  return states.started;
};

// Turns off a warning that would otherwise go off on Mobile
/* jshint -W064 */

/** @module thaliMobileNativeWrapper */

/**
 * @file
 * This is the primary interface for those wishing to talk directly to the
 * native layer. All the methods defined in this file are asynchronous.
 * However, with the exception of {@link
 * module:thaliMobileNativeWrapper.emitter}, {@link
 * module:thaliMobileNativeWrapper.connect}, {@link
 * module:thaliMobileNativeWrapper.multiConnect} and {@link
 * module:thaliMObileNativeWrapper.disconnect), any time a method is called
 * the invocation will immediately return but the request will actually be put
 * on a queue and all incoming requests will be run out of that queue. This
 * means that if one calls two start methods on say advertising or discovery
 * then the first start method will execute, call back its promise and only
 * then will the second start method start running. This restriction is in
 * place to simplify the state model and reduce testing.
 *
 * A similar sort of queue exists for the connect/disconnect methods but it
 * only applies to calls with the same peerID.
 *
 * ## Why not just call {@link module:thaliMobileNative} directly?
 *
 * Our contract in {@link module:thaliMobileNative} stipulates some behaviors
 * that have to be enforced at the node.js layer. For example, we can only
 * issue a single outstanding non-connect/multi-connect/disconnect
 * Mobile().callNative command at a time. We also want to change the callbacks
 * from callbacks to promises as well as change registerToNative calls into
 * Node.js events. All of that is handled here. So as a general rule nobody
 * but this module should ever call {@link module:thaliMobileNative}. Anyone
 * who wants to use the {@link module:thaliMobileNative} functionality should
 * be calling this module.
 */

/**
 * Enum to define the types of connections
 *
 * @readonly
 * @enum {string}
 */
var connectionTypes = {
  MULTI_PEER_CONNECTIVITY_FRAMEWORK: 'MPCF',
  BLUETOOTH: 'AndroidBluetooth',
  TCP_NATIVE: 'tcp'
};
module.exports.connectionTypes = connectionTypes;

/*
        METHODS
 */

function failedConnectionHandler(failedConnection) {
  var peer = {
    peerIdentifier: failedConnection.peerIdentifier,
    peerAvailable: false,
    generation: failedConnection.generation,
    portNumber: null,
    recreated: failedConnection.recreated
  };
  handlePeerAvailabilityChanged(peer);

  var event = {
    error: failedConnection.error,
    peerIdentifier: failedConnection.peerIdentifier,
    recreated: failedConnection.recreated,
    connectionType: connectionTypes.BLUETOOTH
  };
  module.exports.emitter.emit('failedNativeConnection', event);
}

function routerPortConnectionFailedHandler(failedRouterPort) {
  logger.info('routerPortConnectionFailed - ' +
    JSON.stringify(failedRouterPort));

  if (!states.started) {
    // We are stopped anyway so no reason to kick up a fuss
    logger.info('got routerPortConnectionFailed while we were not in start');
    return;
  }

  if (failedRouterPort.routerPort !== gRouterServerPort) {
    // Some kind of race condition? This isn't for us
    logger.info('got routerPortConnectionFailed but not for our port, ' +
      ', our port is ' + gRouterServerPort + ' and the error was for ' +
      failedRouterPort.routerPort);
    return;
  }

  gPromiseQueue.enqueueAtTop(stop)
    .catch(function (err) {
      return err;
    })
    .then(function (err) {
      var errorArray = [failedRouterPort.error];
      if (err) {
        errorArray.push(err);
      }
      module.exports.emitter.emit('incomingConnectionToPortNumberFailed',
        {
          reason: module.exports.routerFailureReason.APP_LISTENER,
          errors: errorArray,
          routerPort: failedRouterPort.routerPort
        });
    });
}

function listenerRecreatedAfterFailureHandler(recreateAnnouncement) {
  if (!states.started) {
    // We aren't supposed to emit events when we aren't started
    return;
  }

  var generation = peerGenerations[recreateAnnouncement.peerIdentifier];

  logger.debug('listenerRecreatedAfterFailureHandler - We are emitting ' +
    'nonTCPPeerAvailabilityChangedEvent with peerIdentifier %s, ' +
    'generation %s, and portNumber %d',
    recreateAnnouncement.peerIdentifier, generation,
    recreateAnnouncement.portNumber);
  module.exports.emitter.emit('nonTCPPeerAvailabilityChangedEvent', {
    peerIdentifier: recreateAnnouncement.peerIdentifier,
    peerAvailable: true,
    generation: generation,
    portNumber: recreateAnnouncement.portNumber,
    recreated: true
  });
}

function stopServersManager() {
  if (!gServersManager) {
    return Promise.resolve();
  }
  var oldServersManager = gServersManager;
  gServersManager = null;
  return oldServersManager.stop()
    .then(function () {
      oldServersManager.removeListener('failedConnection',
        failedConnectionHandler);
      oldServersManager.removeListener('routerPortConnectionFailed',
        routerPortConnectionFailedHandler);
      oldServersManager.removeListener('listenerRecreatedAfterFailure',
        listenerRecreatedAfterFailureHandler);
    });
}

function stopCreateAndStartServersManager() {
  return stopServersManager()
    .then(function () {
      gServersManager = new TCPServersManager(gRouterServerPort);
      gServersManager.on('failedConnection', failedConnectionHandler);
      gServersManager.on('routerPortConnectionFailed',
        routerPortConnectionFailedHandler);
      gServersManager.on('listenerRecreatedAfterFailure',
        listenerRecreatedAfterFailureHandler);
      return gServersManager.start();
    })
    .then(function (localPort) {
      gServersManagerLocalPort = localPort;
    });
}

/**
 * Takes a PSK ID as input and returns either null if the ID is not supported or
 * a Buffer with the pre-shared secret associated with that identity if it
 * is supported.
 *
 * @public
 * @callback pskIdToSecret
 * @param {string} id
 * @returns {?Buffer} secret
 */

// jscs:disable jsDoc
/**
 * This method MUST be called before any other method here other than
 * registering for events on the emitter or calling {@link
 * module:thaliMobileNativeWrapper:getNonTCPNetworkStatus}. This method will
 * cause us to:
 *
 * - create a TCP server (which MUST use {@link
 * module:makeIntoCloseAllServer~makeIntoCloseAllServer}) on a random port and
 * host the router on that server.
 *
 * On `multiConnect` platforms (read: iOS) we will also do the following:
 *
 * - listen for the {@link
 * thaliMobileNative~incomingConnectionToPortNumberFailed} callback which will
 * then cause us to fire a {@link event:incomingConnectionToPortNumberFailed}.
 *
 * - listen for the {@link thaliMobileNative~multiConnectResolved} callback
 * which will then cause us to fire a {@link event:multiConnectResolvedEvent}.
 * Note however that this event is only consumed within thaliMobileNativeWrapper
 * and is not intended for external use.
 *
 * On `connect` platforms (read: Android) we will also do the following:
 *
 * - create a {@link module:tcpServersManager}.
 *
 * - listen for the {@link
 * module:tcpServersManager~failedConnection} event and then repeat it.
 *
 * - listen for the {@link module:tcpServersManager~routerPortConnectionFailed}
 * event which will then cause us to fire a {@link
 * event:incomingConnectionToPortNumberFailed}. *
 *
 * - call start on the {@link
 * module:tcpServersManager} object and record the returned port.
 *
 * We MUST register for the native layer handlers exactly once.
 *
 * If the start fails then the object is not in start state and vice versa.
 *
 * This method is not idempotent. If called two times in a row without an
 * intervening stop a "Call Stop!" Error MUST be returned.
 *
 * This method can be called after stop since this is a singleton object.
 *
 * If the given router can't be used as an express router, a "Bad Router"
 * error MUST be returned.
 *
 * @public
 * @param {Object} router This is an Express Router object (for example,
 * express-pouchdb is a router object) that the caller wants the non-TCP
 * connections to be terminated with. This code will put that router at '/' so
 * make sure your paths are set up appropriately.
 * @param {pskIdToSecret} pskIdToSecret
 * @returns {Promise<?Error>}
 */
// jscs:enable jsDoc
module.exports.start = function (router, pskIdToSecret) {
  return gPromiseQueue.enqueue(function (resolve, reject) {
    if (states.started) {
      return reject(new Error('Call Stop!'));
    }
    gRouterExpress = express();
    try {
      gRouterExpress.use('/', router);
    } catch (error) {
      logger.error('Unable to use the given router: %s', error.toString());
      return reject(new Error('Bad Router'));
    }
    var options = {
      ciphers: thaliConfig.SUPPORTED_PSK_CIPHERS,
      pskCallback : function (id) {
        return pskIdToSecret(id);
      },
      key: thaliConfig.BOGUS_KEY_PEM,
      cert: thaliConfig.BOGUS_CERT_PEM
    };
    // listen(port, ...) port = 0 for random port
    gRouterServer = https.createServer(options, gRouterExpress).listen(0,
      function () {
        gRouterServerPort = gRouterServer.address().port;
        logger.debug('listening', gRouterServerPort);

        if (platform.isAndroid) {
          stopCreateAndStartServersManager()
            .then(function () {
              states.started = true;
              resolve();
            })
            .catch(function (err) {
              reject(err);
            });
        } else {
          states.started = true;
          resolve();
        }

      });
    gRouterServer = makeIntoCloseAllServer(gRouterServer);
  });
};

function stop(resolve, reject) {
  if (!states.started) {
    return resolve();
  }

  states.started = false;

  var errorDescriptions = {};

  stopNative()
  .catch(function (err) {
    errorDescriptions = err;
  })
  .then(function () {
    if (platform.isAndroid) {
      return stopServersManager();
    }
    return Promise.resolve();
  })
  .catch(function (err) {
    errorDescriptions.stopServersManagerError = err;
  })
  .then(function () {
    var oldRouterServer = gRouterServer;
    gRouterServer = null;
    return oldRouterServer ? oldRouterServer.closeAllPromise() :
      Promise.resolve();
  })
  .catch(function (err) {
    errorDescriptions.stopRouterServerError = err;
  })
  .then(function () {
    if (Object.keys(errorDescriptions).length === 0) {
      return resolve();
    }

    var error = new Error('check errorDescriptions property');
    error.errorDescriptions = errorDescriptions;

    return reject(error);
  });
}

function stopNative() {
  return new Promise(function (resolve, reject) {
    var errorDescriptions = {};

    Mobile('stopAdvertisingAndListening').callNative(function (error) {
      if (error) {
        errorDescriptions.stopAdvertisingError = new Error(error);
      }
      Mobile('stopListeningForAdvertisements').callNative(function (error) {
        if (error) {
          errorDescriptions.stopListeningError = new Error(error);
        }

        if (Object.keys(errorDescriptions).length === 0) {
          resolve();
        } else {
          reject(errorDescriptions);
        }

      });
    });
  });
}

/**
 * This method will call all the stop methods, call stop on the {@link
 * module:tcpServersManager} object (if we are on a `connect` platform) and
 * close the TCP server hosting the router.
 *
 * Once called the object is in stop state.
 *
 * This method is idempotent and so MUST be able to be called multiple times in
 * a row without changing state.
 *
 * @returns {Promise<?Error>}
 */

module.exports.stop = function () {
  return gPromiseQueue.enqueue(stop);
};

/* eslint-disable max-len */
/**
 * This method instructs the native layer to discover what other devices are
 * within range using the platform's non-TCP P2P capabilities. When a device is
 * discovered its information will be published via {@link
 * event:nonTCPPeerAvailabilityChangedEvent}.
 *
 * This method is idempotent so multiple consecutive calls without an
 * intervening call to stop will not cause a state change.
 *
 * This method MUST NOT be called if the object is not in start state or a "Call
 * Start!" error MUST be returned.
 *
 * | Error String | Description |
 * |--------------|-------------|
 * | No Native Non-TCP Support | There are no non-TCP radios on this platform. |
 * | Radio Turned Off | The radio(s) needed for this method are not turned on. |
 * | Unspecified Error with Radio infrastructure | Something went wrong with the radios. Check the logs. |
 * | Call Start! | The object is not in start state. |
 *
 * @public
 * @returns {Promise<?Error>}
 * @throws {Error}
 */
module.exports.startListeningForAdvertisements = function () {
/* eslint-enable max-len */
  return gPromiseQueue.enqueue(function (resolve, reject) {
    if (!states.started) {
      return reject(new Error('Call Start!'));
    }
    Mobile('startListeningForAdvertisements').callNative(function (error) {
      if (error) {
        return reject(new Error(error));
      }
      resolve();
    });
  });
};

/**
 * This method instructs the native layer to stop listening for discovery
 * advertisements. Note that so long as discovery isn't occurring (because, for
 * example, the radio needed isn't on) this method will return success.
 *
 * This method is idempotent and MAY be called even if
 * startListeningForAdvertisements has not been called.
 *
 * This method MUST NOT terminate any existing connections created locally using
 * {@link module:thaliMobileNativeWrapper.connect}.
 *
 * | Error String | Description |
 * |--------------|-------------|
 * | Failed | Somehow the stop method couldn't do its job. Check the logs. |
 *
 * @public
 * @returns {Promise<?Error>}
 */
module.exports.stopListeningForAdvertisements = function () {
  return gPromiseQueue.enqueue(function (resolve, reject) {
    Mobile('stopListeningForAdvertisements').callNative(function (error) {
      if (error) {
        return reject(new Error(error));
      }
      peerGenerations = {};
      resolve();
    });
  });
};

/* eslint-disable max-len */
/**
 * This method has two separate but related functions. It's first function is to
 * begin advertising the Thali peer's presence to other peers. The second
 * purpose is to accept incoming non-TCP/IP connections (that will then be
 * bridged to TCP/IP) from other peers.
 *
 * In Android these functions can be separated but with iOS the multi-peer
 * connectivity framework is designed such that it is only possible for remote
 * peers to connect to the current peer if and only if the current peer is
 * advertising its presence. So we therefore have put the two functions together
 * into a single method.
 *
 * This method MUST NOT be called unless in the start state otherwise a "Call
 * Start!" error MUST be returned.
 *
 * ## Discovery
 *
 * Thali currently handles discovery by announcing over the discovery channel
 * that the Thali peer has had a state change without providing any additional
 * information, such as who the peer is or who the state changes are relevant
 * to. The remote peers, when they get the state change notification, will have
 * to connect to this peer in order to retrieve information about the state
 * change.
 *
 * Therefore the purpose of this method is just to raise the "state changed"
 * flag. Each time it is called a new event will be generated that will tell
 * listeners that the system has changed state since the last call. This
 * usually translates to a change in the peer's generation counter. Therefore
 * this method is not idempotent since each call causes a state change.
 *
 * Once an advertisement is sent out as a result of calling this method
 * typically any new peers who come in range will be able to retrieve the
 * existing advertisement. So this is not a one time event but rather more of a
 * case of publishing an ongoing advertisement regarding the peer's state.
 *
 * ## Incoming Connections
 *
 * On `connect` platforms all incoming TCP connections generated by {@link
 * external:"Mobile('startUpdateAdvertisingAndListening')".callNative} MUST be
 * passed through a multiplex layer. The details of how this layer works are
 * given in {@link module:TCPServersManager}. This method will pass the port
 * from {@link module:TCPServersManager.start} output to {@link
 * external:"Mobile('startUpdateAdvertisingAndListening')".callNative}.
 *
 * If the TCP connection established by the native layer to the previously
 * specified port is terminated by the server for any reason then the native
 * layer MUST tear down the associated non-TCP connection.
 *
 * On `multiConnect` platforms all incoming TCP connections are sent directly to
 * the router started by {@link module:thaliMobileNativeWrapper.start} since we
 * have no need for {@link module:TCPServersManager} on these platforms.
 *
 * ## Repeated calls
 *
 * By design this method is intended to be called multiple times without calling
 * stop as each call causes the currently notification flag to change.
 *
 * | Error String | Description |
 * |--------------|-------------|
 * | No Native Non-TCP Support | There are no non-TCP radios on this platform. |
 * | Radio Turned Off | The radio(s) needed for this method are not turned on. |
 * | Unspecified Error with Radio infrastructure | Something went wrong with the radios. Check the logs. |
 * | Call Start! | The object is not in start state. |
 *
 * @public
 * @returns {Promise<?Error>}
 */
/* eslint-enable max-len */
module.exports.startUpdateAdvertisingAndListening = function () {
  return gPromiseQueue.enqueue(function (resolve, reject) {
    if (!states.started) {
      return reject(new Error('Call Start!'));
    }

    var port = (platform.isAndroid) ?
                gServersManagerLocalPort :
                gRouterServerPort;

    Mobile('startUpdateAdvertisingAndListening').callNative(
      port,
      function (error) {
        if (error) {
          return reject(new Error(error));
        }
        resolve();
      }
    );
  });
};

/**
 * This method tells the native layer to stop advertising the presence of the
 * peer, stop accepting incoming connections over the non-TCP/IP transport and
 * to disconnect all existing non-TCP/IP transport incoming connections.
 *
 * Note that so long as advertising has stopped and there are no incoming
 * connections or the ability to accept them then this method will return
 * success. So, for example, if advertising was never started then this method
 * will return success.
 *
 * | Error String | Description |
 * |--------------|-------------|
 * | Failed | Somehow the stop method couldn't do its job. Check the logs. |
 *
 * @public
 * @returns {Promise<?Error>}
 */
module.exports.stopAdvertisingAndListening = function () {
  return gPromiseQueue.enqueue(function (resolve, reject) {
    Mobile('stopAdvertisingAndListening').callNative(function (error) {
      if (error) {
        return reject(new Error(error));
      }
      resolve();
    });
  });
};

/**
 * This method returns the last value sent by the
 * {@link module:thaliMobileNativeWrapper.event:networkChangedNonTCP}
 * event.
 *
 * The reason we use a promise is that there is a race condition where someone
 * could call this before we have gotten the first network status event. Rather
 * than force everyone to play the game where they have to subscribe to the
 * event and call this method just to figure out the status for things like UX
 * that says "Hey you don't have the right radio!" we just use a promise that
 * won't return until we have a value.
 *
 * Unlike other methods, this can be called also before calling start.
 *
 * @public
 * @returns {Promise<module:thaliMobileNative~networkChanged>}
 */
module.exports.getNonTCPNetworkStatus = function () {
  return gPromiseQueue.enqueue(function (resolve) {
    if (gNonTcpNetworkStatus === null) {
      module.exports.emitter.once('networkChangedNonTCP',
      function (networkChangedValue) {
        gNonTcpNetworkStatus = networkChangedValue;
        return resolve(gNonTcpNetworkStatus);
      });
    } else {
      return resolve(gNonTcpNetworkStatus);
    }
  });
};

var multiConnectCounter = 0;

/**
 * This calls the native multiConnect method. This code is responsible for
 * honoring the restrictions placed on calls to multiConnect. Which is that
 * there cannot be more than one call waiting for an async response to
 * multiConnect or disconnect for the same peerIdentifier at any one time.
 * If we receive multiple calls for the same peerIdentifier then we must
 * queue them up in the same way we queue up requests to calls like
 * startListeningForAdvertisements.
 *
 * This call is also responsible for connecting together the multiConnect call
 * with its eventual multiConnectResolved callback response. This means that
 * when we call multiConnect we MUST generate a unique identifier (a counter
 * would work fine) to pass in as the syncValue and then we MUST listen on the
 * multiConnectResolved callback waiting to hear that same syncValue and then
 * return the result to the caller of this method.
 *
 * @private
 * @param  {string} peerIdentifier The value taken from a
 * peerAvailabilityChanged event.
 * @return {Promise<number|Error>} The promise will either return an integer
 * with the localhost port to connect to or an Error object.
 */
<<<<<<< HEAD
module.exports._multiConnect = function (peerIdentifier) {
  return gPromiseQueue.enqueue(function (resolve, reject) {
    var originalSyncValue = String(multiConnectCounter);
    multiConnectCounter++;

    Mobile('multiConnect')
    .callNative(peerIdentifier, originalSyncValue, function (error) {
      if (error) {
        return reject(new Error(error));
      }

      module.exports.emitter.on('_multiConnectResolved',
        function callback (syncValue, error, portNumber) {
          if (originalSyncValue !== syncValue) {
            return;
          }

          module.exports.emitter.removeListener(
            '_multiConnectResolved', callback);

          if (error) {
            reject(new Error(error));
            if (error === 'Connection could not be established') {
              recreatePeer(peerIdentifier);
            }

          }

          resolve(portNumber);
        }
      );
    });
  });
=======
module.exports._multiConnect = function (peerIdentifier) { // eslint-disable-line no-unused-vars
  return Promise.reject(new Error('Not yet implemented'));
>>>>>>> 3b92887d
};

// jscs:disable jsDoc
/**
 * This is used on `connect` platforms for native connections and calls through
 * to ThaliTcpServersManager.
 *
 * If called on a non-`connect` platform then a 'Not connect platform' error
 * MUST be returned.
 *
 * @private
 * @param {Object} incomingConnectionId
 * @returns {Promise<?Error>}
 */
// jscs:enable jsDoc
module.exports._terminateConnection = function (incomingConnectionId) {
  if (platform.isIOS) {
    return Promise.reject(new Error('Not connect platform'));
  }
  return gPromiseQueue.enqueue(function (resolve, reject) {
    gServersManager.terminateIncomingConnection(incomingConnectionId)
    .then(function () {
      resolve();
    })
    .catch(function (error) {
      reject(error);
    });
  });
};

/**
 * This calls the native disconnect method. This code is responsible for
 * honoring the restrictions placed on calls to multiConnect/disconnect in terms
 * of parallel calls with the same ID as described in the _multiConnect command.
 *
 * @private
 * @param {string} peerIdentifier The value taken from a peerAvailabilityChanged
 * event.
 * @returns {Promise<?Error>} Unless something bad happens (in which case a
 * reject with an Error will be returned) the response will be a resolve with
 * a null result.
 */
module.exports._disconnect = function (peerIdentifier) {
  return gPromiseQueue.enqueue(function (resolve, reject) {
    Mobile('disconnect').callNative(peerIdentifier, function (errorMsg) {
      if (errorMsg) {
        reject(new Error(errorMsg));
      } else {
        resolve();
      }
    });
  });
};

/**
 * Terminates a connection with the named peer. If there is no such connection
 * then the method will still return success.
 *
 * On 'connect' platforms this calls terminateListener method and on
 * `multiConnect` platforms this calls _disconnect.
 *
 * @param {string} peerIdentifier The value taken from a peerAvailabilityChanged
 * event.
 * @param {string} portNumber
 * @returns {Promise<?Error>} Unless something bad happens (in which case a
 * reject with an Error will be returned) the response will be a resolve with
 * a null result.
 */
module.exports.disconnect = function (peerIdentifier, portNumber) {
  if (platform.isAndroid) {
    return this._terminateListener(peerIdentifier, portNumber);
  }
  if (platform.isIOS) {
    return this._disconnect(peerIdentifier);
  }

  return Promise.reject(new Error('Disconnect can not be called on ' +
    platform.name + ' platform'));
};

/**
 * Used on `connect` platforms to terminate a TCP/IP listener waiting for
 * connections to be sent to a remote device.
 *
 * It is NOT an error to terminate a listener that has already been terminated.
 *
 * This method MUST be idempotent so multiple calls with the same value MUST NOT
 * cause an error or a state change.
 *
 * If called on a non-`connect` platform then a 'Not connect platform' error
 * MUST be returned.
 *
 * @private
 * @param {string} peerIdentifier
 * @param {number} port
 * @returns {Promise<?error>}
 */
module.exports._terminateListener = function (peerIdentifier, port) {
  if (platform.isIOS) {
    return Promise.reject(new Error('Not connect platform'));
  }
  return gPromiseQueue.enqueue(function (resolve, reject) {
    gServersManager.terminateOutgoingConnection(peerIdentifier, port)
    .then(function () {
      delete peerGenerations[peerIdentifier];
      resolve();
    })
    .catch(function (error) {
      reject(error);
    });
  });
};


// jscs:disable jsDoc
/**
 * # WARNING: This method is intended for internal Thali testing only. DO NOT
 * USE!
 *
 * This method is only intended for iOS. It's job is to terminate all incoming
 * and outgoing multipeer connectivity framework browser, advertiser, MCSession
 * and stream connections immediately without using the normal stop and start
 * interfaces or TCP/IP level connections. The goal is to simulate what would
 * happen if we switched the phone to something like airplane mode. This
 * simulates what would happen if peers went out of range.
 *
 * This method MUST return "Not Supported" if called on Android. On Android we
 * can get this functionality by using JXCore's ability to disable the local
 * radios.
 *
 * | Error String | Description |
 * |--------------|-------------|
 * | Failed | Somehow the stop method couldn't do its job. Check the logs. |
 * | Not Supported | This method is not support on this platform. |
 *
 * @private
 * @returns {Promise<?Error>}
 */
// jscs:enable jsDoc
module.exports.killConnections = function () {
  return gPromiseQueue.enqueue(function (resolve, reject) {
    Mobile('killConnections').callNative(function (error) {
      if (error) {
        reject(new Error(error));
        return;
      }
      resolve();
    });
  });
};

/**
 * This method is to toggle wifi.
 *
 * @param {boolean} value If true then enable wifi, else disable it.
 * @returns {Promise<?Error>}
 */
module.exports.toggleWiFi = function (value) {
  if (platform.isIOS) {
    return Promise.reject(new Error(
      'Mobile(\'toggleWiFi\') is not implemented on ios'
    ));
  }

  return gPromiseQueue.enqueue(function (resolve, reject) {
    Mobile.toggleWiFi(value, function (error) {
      if (error) {
        reject(error);
      } else {
        resolve();
      }
    });
  });
};

/**
 * This method takes out a wifi multicast lock on Android.
 *
 * @return {Promise<?Error>}
 */
module.exports.lockAndroidWifiMulticast = function () {
  if (platform.isIOS) {
    return Promise.reject(new Error(
      'Mobile(\'lockAndroidWifiMulticast\') is not implemented on ios'));
  }

  return gPromiseQueue.enqueue(function (resolve, reject) {
    Mobile('lockAndroidWifiMulticast').callNative(function (error) {
      if (error) {
        return reject(new Error(error));
      }
      resolve();
    });
  });
};


/**
 * This method removes a wifi multicast lock on Android.
 *
 * @return {Promise<?Error>}
 */
module.exports.unlockAndroidWifiMulticast = function () {
  if (platform.isIOS) {
    return Promise.reject(new Error(
      'Mobile(\'unlockAndroidWifiMulticast\') is not implemented on ios'));
  }

  return gPromiseQueue.enqueue(function (resolve, reject) {
    Mobile('unlockAndroidWifiMulticast').callNative(function (error) {
      if (error) {
        return reject(new Error(error));
      }
      resolve();
    });
  });
};

/* EVENTS */

/**
 *
 * @public
 * @typedef {Object} failedNativeConnection
 * @property {Error} error
 * @property {string} peerIdentifier
 * @property {connectionTypes} connectionType
 */

/**
 * Fired when a native connection is lost. This event is fired either as a
 * result of {@link module:ThaliTcpServersManager.event:failedConnection} or
 * as a result of
 * {@link module:ThaliMobileNative.event:multiConnectConnectionFailure}.

 * @public
 * @event failedNativeConnectionEvent
 * @type {Object}
 * @property {failedNativeConnection} failedConnection
 */

/**
 * When a {@link module:thaliMobileNative~peerAvailabilityChangedCallback}
 * occurs each peer MUST be placed into a queue. Each peer in the queue MUST be
 * processed as given below and only once all processing related to that peer
 * has completed MAY the next peer be taken from the queue.
 *
 * If a peer's peerAvailable is set to false then we MUST use platform specific
 * heuristics to decide how to process this. For example, on Android it is
 * possible for a peer to go into the background at which point their BLE radio
 * will go to low power even though their Bluetooth radio may still be
 * reachable. So the system might decide to wait for a bit before issuing a
 * peerAvailable = false for that peer. But when the system decides to issue a
 * peer not available event it MUST issue a {@link
 * event:nonTCPPeerAvailabilityChangedEvent} with peerIdentifier set to the
 * value in the peer object, the generation set as in the event and
 * peerAvailable set to false.
 *
 * @public
 * @typedef {Object} nonTCPPeerAvailabilityChanged
 * @property {string} peerIdentifier See {@link
 * module:thaliMobileNative~peer.peerIdentifier}.
 * @property {boolean} peerAvailable If false then the system is advertising
 * that it no longer believes this peer is available.
 * @property {?number} generation An integer which counts changes in the peer's
 * database. On Android this integer has only 8 bytes and so will roll over.
 * This value MUST be null if peerAvailable is set to false.
 * @property {?number} portNumber This value MUST be null if peerAvailable is
 * false. If this value is non-null then it is a port on 127.0.0.1 at which the
 * local peer can connect in order to establish a TCP/IP connection to the
 * remote peer. This value will only be set on `connect` platforms, it will
 * always be null for `multiConnect`.
 */

/* eslint-disable max-len */
/**
 * This event MAY start firing as soon as either of the start methods is called.
 * Start listening for advertisements obviously looks for new peers but in some
 * cases so does start advertising. This is because in some cases it's possible
 * for peer A to discover peer B but not vice versa. This can result in peer A
 * connecting to peer B who previously didn't know peer A exists. When that
 * happens we will fire a discovery event.
 *
 * This event MUST stop firing when both stop methods have been called.
 *
 * The native layer does not guarantee that it will filter out duplicate
 * peerAvailabilityChanged callbacks. This means it is possible to receive
 * multiple announcements about the same peer in the same state.
 *
 * While the native layer can return multiple peers in a single callback the
 * wrapper breaks them into individual events. See {@link
 * module:thaliMobileNativeWrapper~nonTCPPeerAvailabilityChanged} for details on
 * how to process each peer.
 *
 * @public
 * @event nonTCPPeerAvailabilityChangedEvent
 * @type {Object}
 * @property {nonTCPPeerAvailabilityChanged} peer
 */
/* eslint-enable max-len */
var peerAvailabilityChangedQueue = new PromiseQueue();
function handlePeerAvailabilityChanged (peer) {
  logger.debug('Received peer availability changed event with ' +
    JSON.stringify(peer));
  if (!states.started) {
    logger.debug('Filtered out nonTCPPeerAvailabilityChangedEvent ' +
                 'due to not being in started state');
    return;
  }
  return peerAvailabilityChangedQueue.enqueue(function (resolve) {
    var handlePeerUnavailable = function () {
      // TODO: Should the created peer listener be cleaned up when
      // peer becomes unavailable and which function should be used
      // for that?
      var event = {
        peerIdentifier: peer.peerIdentifier,
        peerAvailable: false,
        generation: null,
        portNumber: null,
        recreated: peer.recreated
      };
      if (!peer.recreated) {
        // The whole purpose of storing peer generations is to make sure that
        // after recreation we use the same generation. So we don't delete it
        // during listener recreation
        delete peerGenerations[peer.peerIdentifier];
      }
      logger.debug('handlePeerUnavailable - Emitting %s',
        JSON.stringify(event));
      module.exports.emitter.emit('nonTCPPeerAvailabilityChangedEvent', event);
      resolve();
    };
    if (peer.peerAvailable) {
      getPeerPort(peer)
      .then(function (portNumber) {
        var peerAvailabilityChangedEvent = {
          peerIdentifier: peer.peerIdentifier,
          peerAvailable: true,
          generation: peer.generation,
          portNumber: portNumber,
          recreated: peer.recreated
        };
        peerGenerations[peer.peerIdentifier] = peer.generation;

        logger.debug('handlePeerAvailabilityChanged - Emitting %s',
          JSON.stringify(peerAvailabilityChangedEvent));
        module.exports.emitter.emit('nonTCPPeerAvailabilityChangedEvent',
          peerAvailabilityChangedEvent);
        resolve();
      })
      .catch(function (error) {
        logger.warn('Received error from createPeerListener: ' + error);
        // In case there is an error creating a peer listener,
        // handle the peer as if we would have received an unavailability
        // message since the upper layers couldn't connect to the peer
        // anyways.
        handlePeerUnavailable();
      });
    } else {
      handlePeerUnavailable();
    }
  });
}

module.exports._handlePeerAvailabilityChanged = handlePeerAvailabilityChanged;

function getPeerPort(peer) {
  if (gServersManager) {
    return gServersManager.createPeerListener(peer.peerIdentifier,
      peer.pleaseConnect);
  } else {
    return Promise.resolve(null);
  }
}

var recreatePeer = function (peerIdentifier) {
  var peerUnavailable = {
    peerIdentifier: peerIdentifier,
    peerAvailable: false,
    portNumber: null,
    recreated: true
  };

  handlePeerAvailabilityChanged(peerUnavailable);

  var generation = peerGenerations[peerIdentifier];

  var peerAvailable = {
    peerIdentifier: peerIdentifier,
    peerAvailable: true,
    generation: generation,
    portNumber: null,
    recreated: true
  };

  handlePeerAvailabilityChanged(peerAvailable);
};

/* eslint-disable max-len */
/**
 * This is used whenever discovery or advertising starts or stops. Since it's
 * possible for these to be stopped (in particular) due to events outside of
 * node.js's control (for example, someone turned off a radio) we provide a
 * callback to track these changes. Note that there is no guarantee that the
 * same callback value couldn't be sent multiple times in a row.
 *
 * But the general rule we will only fire this event in response to receiving
 * the event from the native layer. That is, we won't fire it ourselves when
 * someone calls start or stop advertising/incoming on the wrapper.
 *
 * @public
 * @event discoveryAdvertisingStateUpdateNonTCP
 * @type {Object}
 * @property {module:thaliMobileNative~discoveryAdvertisingStateUpdate} discoveryAdvertisingStateUpdateValue
 */
/* eslint-enable max-len */

/**
 * Provides a notification when the network's state changes as well as when our
 * use of the network changes, specifically when discovery or
 * advertising/listening starts and stops. This event MUST fire with the current
 * network state when the first subscription to the event is received.
 *
 * @public
 * @event networkChangedNonTCP
 * @type {Object}
 * @property {module:thaliMobileNative~networkChanged} networkChangedValue
 */

/**
 * @readonly
 * @enum {string}
 */
module.exports.routerFailureReason = {
  NATIVE_LISTENER: 'nativeListener',
  APP_LISTENER: 'appListener'
};

/**
 * This event specifies that one of our two internal TCP servers has failed.
 *
 * If we got {@link
 * external:"Mobile('incomingConnectionToPortNumberFailed')".registerToNative}
 * this means that our TCP listener for native connections has failed.
 *
 * If we got
 * {@link module:thaliTcpServersManager.event:routerPortConnectionFailed}
 * then this means that the app server we are hosting has failed.
 *
 * We will indicate which type of failure occurred using the reason entry.
 *
 * But in either case these are unrecoverable errors indicating something has
 * gone seriously wrong. As such if we get these errors we will stop the
 * thaliMobileNativeWrapper and will emit this event to let the listener know
 * they are in serious trouble.
 *
 * @public
 * @event incomingConnectionToPortNumberFailed
 * @property {routerFailureReason} reason
 * @property {Error[]} errors If the reason is NATIVE_LISTENER then the errors,
 * if any, will be from calling stop. If the reason is APP_LISTENER then the
 * first error will be the one returned with routerPortConnectionFailed from
 * thaliTcpServersManager and the rest, if any, will be from stop.
 * @property {number} routerPort If the reason is NATIVE_LISTENER then this is
 * the port we were listening to native connections on. If APP_LISTENER then
 * this is the port we were listening for application connections on.
 */

/**
 * Repeats multiConnectResolved callbacks. This is only used internally within
 * this file and is not intended to be exposed externally.
 *
 * @public
 * @event multiConnectResolvedEvent
 * @type {Object}
 * @property {string} syncValue
 * @property {?string} error
 * @property {?number} port
 */

/**
 * Use this emitter to subscribe to events.
 *
 * @public
 * @fires event:nonTCPPeerAvailabilityChangedEvent
 * @fires event:networkChangedNonTCP
 * @fires event:incomingConnectionToPortNumberFailed
 * @fires event:discoveryAdvertisingStateUpdateNonTCP
 * @fires event:failedNativeConnectionEvent
 * @fires module:TCPServersManager~incomingConnectionState we repeat these
 * events.
 */
module.exports.emitter = new EventEmitter();

/**
 * Function to register event handler functions
 * for events emitted from the native side.
 *
 * Exported only so that it can be used from automated
 * tests to make sure right functions are registered
 * certain tests are executed.
 *
 * @private
 */
module.exports._registerToNative = function () {
  // Function to register a method to the native side
  // and inform that the registration was done.
  var registerToNative = function (methodName, callback) {
    Mobile(methodName).registerToNative(callback);
    Mobile('didRegisterToNative').callNative(methodName, function () {
      logger.debug('Method %s registered to native', methodName);
    });
  };

  registerToNative('peerAvailabilityChanged', function (peers) {
    logger.debug('Received peerAvailabilityChanged event from native ' +
      'layer %j', peers);
    if (typeof peers.forEach !== 'function') {
      peers = [peers];
    }
    peers.forEach(function (peer) {
      handlePeerAvailabilityChanged(peer);
    });
  });

  registerToNative('discoveryAdvertisingStateUpdateNonTCP',
    function (discoveryAdvertisingStateUpdateValue) {
      logger.debug('discoveryAdvertisingStateUpdateNonTCP: %s',
        JSON.stringify(discoveryAdvertisingStateUpdateValue));
      module.exports.emitter.emit(
        'discoveryAdvertisingStateUpdateNonTCP',
        discoveryAdvertisingStateUpdateValue
      );
    }
  );


  registerToNative('multiConnectResolved',
    function (syncValue, error, portNumber) {
      module.exports.emitter.emit(
        '_multiConnectResolved',
        syncValue, error, portNumber);
    }
  );

  registerToNative('networkChanged', function (networkChangedValue) {
    logger.debug('networkChanged: %s', JSON.stringify(networkChangedValue));
    // The value needs to be assigned here to gNonTcpNetworkStatus
    // so that {@link module:thaliMobileNativeWrapper:getNonTCPNetworkStatus}
    // can return it.
    gNonTcpNetworkStatus = networkChangedValue;
    module.exports.emitter.emit('networkChangedNonTCP', gNonTcpNetworkStatus);
  });

  registerToNative('multiConnectConnectionFailure',
    function (failedConnection) {
      module.exports.emitter.emit(
        '_multiConnectConnectionFailure',
        failedConnection);
      var event = {
        error: failedConnection.error,
        peerIdentifier: failedConnection.peerIdentifier,
        connectionType: connectionTypes.MULTI_PEER_CONNECTIVITY_FRAMEWORK
      };
      module.exports.emitter.emit('failedNativeConnection', event);
      if (failedConnection.error) {
        recreatePeer(failedConnection.peerIdentifier);
      }
    }
  );

  registerToNative('incomingConnectionToPortNumberFailed',
    function (portNumber) {
      logger.info('incomingConnectionToPortNumberFailed: %s',
        JSON.stringify(portNumber));

      if (!states.started) {
        logger.info('got incomingConnectionToPortNumberFailed while not in ' +
          'start');
        return;
      }

      var originalPortNumber = platform.isAndroid ?
                               gServersManagerLocalPort :
                               gRouterServerPort;

      if (originalPortNumber !== portNumber) {
        logger.info('got incomingConnectionToPortNumberFailed for port ' +
          portNumber + ' but we are listening on ' + originalPortNumber);
        return;
      }

      // Enqueue the restart to prevent other calls being handled
      // while the restart is ongoing.
      gPromiseQueue.enqueueAtTop(stop)
        .catch(function (err) {
          return err;
        })
        .then(function (err) {
          module.exports.emitter.emit('incomingConnectionToPortNumberFailed',
            {
              reason: module.exports.routerFailureReason.NATIVE_LISTENER,
              errors: err ? [err] : [],
              routerPort: portNumber
            });
        });
    }
  );
};

// Perform the registration when this file first required.
module.exports._registerToNative();<|MERGE_RESOLUTION|>--- conflicted
+++ resolved
@@ -653,7 +653,6 @@
  * @return {Promise<number|Error>} The promise will either return an integer
  * with the localhost port to connect to or an Error object.
  */
-<<<<<<< HEAD
 module.exports._multiConnect = function (peerIdentifier) {
   return gPromiseQueue.enqueue(function (resolve, reject) {
     var originalSyncValue = String(multiConnectCounter);
@@ -687,10 +686,6 @@
       );
     });
   });
-=======
-module.exports._multiConnect = function (peerIdentifier) { // eslint-disable-line no-unused-vars
-  return Promise.reject(new Error('Not yet implemented'));
->>>>>>> 3b92887d
 };
 
 // jscs:disable jsDoc
