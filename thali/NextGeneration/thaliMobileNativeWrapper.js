'use strict';

var Promise = require('lie');
var PromiseQueue = require('./promiseQueue');
var EventEmitter = require('events').EventEmitter;
var logger = require('../ThaliLogger')('thaliMobileNativeWrapper');
var makeIntoCloseAllServer = require('./makeIntoCloseAllServer');
var express = require('express');
var TCPServersManager = require('./mux/thaliTcpServersManager');
var https = require('https');
var thaliConfig = require('./thaliConfig');
var platform = require('./utils/platform');

var states = {
  started: false
};

// We have to keep track of discovered peers to make sure
// 'listenerRecreatedAfterFailureHandler' event uses the same generation after
// connection was recreated
var peerGenerations = {};

var gPromiseQueue = new PromiseQueue();
var gRouterExpress = null;
var gRouterServer = null;
var gRouterServerPort = 0;
var gServersManager = null;
var gServersManagerLocalPort = 0;
var gNonTcpNetworkStatus = null;

// Exports below only used for testing.
module.exports._getServersManagerLocalPort = function () {
  return gServersManagerLocalPort;
};

module.exports._getRouterServerPort = function () {
  return gRouterServerPort;
};

module.exports._getServersManager = function () {
  return gServersManager;
};

module.exports._setServersManager = function (serversManager) {
  gServersManager = serversManager;
};

module.exports._isStarted = function () {
  return states.started;
};

// Turns off a warning that would otherwise go off on Mobile
/* jshint -W064 */

/** @module thaliMobileNativeWrapper */

/**
 * @file
 * This is the primary interface for those wishing to talk directly to the
 * native layer. All the methods defined in this file are asynchronous.
 * However, with the exception of {@link
 * module:thaliMobileNativeWrapper.emitter}, {@link
 * module:thaliMobileNativeWrapper.connect}, {@link
 * module:thaliMobileNativeWrapper.multiConnect} and {@link
 * module:thaliMObileNativeWrapper.disconnect), any time a method is called
 * the invocation will immediately return but the request will actually be put
 * on a queue and all incoming requests will be run out of that queue. This
 * means that if one calls two start methods on say advertising or discovery
 * then the first start method will execute, call back its promise and only
 * then will the second start method start running. This restriction is in
 * place to simplify the state model and reduce testing.
 *
 * A similar sort of queue exists for the connect/disconnect methods but it
 * only applies to calls with the same peerID.
 *
 * ## Why not just call {@link module:thaliMobileNative} directly?
 *
 * Our contract in {@link module:thaliMobileNative} stipulates some behaviors
 * that have to be enforced at the node.js layer. For example, we can only
 * issue a single outstanding non-connect/multi-connect/disconnect
 * Mobile().callNative command at a time. We also want to change the callbacks
 * from callbacks to promises as well as change registerToNative calls into
 * Node.js events. All of that is handled here. So as a general rule nobody
 * but this module should ever call {@link module:thaliMobileNative}. Anyone
 * who wants to use the {@link module:thaliMobileNative} functionality should
 * be calling this module.
 */

/*
        METHODS
 */

function failedConnectionHandler(failedConnection) {
  var peer = {
    peerIdentifier: failedConnection.peerIdentifier,
    peerAvailable: false,
    generation: failedConnection.generation,
    portNumber: null,
    recreated: failedConnection.recreated
  };
  handlePeerAvailabilityChanged(peer);

  var event = {
    error: failedConnection.error,
    peerIdentifier: failedConnection.peerIdentifier,
    recreated: failedConnection.recreated,
    connectionType: connectionTypes.BLUETOOTH
  };
  module.exports.emitter.emit('failedNativeConnection', event);
}

function routerPortConnectionFailedHandler(failedRouterPort) {
  logger.info('routerPortConnectionFailed - ' +
    JSON.stringify(failedRouterPort));

  if (!states.started) {
    // We are stopped anyway so no reason to kick up a fuss
    logger.info('got routerPortConnectionFailed while we were not in start');
    return;
  }

  if (failedRouterPort.routerPort !== gRouterServerPort) {
    // Some kind of race condition? This isn't for us
    logger.info('got routerPortConnectionFailed but not for our port, ' +
      ', our port is ' + gRouterServerPort + ' and the error was for ' +
      failedRouterPort.routerPort);
    return;
  }

  gPromiseQueue.enqueueAtTop(stop())
    .catch(function (err) {
      return err;
    })
    .then(function (err) {
      var errorArray = [failedRouterPort.error];
      if (err) {
        errorArray.push(err);
      }
      module.exports.emitter.emit('incomingConnectionToPortNumberFailed',
        {
          reason: module.exports.routerFailureReason.APP_LISTENER,
          errors: errorArray,
          routerPort: failedRouterPort.routerPort
        });
    });
}

function listenerRecreatedAfterFailureHandler(recreateAnnouncement) {
  if (!states.started) {
    // We aren't supposed to emit events when we aren't started
    return;
  }

  var generation = peerGenerations[recreateAnnouncement.peerIdentifier];

  logger.debug('listenerRecreatedAfterFailureHandler - We are emitting ' +
    'nonTCPPeerAvailabilityChangedEvent with peerIdentifier %s, ' +
    'generation %s, and portNumber %d',
    recreateAnnouncement.peerIdentifier, generation,
    recreateAnnouncement.portNumber);
  module.exports.emitter.emit('nonTCPPeerAvailabilityChangedEvent', {
    peerIdentifier: recreateAnnouncement.peerIdentifier,
    peerAvailable: true,
    generation: generation,
    portNumber: recreateAnnouncement.portNumber,
    recreated: true
  });
}

function stopServersManager() {
  if (!gServersManager) {
    return Promise.resolve();
  }
  var oldServersManager = gServersManager;
  gServersManager = null;
  return oldServersManager.stop()
    .then(function () {
      oldServersManager.removeListener('failedConnection',
        failedConnectionHandler);
      oldServersManager.removeListener('routerPortConnectionFailed',
        routerPortConnectionFailedHandler);
      oldServersManager.removeListener('listenerRecreatedAfterFailure',
        listenerRecreatedAfterFailureHandler);
    });
}

function stopCreateAndStartServersManager() {
  return stopServersManager()
    .then(function () {
      gServersManager = new TCPServersManager(gRouterServerPort);
      gServersManager.on('failedConnection', failedConnectionHandler);
      gServersManager.on('routerPortConnectionFailed',
        routerPortConnectionFailedHandler);
      gServersManager.on('listenerRecreatedAfterFailure',
        listenerRecreatedAfterFailureHandler);
      return gServersManager.start();
    })
    .then(function (localPort) {
      gServersManagerLocalPort = localPort;
    });
}

/**
 * Takes a PSK ID as input and returns either null if the ID is not supported or
 * a Buffer with the pre-shared secret associated with that identity if it
 * is supported.
 *
 * @public
 * @callback pskIdToSecret
 * @param {string} id
 * @returns {?Buffer} secret
 */

// jscs:disable jsDoc
/**
 * This method MUST be called before any other method here other than
 * registering for events on the emitter or calling {@link
 * module:thaliMobileNativeWrapper:getNonTCPNetworkStatus}. This method will
 * cause us to:
 *
 * - create a TCP server (which MUST use {@link
 * module:makeIntoCloseAllServer~makeIntoCloseAllServer}) on a random port and
 * host the router on that server.
 *
 * On `multiConnect` platforms (read: iOS) we will also do the following:
 *
 * - listen for the {@link
 * thaliMobileNative~incomingConnectionToPortNumberFailed} callback which will
 * then cause us to fire a {@link event:incomingConnectionToPortNumberFailed}.
 *
 * - listen for the {@link thaliMobileNative~multiConnectResolved} callback
 * which will then cause us to fire a {@link event:multiConnectResolvedEvent}.
 * Note however that this event is only consumed within thaliMobileNativeWrapper
 * and is not intended for external use.
 *
 * On `connect` platforms (read: Android) we will also do the following:
 *
 * - create a {@link module:tcpServersManager}.
 *
 * - listen for the {@link
 * module:tcpServersManager~failedConnection} event and then repeat it.
 *
 * - listen for the {@link module:tcpServersManager~routerPortConnectionFailed}
 * event which will then cause us to fire a {@link
 * event:incomingConnectionToPortNumberFailed}. *
 *
 * - call start on the {@link
 * module:tcpServersManager} object and record the returned port.
 *
 * We MUST register for the native layer handlers exactly once.
 *
 * If the start fails then the object is not in start state and vice versa.
 *
 * This method is not idempotent. If called two times in a row without an
 * intervening stop a "Call Stop!" Error MUST be returned.
 *
 * This method can be called after stop since this is a singleton object.
 *
 * If the given router can't be used as an express router, a "Bad Router"
 * error MUST be returned.
 *
 * @public
 * @param {Object} router This is an Express Router object (for example,
 * express-pouchdb is a router object) that the caller wants the non-TCP
 * connections to be terminated with. This code will put that router at '/' so
 * make sure your paths are set up appropriately.
 * @param {pskIdToSecret} pskIdToSecret
 * @returns {Promise<?Error>}
 */
// jscs:enable jsDoc
module.exports.start = function (router, pskIdToSecret) {
  return gPromiseQueue.enqueue(function (resolve, reject) {
    if (states.started) {
      return reject(new Error('Call Stop!'));
    }
    gRouterExpress = express();
    try {
      gRouterExpress.use('/', router);
    } catch (error) {
      logger.error('Unable to use the given router: %s', error.toString());
      return reject(new Error('Bad Router'));
    }
    var options = {
      ciphers: thaliConfig.SUPPORTED_PSK_CIPHERS,
      pskCallback : function (id) {
        return pskIdToSecret(id);
      },
      key: thaliConfig.BOGUS_KEY_PEM,
      cert: thaliConfig.BOGUS_CERT_PEM
    };
    // listen(port, ...) port = 0 for random port
    gRouterServer = https.createServer(options, gRouterExpress).listen(0,
      function () {
        gRouterServerPort = gRouterServer.address().port;
        logger.debug('listening', gRouterServerPort);

        stopCreateAndStartServersManager()
          .then(function () {
            states.started = true;
            resolve();
          })
          .catch(function (err) {
            reject(err);
          });
      });
    gRouterServer = makeIntoCloseAllServer(gRouterServer);
  });
};

function stop() {
  return function (resolve, reject) {
    if (!states.started) {
      return resolve();
    }

    states.started = false;

    var errorDescriptions = {};

    Mobile('stopAdvertisingAndListening').callNative(function (error) {
      if (error) {
        errorDescriptions.stopAdvertisingError = new Error(error);
      }
      Mobile('stopListeningForAdvertisements').callNative(function (error) {
        if (error) {
          errorDescriptions.stopListeningError = new Error(error);
        }
        stopServersManager()
          .catch(function (err) {
            errorDescriptions.stopServersManagerError = err;
          })
          .then(function () {
            var oldRouterServer = gRouterServer;
            gRouterServer = null;
            return oldRouterServer ? oldRouterServer.closeAllPromise() :
              Promise.resolve();
          })
          .catch(function (err) {
            errorDescriptions.stopRouterServerError = err;
          })
          .then(function () {
            if (Object.getOwnPropertyNames(errorDescriptions).length === 0) {
              return resolve();
            }

            var error = new Error('check errorDescriptions property');
            error.errorDescriptions = errorDescriptions;

            return reject(error);
          });
      });
    });
  };
}

/**
 * This method will call all the stop methods, call stop on the {@link
 * module:tcpServersManager} object (if we are on a `connect` platform) and
 * close the TCP server hosting the router.
 *
 * Once called the object is in stop state.
 *
 * This method is idempotent and so MUST be able to be called multiple times in
 * a row without changing state.
 *
 * @returns {Promise<?Error>}
 */
module.exports.stop = function () {
  return gPromiseQueue.enqueue(stop());
};

/* eslint-disable max-len */
/**
 * This method instructs the native layer to discover what other devices are
 * within range using the platform's non-TCP P2P capabilities. When a device is
 * discovered its information will be published via {@link
 * event:nonTCPPeerAvailabilityChangedEvent}.
 *
 * This method is idempotent so multiple consecutive calls without an
 * intervening call to stop will not cause a state change.
 *
 * This method MUST NOT be called if the object is not in start state or a "Call
 * Start!" error MUST be returned.
 *
 * | Error String | Description |
 * |--------------|-------------|
 * | No Native Non-TCP Support | There are no non-TCP radios on this platform. |
 * | Radio Turned Off | The radio(s) needed for this method are not turned on. |
 * | Unspecified Error with Radio infrastructure | Something went wrong with the radios. Check the logs. |
 * | Call Start! | The object is not in start state. |
 *
 * @public
 * @returns {Promise<?Error>}
 * @throws {Error}
 */
<<<<<<< HEAD
/* eslint-enable max-len */
=======
>>>>>>> 5fcc8518
module.exports.startListeningForAdvertisements = function () {
/* eslint-enable max-len */
  return gPromiseQueue.enqueue(function (resolve, reject) {
    if (!states.started) {
      return reject(new Error('Call Start!'));
    }
    Mobile('startListeningForAdvertisements').callNative(function (error) {
      if (error) {
        return reject(new Error(error));
      }
      resolve();
    });
  });
};

/**
 * This method instructs the native layer to stop listening for discovery
 * advertisements. Note that so long as discovery isn't occurring (because, for
 * example, the radio needed isn't on) this method will return success.
 *
 * This method is idempotent and MAY be called even if
 * startListeningForAdvertisements has not been called.
 *
 * This method MUST NOT terminate any existing connections created locally using
 * {@link module:thaliMobileNativeWrapper.connect}.
 *
 * | Error String | Description |
 * |--------------|-------------|
 * | Failed | Somehow the stop method couldn't do its job. Check the logs. |
 *
 * @public
 * @returns {Promise<?Error>}
 */
module.exports.stopListeningForAdvertisements = function () {
  return gPromiseQueue.enqueue(function (resolve, reject) {
    Mobile('stopListeningForAdvertisements').callNative(function (error) {
      if (error) {
        return reject(new Error(error));
      }
      peerGenerations = {};
      resolve();
    });
  });
};

/* eslint-disable max-len */
/**
 * This method has two separate but related functions. It's first function is to
 * begin advertising the Thali peer's presence to other peers. The second
 * purpose is to accept incoming non-TCP/IP connections (that will then be
 * bridged to TCP/IP) from other peers.
 *
 * In Android these functions can be separated but with iOS the multi-peer
 * connectivity framework is designed such that it is only possible for remote
 * peers to connect to the current peer if and only if the current peer is
 * advertising its presence. So we therefore have put the two functions together
 * into a single method.
 *
 * This method MUST NOT be called unless in the start state otherwise a "Call
 * Start!" error MUST be returned.
 *
 * ## Discovery
 *
 * Thali currently handles discovery by announcing over the discovery channel
 * that the Thali peer has had a state change without providing any additional
 * information, such as who the peer is or who the state changes are relevant
 * to. The remote peers, when they get the state change notification, will have
 * to connect to this peer in order to retrieve information about the state
 * change.
 *
 * Therefore the purpose of this method is just to raise the "state changed"
 * flag. Each time it is called a new event will be generated that will tell
 * listeners that the system has changed state since the last call. This
 * usually translates to a change in the peer's generation counter. Therefore
 * this method is not idempotent since each call causes a state change.
 *
 * Once an advertisement is sent out as a result of calling this method
 * typically any new peers who come in range will be able to retrieve the
 * existing advertisement. So this is not a one time event but rather more of a
 * case of publishing an ongoing advertisement regarding the peer's state.
 *
 * ## Incoming Connections
 *
 * On `connect` platforms all incoming TCP connections generated by {@link
 * external:"Mobile('startUpdateAdvertisingAndListening')".callNative} MUST be
 * passed through a multiplex layer. The details of how this layer works are
 * given in {@link module:TCPServersManager}. This method will pass the port
 * from {@link module:TCPServersManager.start} output to {@link
 * external:"Mobile('startUpdateAdvertisingAndListening')".callNative}.
 *
 * If the TCP connection established by the native layer to the previously
 * specified port is terminated by the server for any reason then the native
 * layer MUST tear down the associated non-TCP connection.
 *
 * On `multiConnect` platforms all incoming TCP connections are sent directly to
 * the router started by {@link module:thaliMobileNativeWrapper.start} since we
 * have no need for {@link module:TCPServersManager} on these platforms.
 *
 * ## Repeated calls
 *
 * By design this method is intended to be called multiple times without calling
 * stop as each call causes the currently notification flag to change.
 *
 * | Error String | Description |
 * |--------------|-------------|
 * | No Native Non-TCP Support | There are no non-TCP radios on this platform. |
 * | Radio Turned Off | The radio(s) needed for this method are not turned on. |
 * | Unspecified Error with Radio infrastructure | Something went wrong with the radios. Check the logs. |
 * | Call Start! | The object is not in start state. |
 *
 * @public
 * @returns {Promise<?Error>}
 */
/* eslint-enable max-len */
module.exports.startUpdateAdvertisingAndListening = function () {
  return gPromiseQueue.enqueue(function (resolve, reject) {
    if (!states.started) {
      return reject(new Error('Call Start!'));
    }
    Mobile('startUpdateAdvertisingAndListening').callNative(
      gServersManagerLocalPort,
      function (error) {
        if (error) {
          return reject(new Error(error));
        }
        resolve();
      }
    );
  });
};

/**
 * This method tells the native layer to stop advertising the presence of the
 * peer, stop accepting incoming connections over the non-TCP/IP transport and
 * to disconnect all existing non-TCP/IP transport incoming connections.
 *
 * Note that so long as advertising has stopped and there are no incoming
 * connections or the ability to accept them then this method will return
 * success. So, for example, if advertising was never started then this method
 * will return success.
 *
 * | Error String | Description |
 * |--------------|-------------|
 * | Failed | Somehow the stop method couldn't do its job. Check the logs. |
 *
 * @public
 * @returns {Promise<?Error>}
 */
module.exports.stopAdvertisingAndListening = function () {
  return gPromiseQueue.enqueue(function (resolve, reject) {
    Mobile('stopAdvertisingAndListening').callNative(function (error) {
      if (error) {
        return reject(new Error(error));
      }
      resolve();
    });
  });
};

/**
 * This method returns the last value sent by the
 * {@link module:thaliMobileNativeWrapper.event:networkChangedNonTCP}
 * event.
 *
 * The reason we use a promise is that there is a race condition where someone
 * could call this before we have gotten the first network status event. Rather
 * than force everyone to play the game where they have to subscribe to the
 * event and call this method just to figure out the status for things like UX
 * that says "Hey you don't have the right radio!" we just use a promise that
 * won't return until we have a value.
 *
 * Unlike other methods, this can be called also before calling start.
 *
 * @public
 * @returns {Promise<module:thaliMobileNative~networkChanged>}
 */
module.exports.getNonTCPNetworkStatus = function () {
  return gPromiseQueue.enqueue(function (resolve) {
    if (gNonTcpNetworkStatus === null) {
      module.exports.emitter.once('networkChangedNonTCP',
      function (networkChangedValue) {
        gNonTcpNetworkStatus = networkChangedValue;
        return resolve(gNonTcpNetworkStatus);
      });
    } else {
      return resolve(gNonTcpNetworkStatus);
    }
  });
};

/**
 * This calls the native multiConnect method. This code is responsible for
 * honoring the restrictions placed on calls to multiConnect. Which is that
 * there cannot be more than one call waiting for an async response to
 * multiConnect or disconnect for the same peerIdentifier at any one time.
 * If we receive multiple calls for the same peerIdentifier then we must
 * queue them up in the same way we queue up requests to calls like
 * startListeningForAdvertisements.
 *
 * This call is also responsible for connecting together the multiConnect call
 * with its eventual multiConnectResolved callback response. This means that
 * when we call multiConnect we MUST generate a unique identifier (a counter
 * would work fine) to pass in as the syncValue and then we MUST listen on the
 * multiConnectResolved callback waiting to hear that same syncValue and then
 * return the result to the caller of this method.
 *
 * @private
 * @param  {string} peerIdentifier The value taken from a
 * peerAvailabilityChanged event.
 * @return {Promise<number|Error} The promise will either return an integer with
 * the localhost port to connect to or an Error object.
 */
module.exports._multiConnect = function (peerIdentifier) {
  return Promise.reject(new Error('Not yet implemented'));
};

// jscs:disable jsDoc
/**
 * This is used on `connect` platforms for native connections and calls through
 * to ThaliTcpServersManager.
 *
 * If called on a non-`connect` platform then a 'Not connect platform' error
 * MUST be returned.
 *
 * @private
 * @param {Object} incomingConnectionId
 * @returns {Promise<?Error>}
 */
// jscs:enable jsDoc
module.exports._terminateConnection = function (incomingConnectionId) {
  return gPromiseQueue.enqueue(function (resolve, reject) {
    gServersManager.terminateIncomingConnection(incomingConnectionId)
    .then(function () {
      resolve();
    })
    .catch(function (error) {
      reject(error);
    });
  });
};

/**
 * This calls the native disconnect method. This code is responsible for
 * honoring the restrictions placed on calls to multiConnect/disconnect in terms
 * of parallel calls with the same ID as described in the _multiConnect command.
 *
 * @private
 * @param {string} peerIdentifier The value taken from a peerAvailabilityChanged
 * event.
 * @returns {Promise<?Error>} Unless something bad happens (in which case a
 * reject with an Error will be returned) the response will be a resolve with
 * a null result.
 */
module.exports._disconnect = function (peerIdentifier) {
  return gPromiseQueue.enqueue(function (resolve, reject) {
    Mobile('disconnect').callNative(peerIdentifier, function (errorMsg) {
      if (errorMsg) {
        reject(new Error(errorMsg));
      } else {
        resolve();
      }
    });
  });
};

/**
 * Terminates a connection with the named peer. If there is no such connection
 * then the method will still return success.
 *
 * On 'connect' platforms this calls terminateListener method and on
 * `multiConnect` platforms this calls _disconnect.
 *
 * @param {string} peerIdentifier The value taken from a peerAvailabilityChanged
 * event.
 * @returns {Promise<?Error>} Unless something bad happens (in which case a
 * reject with an Error will be returned) the response will be a resolve with
 * a null result.
 */
module.exports.disconnect = function(peerIdentifier, portNumber) {
  if (platform.isAndroid) {
    return this._terminateListener(peerIdentifier, portNumber);
  }
  if (platform.isIOS) {
    return this._disconnect(peerIdentifier);
  }

  return Promise.reject(new Error('Disconnect can not be called on ' +
    platform.name + ' platform'));
};

/**
 * Used on `connect` platforms to terminate a TCP/IP listener waiting for
 * connections to be sent to a remote device.
 *
 * It is NOT an error to terminate a listener that has already been terminated.
 *
 * This method MUST be idempotent so multiple calls with the same value MUST NOT
 * cause an error or a state change.
 *
 * If called on a non-`connect` platform then a 'Not connect platform' error
 * MUST be returned.
 *
 * @private
 * @param {string} peerIdentifier
 * @param {number} port
 * @returns {Promise<?error>}
 */
module.exports._terminateListener = function (peerIdentifier, port) {
  if (!platform.isAndroid) {
    return Promise.reject(new Error('Not connect platform'));
  }
  return gPromiseQueue.enqueue(function (resolve, reject) {
    gServersManager.terminateOutgoingConnection(peerIdentifier, port)
    .then(function () {
      delete peerGenerations[peerIdentifier];
      resolve();
    })
    .catch(function (error) {
      reject(error);
    });
  });
};


// jscs:disable jsDoc
/**
 * # WARNING: This method is intended for internal Thali testing only. DO NOT
 * USE!
 *
 * This method is only intended for iOS. It's job is to terminate all incoming
 * and outgoing multipeer connectivity framework browser, advertiser, MCSession
 * and stream connections immediately without using the normal stop and start
 * interfaces or TCP/IP level connections. The goal is to simulate what would
 * happen if we switched the phone to something like airplane mode. This
 * simulates what would happen if peers went out of range.
 *
 * This method MUST return "Not Supported" if called on Android. On Android we
 * can get this functionality by using JXCore's ability to disable the local
 * radios.
 *
 * | Error String | Description |
 * |--------------|-------------|
 * | Failed | Somehow the stop method couldn't do its job. Check the logs. |
 * | Not Supported | This method is not support on this platform. |
 *
 * @private
 * @returns {Promise<?Error>}
 */
// jscs:enable jsDoc
module.exports.killConnections = function () {
  return gPromiseQueue.enqueue(function (resolve, reject) {
    Mobile('killConnections').callNative(function (error) {
      if (error) {
        reject(new Error(error));
        return;
      }
      resolve();
    });
  });
};

/**
 * This method is to toggle wifi.
 *
 * @property {boolean} value If true then enable wifi, else disable it.
 * @returns {Promise<?Error>}
 */
module.exports.toggleWiFi = function (value) {
  if (platform.isIOS) {
    return Promise.reject(new Error(
      'Mobile(\'toggleWiFi\') is not implemented on ios'
    ));
  }

  return gPromiseQueue.enqueue(function (resolve, reject) {
    Mobile.toggleWiFi(value, function (error) {
      if (error) {
        reject(error);
      } else {
        resolve();
      }
    });
  });
};

/**
 * This method takes out a wifi multicast lock on Android.
 *
 * @return {Promise<?Error>}
 */
module.exports.lockAndroidWifiMulticast = function () {
  if (platform.isIOS) {
    return Promise.reject(new Error(
      'Mobile(\'lockAndroidWifiMulticast\') is not implemented on ios'));
  }

  return gPromiseQueue.enqueue(function (resolve, reject) {
    Mobile('lockAndroidWifiMulticast').callNative(function (error) {
      if (error) {
        return reject(new Error(error));
      }
      resolve();
    });
  });
};


/**
 * This method removes a wifi multicast lock on Android.
 *
 * @return {Promise<?Error>}
 */
module.exports.unlockAndroidWifiMulticast = function () {
  if (platform.isIOS) {
    return Promise.reject(new Error(
      'Mobile(\'unlockAndroidWifiMulticast\') is not implemented on ios'));
  }

  return gPromiseQueue.enqueue(function (resolve, reject) {
    Mobile('unlockAndroidWifiMulticast').callNative(function (error) {
      if (error) {
        return reject(new Error(error));
      }
      resolve();
    });
  });
};

/* EVENTS */

/**
 * Enum to define the types of connections
 *
 * @readonly
 * @enum {string}
 */
var connectionTypes = {
  MULTI_PEER_CONNECTIVITY_FRAMEWORK: 'MPCF',
  BLUETOOTH: 'AndroidBluetooth',
  TCP_NATIVE: 'tcp'
};
module.exports.connectionTypes = connectionTypes;

/**
 *
 * @public
 * @typedef {Object} failedNativeConnection
 * @property {Error} error
 * @property {string} peerIdentifier
 * @property {connectionTypes} connectionType
 */

/**
 * Fired when a native connection is lost. This event is fired either as a
 * result of {@link module:ThaliTcpServersManager.event:failedConnection} or
 * as a result of
 * {@link module:ThaliMobileNative.event:multiConnectConnectionFailure}.

 * @public
 * @event failedNativeConnectionEvent
 * @type {Object}
 * @property {failedNativeConnection} failedConnection
 */

/**
 * When a {@link module:thaliMobileNative~peerAvailabilityChangedCallback}
 * occurs each peer MUST be placed into a queue. Each peer in the queue MUST be
 * processed as given below and only once all processing related to that peer
 * has completed MAY the next peer be taken from the queue.
 *
 * If a peer's peerAvailable is set to false then we MUST use platform specific
 * heuristics to decide how to process this. For example, on Android it is
 * possible for a peer to go into the background at which point their BLE radio
 * will go to low power even though their Bluetooth radio may still be
 * reachable. So the system might decide to wait for a bit before issuing a
 * peerAvailable = false for that peer. But when the system decides to issue a
 * peer not available event it MUST issue a {@link
 * event:nonTCPPeerAvailabilityChangedEvent} with peerIdentifier set to the
 * value in the peer object, the generation set as in the event and
 * peerAvailable set to false.
 *
 * @public
 * @typedef {Object} nonTCPPeerAvailabilityChanged
 * @property {string} peerIdentifier See {@link
 * module:thaliMobileNative~peer.peerIdentifier}.
 * @property {boolean} peerAvailable If false then the system is advertising
 * that it no longer believes this peer is available.
 * @property {?number} generation An integer which counts changes in the peer's
 * database. On Android this integer has only 8 bytes and so will roll over.
 * This value MUST be null if peerAvailable is set to false.
 * @property {?number} portNumber This value MUST be null if peerAvailable is
 * false. If this value is non-null then it is a port on 127.0.0.1 at which the
 * local peer can connect in order to establish a TCP/IP connection to the
 * remote peer. This value will only be set on `connect` platforms, it will
 * always be null for `multiConnect`.
 */

/* eslint-disable max-len */
/**
 * This event MAY start firing as soon as either of the start methods is called.
 * Start listening for advertisements obviously looks for new peers but in some
 * cases so does start advertising. This is because in some cases it's possible
 * for peer A to discover peer B but not vice versa. This can result in peer A
 * connecting to peer B who previously didn't know peer A exists. When that
 * happens we will fire a discovery event.
 *
 * This event MUST stop firing when both stop methods have been called.
 *
 * The native layer does not guarantee that it will filter out duplicate
 * peerAvailabilityChanged callbacks. This means it is possible to receive
 * multiple announcements about the same peer in the same state.
 *
 * While the native layer can return multiple peers in a single callback the
 * wrapper breaks them into individual events. See {@link
 * module:thaliMobileNativeWrapper~nonTCPPeerAvailabilityChanged} for details on
 * how to process each peer.
 *
 * @public
 * @event nonTCPPeerAvailabilityChangedEvent
 * @type {Object}
 * @property {nonTCPPeerAvailabilityChanged} peer
 */
/* eslint-enable max-len */
var peerAvailabilityChangedQueue = new PromiseQueue();
var handlePeerAvailabilityChanged = function (peer) {
  logger.debug('Received peer availability changed event with ' +
    JSON.stringify(peer));
  if (!states.started) {
    logger.debug('Filtered out nonTCPPeerAvailabilityChangedEvent ' +
                 'due to not being in started state');
    return;
  }
  return peerAvailabilityChangedQueue.enqueue(function (resolve) {
    var handlePeerUnavailable = function () {
      // TODO: Should the created peer listener be cleaned up when
      // peer becomes unavailable and which function should be used
      // for that?
      var event = {
        peerIdentifier: peer.peerIdentifier,
        peerAvailable: false,
        generation: null,
        portNumber: null,
        recreated: peer.recreated
      };
      if (!peer.recreated) {
        // The whole purpose of storing peer generations is to make sure that
        // after recreation we use the same generation. So we don't delete it
        // during listener recreation
        delete peerGenerations[peer.peerIdentifier];
      }
      logger.debug('handlePeerUnavailable - Emitting %s',
        JSON.stringify(event));
      module.exports.emitter.emit('nonTCPPeerAvailabilityChangedEvent', event);
      resolve();
    };
    if (peer.peerAvailable) {
      gServersManager.createPeerListener(peer.peerIdentifier)
      .then(function (portNumber) {
        var peerAvailabilityChangedEvent = {
          peerIdentifier: peer.peerIdentifier,
          peerAvailable: true,
          generation: peer.generation,
          portNumber: portNumber
        };
        peerGenerations[peer.peerIdentifier] = peer.generation;

        logger.debug('handlePeerAvailabilityChanged - Emitting %s',
          JSON.stringify(peerAvailabilityChangedEvent));
        module.exports.emitter.emit('nonTCPPeerAvailabilityChangedEvent',
          peerAvailabilityChangedEvent);
        resolve();
      })
      .catch(function (error) {
        logger.warn('Received error from createPeerListener: ' + error);
        // In case there is an error creating a peer listener,
        // handle the peer as if we would have received an unavailability
        // message since the upper layers couldn't connect to the peer
        // anyways.
        handlePeerUnavailable();
      });
    } else {
      handlePeerUnavailable();
    }
  });
};

module.exports._handlePeerAvailabilityChanged = handlePeerAvailabilityChanged;

/* eslint-disable max-len */
/**
 * This is used whenever discovery or advertising starts or stops. Since it's
 * possible for these to be stopped (in particular) due to events outside of
 * node.js's control (for example, someone turned off a radio) we provide a
 * callback to track these changes. Note that there is no guarantee that the
 * same callback value couldn't be sent multiple times in a row.
 *
 * But the general rule we will only fire this event in response to receiving
 * the event from the native layer. That is, we won't fire it ourselves when
 * someone calls start or stop advertising/incoming on the wrapper.
 *
 * @public
 * @event discoveryAdvertisingStateUpdateNonTCP
 * @type {Object}
 * @property {module:thaliMobileNative~discoveryAdvertisingStateUpdate} discoveryAdvertisingStateUpdateValue
 */
/* eslint-enable max-len */

/**
 * Provides a notification when the network's state changes as well as when our
 * use of the network changes, specifically when discovery or
 * advertising/listening starts and stops. This event MUST fire with the current
 * network state when the first subscription to the event is received.
 *
 * @public
 * @event networkChangedNonTCP
 * @type {Object}
 * @property {module:thaliMobileNative~networkChanged} networkChangedValue
 */

/**
 * @readonly
 * @enum {string}
 */
module.exports.routerFailureReason = {
  NATIVE_LISTENER: 'nativeListener',
  APP_LISTENER: 'appListener'
};

/**
 * This event specifies that one of our two internal TCP servers has failed.
 *
 * If we got {@link
 * external:"Mobile('incomingConnectionToPortNumberFailed')".registerToNative}
 * this means that our TCP listener for native connections has failed.
 *
 * If we got
 * {@link module:thaliTcpServersManager.event:routerPortConnectionFailed}
 * then this means that the app server we are hosting has failed.
 *
 * We will indicate which type of failure occurred using the reason entry.
 *
 * But in either case these are unrecoverable errors indicating something has
 * gone seriously wrong. As such if we get these errors we will stop the
 * thaliMobileNativeWrapper and will emit this event to let the listener know
 * they are in serious trouble.
 *
 * @public
 * @event incomingConnectionToPortNumberFailed
 * @property {routerFailureReason} reason
 * @property {Error[]} errors If the reason is NATIVE_LISTENER then the errors,
 * if any, will be from calling stop. If the reason is APP_LISTENER then the
 * first error will be the one returned with routerPortConnectionFailed from
 * thaliTcpServersManager and the rest, if any, will be from stop.
 * @property {number} routerPort If the reason is NATIVE_LISTENER then this is
 * the port we were listening to native connections on. If APP_LISTENER then
 * this is the port we were listening for application connections on.
 */

/**
 * Repeats multiConnectResolved callbacks. This is only used internally within
 * this file and is not intended to be exposed externally.
 *
 * @public
 * @event multiConnectResolvedEvent
 * @type {Object}
 * @property {string} syncValue
 * @property {?string} error
 * @property {?number} port
 */

/**
 * Use this emitter to subscribe to events.
 *
 * @public
 * @fires event:nonTCPPeerAvailabilityChangedEvent
 * @fires event:networkChangedNonTCP
 * @fires event:incomingConnectionToPortNumberFailed
 * @fires event:discoveryAdvertisingStateUpdateNonTCP
 * @fires event:failedNativeConnectionEvent
 * @fires module:TCPServersManager~incomingConnectionState we repeat these
 * events.
 */
module.exports.emitter = new EventEmitter();

/**
 * Function to register event handler functions
 * for events emitted from the native side.
 *
 * Exported only so that it can be used from automated
 * tests to make sure right functions are registered
 * certain tests are executed.
 *
 * @private
 */
module.exports._registerToNative = function () {
  // Function to register a method to the native side
  // and inform that the registration was done.
  var registerToNative = function (methodName, callback) {
    Mobile(methodName).registerToNative(callback);
    Mobile('didRegisterToNative').callNative(methodName, function () {
      logger.debug('Method %s registered to native', methodName);
    });
  };

  registerToNative('peerAvailabilityChanged', function (peers) {
    logger.debug('Received peerAvailabilityChanged event from native ' +
      'layer %j', peers);
    if (typeof peers.forEach !== 'function') {
      peers = [peers];
    }
    peers.forEach(function (peer) {
      handlePeerAvailabilityChanged(peer);
    });
  });

  registerToNative('discoveryAdvertisingStateUpdateNonTCP',
    function (discoveryAdvertisingStateUpdateValue) {
      logger.debug('discoveryAdvertisingStateUpdateNonTCP: %s',
        JSON.stringify(discoveryAdvertisingStateUpdateValue));
      module.exports.emitter.emit(
        'discoveryAdvertisingStateUpdateNonTCP',
        discoveryAdvertisingStateUpdateValue
      );
    }
  );

  registerToNative('networkChanged', function (networkChangedValue) {
    logger.debug('networkChanged: %s', JSON.stringify(networkChangedValue));
    // The value needs to be assigned here to gNonTcpNetworkStatus
    // so that {@link module:thaliMobileNativeWrapper:getNonTCPNetworkStatus}
    // can return it.
    gNonTcpNetworkStatus = networkChangedValue;
    module.exports.emitter.emit('networkChangedNonTCP', gNonTcpNetworkStatus);
  });

  registerToNative('incomingConnectionToPortNumberFailed',
    function (portNumber) {
      logger.info('incomingConnectionToPortNumberFailed: %s', JSON.stringify(portNumber));

      if (!states.started) {
        logger.info('got incomingConnectionToPortNumberFailed while not in ' +
          'start');
        return;
      }

      if (gServersManagerLocalPort !== portNumber) {
        logger.info('got incomingConnectionToPortNumberFailed for port ' +
          portNumber + ' but we are listening on ' + gServersManagerLocalPort);
        return;
      }

      // Enqueue the restart to prevent other calls being handled
      // while the restart is ongoing.
      gPromiseQueue.enqueueAtTop(stop())
        .catch(function (err) {
          return err;
        })
        .then(function (err) {
          module.exports.emitter.emit('incomingConnectionToPortNumberFailed',
            {
              reason: module.exports.routerFailureReason.NATIVE_LISTENER,
              errors: err ? [err] : [],
              routerPort: portNumber
            });
        });
    }
  );
};

// Perform the registration when this file first required.
module.exports._registerToNative();<|MERGE_RESOLUTION|>--- conflicted
+++ resolved
@@ -393,10 +393,6 @@
  * @returns {Promise<?Error>}
  * @throws {Error}
  */
-<<<<<<< HEAD
-/* eslint-enable max-len */
-=======
->>>>>>> 5fcc8518
 module.exports.startListeningForAdvertisements = function () {
 /* eslint-enable max-len */
   return gPromiseQueue.enqueue(function (resolve, reject) {
