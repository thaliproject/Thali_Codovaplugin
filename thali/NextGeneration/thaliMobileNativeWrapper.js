--- conflicted
+++ resolved
@@ -959,7 +959,6 @@
   });
 };
 
-<<<<<<< HEAD
 function getPeerPort(peer) {
   if (gServersManager) {
     return gServersManager.createPeerListener(peer.peerIdentifier,
@@ -968,9 +967,8 @@
     return Promise.resolve(null);
   }
 }
-=======
+
 module.exports._handlePeerAvailabilityChanged = handlePeerAvailabilityChanged;
->>>>>>> 8c5a726f
 
 // jscs:disable maximumLineLength
 /**
