--- conflicted
+++ resolved
@@ -1051,7 +1051,6 @@
 
 module.exports._handlePeerAvailabilityChanged = handlePeerAvailabilityChanged;
 
-<<<<<<< HEAD
 function getPeerPort(peer) {
   if (gServersManager) {
     return gServersManager.createPeerListener(peer.peerIdentifier,
@@ -1084,10 +1083,7 @@
   handlePeerAvailabilityChanged(peerAvailable);
 };
 
-// jscs:disable maximumLineLength
-=======
 /* eslint-disable max-len */
->>>>>>> 41473f4a
 /**
  * This is used whenever discovery or advertising starts or stops. Since it's
  * possible for these to be stopped (in particular) due to events outside of
