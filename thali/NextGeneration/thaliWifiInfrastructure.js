'use strict';

<<<<<<< HEAD
var Promise = require('lie');
=======
var EventEmitter = require('events').EventEmitter;
var inherits = require('util').inherits;
var Promise = require('lie');
var nodessdp = require('node-ssdp');
var ip = require('ip');
var uuid = require('node-uuid');
var url = require('url');
var express = require('express');
var validations = require('../validations');
var logger = require('../thalilogger')('thaliWifiInfrastructure');

var THALI_NT = 'http://www.thaliproject.org/ssdp';
>>>>>>> d0ec5cf0

/** @module ThaliWifiInfrastructure */

/**
 * @file
 *
 * This is the interface used to manage local discover of peers over a Wi-Fi
 * Infrastructure mode access point.
 *
 * All the methods defined in this file are asynchronous. However any time a
 * method is called the invocation will immediately return but the request will
 * actually be put on a queue and all incoming requests will be run out of that
 * queue. This means that if one calls two start methods on say advertising or
 * discovery then the first start method will execute, call back its promise and
 * only then will the second start method start running. This restriction is in
 * place to simplify the state model and reduce testing.
 *
 * All stop methods in this file are idempotent so they can be called multiple
 * times in a row without causing a state change.
<<<<<<< HEAD
=======
 */

/**
 * This creates an object to manage a WiFi instance. During production we will
 * have exactly one instance running but for testing purposes it's very useful
 * to be able to run multiple instances. So long as the SSDP code uses a
 * different port to advertise for responses for each instance and as the router
 * instances are already specified to use whatever ports are available the
 * different instances should not run into each other.
 *
 * @public
 * @constructor
 * @fires event:wifiPeerAvailabilityChanged
 * @fires event:networkChangedWifi
 * @fires discoveryAdvertisingStateUpdateWifiEvent
>>>>>>> d0ec5cf0
 */
function ThaliWifiInfrastructure () {
  EventEmitter.call(this);
  this.usn = null;
  // Use port 0 so that random available port
  // will get used.
  this.port = 0;
  this.expressApp = null;
  this.router = null;
  this.routerServer = null;
  this.routerServerErrorListener = null;
  this.started = null;
  this.listening = null;
  this.advertising = null;
  // A variable to hold information about known peer availability states
  // and used to avoid emitting peer availability changes in case the
  // availability hasn't changed from the previous known value.
  this.peerAvailabilities = {};
  this._init();
}

inherits(ThaliWifiInfrastructure, EventEmitter);

ThaliWifiInfrastructure.prototype._init = function () {
  var serverOptions = {
    adInterval: 500,
    udn: THALI_NT
  };
  this._server = new nodessdp.Server(serverOptions);
  this._setLocation();

  this._client = new nodessdp.Client();

  this._client.on('advertise-alive', function (data) {
    this._handleMessage(data, true);
  }.bind(this));

  this._client.on('advertise-bye', function (data) {
    this._handleMessage(data, false);
  }.bind(this));
};

ThaliWifiInfrastructure.prototype._setLocation = function (address, port) {
  address = address || ip.address();
  port = port || this.port;
  this._server._location = 'http://' + address + ':' + port;
};

ThaliWifiInfrastructure.prototype._handleMessage = function (data, available) {
  if (this._shouldBeIgnored(data)) {
    return false;
  }
  var parsedLocation = url.parse(data.LOCATION);
  var portNumber = parseInt(parsedLocation.port);
  try {
    validations.ensureValidPort(portNumber);
  } catch (error) {
    logger.warn('Failed to parse a valid port number from location: %s', data.LOCATION);
    return false;
  }

  var usn = data.USN
  try {
    validations.ensureNonNullOrEmptyString(usn);
  } catch (error) {
    logger.warn('Received an invalid USN value: %s', data.USN);
    return false;
  }

  var peer = {
    peerIdentifier: usn,
    hostAddress: parsedLocation.hostname,
    portNumber: portNumber,
    peerAvailable: available
  };
  if (this.peerAvailabilities[peer.peerIdentifier] === available) {
    return false;
  }
  this.peerAvailabilities[peer.peerIdentifier] = available;
  this.emit('wifiPeerAvailabilityChanged', [peer]);
  return true;
};

// Function used to filter out SSDP messages that are not
// relevant for Thali.
ThaliWifiInfrastructure.prototype._shouldBeIgnored = function (data) {
  // First check if the data contains the Thali-specific NT.
  if (data.NT === THALI_NT) {
    // Filtering out messages from ourselves.
    if (data.USN === this.usn) {
      return true;
    } else {
      return false;
    }
  }
  return true;
};

/**
<<<<<<< HEAD
 * This creates an object to manage a WiFi instance. During production we will
 * have exactly one instance running but for testing purposes it's very useful
 * to be able to run multiple instances. So long as the SSDP code uses a
 * different port to advertise for responses for each instance and as the router
 * instances are already specified to use whatever ports are available the
 * different instances should not run into each other.
 *
 * __Open Issue:__ We need to confirm that the different instances will see
 * each other's SSDP advertisements and queries.
 *
 * @public
 * @constructor
 * @fires event:wifiPeerAvailabilityChanged
 * @fires event:networkChangedWifi
 * @fires discoveryAdvertisingStateUpdateWifiEvent
 */
function ThaliWifiInfrastructure() {

}

/**
=======
>>>>>>> d0ec5cf0
 * This method MUST be called before any other method here other than
 * registering for events on the emitter. This method only registers the router
 * object but otherwise doesn't really do anything. It's just here to mirror how
 * {@link module:thaliMobileNativeWrapper} works.
 *
 * If the start fails then the object is not in start state.
 *
 * This method is not idempotent (even though it could be). If called two
 * times in a row without an intervening stop a "Call Stop!" Error MUST be
 * returned.
 *
 * This method can be called after stop since this is a singleton object.
 *
 * @param {Object} router This is an Express Router object (for example,
 * express-pouchdb is a router object) that the caller wants the WiFi
 * connections to be terminated with. This code will put that router at '/' so
 * make sure your paths are set up appropriately.
 * @returns {Promise<?Error>}
 */
ThaliWifiInfrastructure.prototype.start = function (router) {
<<<<<<< HEAD
  return new Promise();
=======
  if (this.started === true) {
    return Promise.reject(new Error('Call Stop!'));
  }
  this.started = true;
  this.router = router;
  return Promise.resolve();
>>>>>>> d0ec5cf0
};

/**
 * This method will call all the stop methods and stop the TCP server hosting
 * the router.
 *
 * Once called the object is in the stop state.
 *
 * This method is idempotent and so MUST be able to be called multiple timex
 * in a row without changing state.
 *
 * @returns {Promise<?Error>}
 */
ThaliWifiInfrastructure.prototype.stop = function () {
<<<<<<< HEAD
  return new Promise();
=======
  var self = this;
  if (self.started === false) {
    return Promise.resolve();
  }
  self.started = false;
  return self.stopAdvertisingAndListening().then(function () {
    return self.stopListeningForAdvertisements();
  });
>>>>>>> d0ec5cf0
};

/**
 * This will start the local Wi-Fi Infrastructure Mode discovery mechanism
 * (currently SSDP). Calling this method will trigger {@link
 * event:wifiPeerAvailabilityChanged} to fire. This method only causes SSDP
 * queries to be fired and cause us to listen to other service's SSDP:alive and
 * SSDP:byebye messages. It doesn't advertise the service itself.
 *
 * This method is idempotent so multiple consecutive calls without an
 * intervening call to stop will not cause a state change.
 *
 * | Error String | Description |
 * |--------------|-------------|
 * | No Wifi radio | This device doesn't support Wifi |
 * | Radio Turned Off | Wifi is turned off. |
 * | Unspecified Error with Radio infrastructure | Something went wrong trying to use WiFi. Check the logs. |
 * | Call Start! | The object is not in start state. |
 *
 * @returns {Promise<?Error>}
 */
<<<<<<< HEAD
ThaliWifiInfrastructure.prototype.startListeningForAdvertisements =
  function () {
    return new Promise();
  };
=======
ThaliWifiInfrastructure.prototype.startListeningForAdvertisements = function () {
  var self = this;
  if (self.listening) {
    return Promise.resolve();
  }
  self.listening = true;
  return new Promise(function(resolve, reject) {
    self._client.start(function () {
      resolve();
    });
  });
};
>>>>>>> d0ec5cf0

/**
 * This will stop the local Wi-Fi Infrastructure Mode discovery mechanism
 * (currently SSDP). Calling this method will stop {@link
 * event:wifiPeerAvailabilityChanged} from firing. That is, we will not issue
 * any further SSDP queries nor will we listen for other service's SSDP:alive or
 * SSDP:byebye messages.
 *
 * Note that this method does not affect any existing TCP connections. Not
 * that we could really do anything with them since they are handled directly by
 * Node, not us.
 *
 * | Error String | Description |
 * |--------------|-------------|
 * | Failed | Somehow the stop method couldn't do its job. Check the logs. |
 *
 * @returns {Promise<?Error>}
 */
ThaliWifiInfrastructure.prototype.stopListeningForAdvertisements = function () {
<<<<<<< HEAD
  return new Promise();
=======
  var self = this;
  if (!self.listening) {
    return Promise.resolve();
  }
  self.listening = false;
  return new Promise(function(resolve, reject) {
    self._client.stop(function () {
      resolve();
    });
  });
>>>>>>> d0ec5cf0
};

/**
 * This method will start advertising the peer's presence over the local Wi-Fi
 * Infrastructure Mode discovery mechanism (currently SSDP). When creating the
 * UDP socket for SSDP the socket MUST be "udp4". When socket.bind is called to
<<<<<<< HEAD
 * bind the socket to the SSDP multicast address and port, a random port will
 * automatically be picked by Node.js to bind the UDP port to locally. This
 * address is needed in order to set the location header in SSDP messages. This
 * port can be discovered via socket.address().port in the callback to the
 * socket.bind call. Note that we MUST make sure that the SSDP local UDP port is
 * picked randomly so we do not have collisions between multiple instances of
 * {@link module:ThaliWifiInfrastructure}. Also note that the implementation of
=======
 * bind the socket the SSDP multicast address 239.255.255.250 and port 1900 MUST
 * be chosen as they are the reserved address and port for SSDP.
 * 
 * __OPEN ISSUE:__ What happens on Android or iOS or the desktop OS's for that
 * matter if multiple apps all try to bind to the same UDP multicast address?
 * It should be fine. But it's important to find out so that other apps can't
 * block us.
 *
 * Also note that the implementation of
>>>>>>> d0ec5cf0
 * SSDP MUST recognize advertisements from its own instance and ignore them.
 * However it is possible to have multiple independent instances of
 * ThaliWiFiInfrastructure on the same device and we MUST process advertisements
 * from other instances of ThaliWifiInfrastructure on the same device.
 *
 * This method will also cause the Express app passed in to be hosted in a
 * HTTP server configured with the device's local IP. In other words, the
 * externally available HTTP server is not actually started and made externally
 * available until this method is called. This is different than {@link
 * module:thaliMobileNative} where the server is started on 127.0.0.1 as soon as
 * {@link module:thaliMobileNative.start} is called but isn't made externally
 * available over the non-TCP transport until the equivalent of this method is
 * called. If the device switches access points (e.g. the BSSID changes) or if
 * WiFi is lost then the server will be shut down. It is up to the caller to
 * catch the networkChanged event and to call start advertising again.
 *
 * __OPEN ISSUE:__ If we have a properly configured multiple AP network then
 * all the APs will have different BSSID values but identical SSID values and
 * the device should be able to keep the same IP. In that case do we want to
 * specify that if the BSSID changes but the SSID does not then we shouldn't
 * shut down the server?
 *
 * Each time this method is called it will cause the local advertisement to
 * change just enough to notify other peers that this peer has new data to
 * retrieve. No details will be provided about the peer on who the changes are
 * for. All that is provided is a flag just indicating that something has
 * changed. It is up to other peer to connect and retrieve details on what has
 * changed if they are interested.
 *
 * * By design this method is intended to be called multiple times without
 * calling stop as each call causes the currently notification flag to change.
 *
 * | Error String | Description |
 * |--------------|-------------|
 * | Bad Router | router is null or otherwise wasn't accepted by Express |
 * | No Wifi radio | This device doesn't support Wifi |
 * | Radio Turned Off | Wifi is turned off. |
 * | Unspecified Error with Radio infrastructure | Something went wrong trying to use WiFi. Check the logs. |
 * | Call Start! | The object is not in start state. |
 *
 * @returns {Promise<?Error>}
 */
<<<<<<< HEAD
ThaliWifiInfrastructure.prototype.startUpdateAdvertisingAndListening = function() {
  return new Promise();
=======
ThaliWifiInfrastructure.prototype.startUpdateAdvertisingAndListening = function () {
  var self = this;
  if (self.started === false) {
    return Promise.reject(new Error('Call Start!'));
  }
  if (!self.router) {
    return Promise.reject(new Error('Bad Router'));
  }
  self.usn = 'urn:uuid:' + uuid.v4();
  self._server.setUSN(self.usn);
  if (self.advertising === true) {
    return Promise.resolve();
  }
  return new Promise(function(resolve, reject) {
    self.expressApp = express();
    try {
      self.expressApp.use('/', self.router);
    } catch (error) {
      logger.error('Unable to use the given router: %s', error.toString());
      reject(new Error('Bad Router'));
      return;
    }
    var startErrorListener = function (error) {
      logger.error('Router server emitted an error: %s', error.toString());
      self.routerServer.removeListener('error', startErrorListener);
      self.routerServer = null
      reject(new Error('Unspecified Error with Radio infrastructure'));
    };
    self.routerServerErrorListener = function (error) {
      // Error is only logged, because it was determined this should
      // not occur in normal use cases and it wasn't worthwhile to
      // specify a custom error that the upper layers should listen to.
      // If this error is seen in real scenario, a proper error handling
      // should be specified and implemented.
      logger.error('Router server emitted an error: %s', error.toString());
    };
    var listeningHandler = function () {
      self.port = self.routerServer.address().port;
      // We need to update the location string, because the port
      // may have changed when we re-start the router server.
      self._setLocation();
      self._server.start(function () {
        self.advertising = true;
        // Remove the error listener we had during the resolution of this
        // promise and add one that is listening for errors that may
        // occur any time.
        self.routerServer.removeListener('error', startErrorListener);
        self.routerServer.on('error', self.routerServerErrorListener);
        resolve();
      });
    };
    self.routerServer = self.expressApp.listen(self.port, listeningHandler);
    self.routerServer.on('error', startErrorListener);
  });
>>>>>>> d0ec5cf0
};

/**
 * This method MUST stop advertising the peer's presence over the local Wi-Fi
 * Infrastructure Mode discovery mechanism (currently SSDP). This method MUST
 * also stop the HTTP server started by the start method.
 *
 * So long as the device isn't advertising the peer and the server is stopped
 * (even if the system was always in that state) then this method MUST succeed.
 *
 * | Error String | Description |
 * |--------------|-------------|
 * | Failed | Somehow the stop method couldn't do its job. Check the logs. |
 *
 * @returns {Promise<?Error>}
 */
ThaliWifiInfrastructure.prototype.stopAdvertisingAndListening = function() {
<<<<<<< HEAD
  return new Promise();
=======
  var self = this;
  if (!self.advertising) {
    return Promise.resolve();
  }
  self.advertising = false;
  return new Promise(function(resolve, reject) {
    self._server.stop(function () {
      self.routerServer.close(function () {
        // The port needs to be reset, because
        // otherwise there is no guarantee that
        // the same port is available next time
        // we start the router server.
        self.port = 0;
        self.routerServer.removeListener('error', self.routerServerErrorListener);
        self.routerServer = null;
        resolve();
      });
    });
  });
>>>>>>> d0ec5cf0
};

/**
 * This event specifies that a peer was discovered over Wi-Fi Infrastructure.
 * Please keep in mind that IP address bindings can change randomly amongst
 * peers and of course peers can disappear. So this should be considered more of
 * a hint than anything else. If the peer has gone (e.g. ssdp:byebye) then both
 * hostAddress and portNumber MUST be set to null.
 *
 * Note that when sending SSDP queries we MUST use a randomly assigned address
 * for the local UDP port as described in {@link
 * moduleThaliWifiInfrastructure.startUpdateAdvertisingAndListenForIncomingConne
 * ctions}. It is not necessary that this be the same UDP port as used in the
 * previously mentioned function.
 *
 * __Open Issue:__ There is a pretty obvious security hole here that a bad
 * actor could advertise a bunch of IP or DNS addresses of some innocent target
 * on a local network in order to trigger a connection storm. Given the various
 * limitations in place it's unclear how effective this would really be. There
 * are things we can to ameliorate the attack including only accepting IP
 * address that match the local network mask and also rate limiting how quickly
 * we are willing to connect to discovered peers.
 *
 * @event wifiPeerAvailabilityChanged
 * @public
 * @property {string} peerIdentifier This is the USN value
 * @property {string} hostAddress This can be either an IP address or a DNS
 * address encoded as a string
 * @property {number} portNumber The port on the hostAddress to use to connect
 * to the peer
 */

/**
 * For the definition of this event please see {@link
 * module:thaliMobileNativeWrapper~discoveryAdvertisingStateUpdateEvent}
 *
 * This notifies the listener whenever the state of discovery or advertising
 * changes. In {@link module:thaliMobileNativeWrapper} the equivalent of this
 * event is fired from the native layer and then works its way through {@link
 * module:thaliMobileNative} to {@link module:thaliMobileNativeWrapper}. But in
 * the case of Wifi there is no native layer. Therefore if there is a call to
 * start/stop discovery/advertising or if a network change event forces a change
 * in status (e.g. someone turned off Wifi) then this class MUST issue this
 * event itself. That is, it must have hooked into the start/stop methods,
 * start/stop discovery/advertising methods, {@link
 * module:thaliMobileNativeWrapper.nonTCPPeerAvailabilityChangedEvent} events
 * when we are on mobile devices and {@link
 * module:ThaliWifiInfrastructure.networkChangedWifi} when we are on desktop to
 * figure out when status has changed and this event needs to be fired.
 *
 * @public
 * @event discoveryAdvertisingStateUpdateWifiEvent
 * @type {Object}
 * @property {module:thaliMobileNative~discoveryAdvertisingStateUpdate} discoveryAdvertisingStateUpdateValue
 */

/**
 * For the definition of this event please see {@link
 * module:thaliMobileNativeWrapper~discoveryAdvertisingStateUpdateEvent}.
 *
 * The WiFi layer MUST NOT emit this event unless we are running on Linux,
 * OS/X or Windows. In the case that we are running on those platforms then If
 * we are running on those platforms then blueToothLowEnergy and blueTooth MUST
 * both return radioState set to `doNotCare`. Also note that these platforms
 * don't generally support a push based way to detect WiFi state (at least not
 * without writing native code). So for now we can use polling and something
 * like [network-scanner](https://www.npmjs.com/package/network-scanner) to give
 * us some sense of the system's state.
 *
 * @public
 * @event networkChangedWifi
 * @type {Object}
 * @property {module:thaliMobileNative~networkChanged} networkChangedValue
 *
 */

module.exports = ThaliWifiInfrastructure;<|MERGE_RESOLUTION|>--- conflicted
+++ resolved
@@ -1,8 +1,5 @@
 'use strict';
 
-<<<<<<< HEAD
-var Promise = require('lie');
-=======
 var EventEmitter = require('events').EventEmitter;
 var inherits = require('util').inherits;
 var Promise = require('lie');
@@ -15,7 +12,6 @@
 var logger = require('../thalilogger')('thaliWifiInfrastructure');
 
 var THALI_NT = 'http://www.thaliproject.org/ssdp';
->>>>>>> d0ec5cf0
 
 /** @module ThaliWifiInfrastructure */
 
@@ -35,8 +31,6 @@
  *
  * All stop methods in this file are idempotent so they can be called multiple
  * times in a row without causing a state change.
-<<<<<<< HEAD
-=======
  */
 
 /**
@@ -52,7 +46,6 @@
  * @fires event:wifiPeerAvailabilityChanged
  * @fires event:networkChangedWifi
  * @fires discoveryAdvertisingStateUpdateWifiEvent
->>>>>>> d0ec5cf0
  */
 function ThaliWifiInfrastructure () {
   EventEmitter.call(this);
@@ -152,30 +145,6 @@
 };
 
 /**
-<<<<<<< HEAD
- * This creates an object to manage a WiFi instance. During production we will
- * have exactly one instance running but for testing purposes it's very useful
- * to be able to run multiple instances. So long as the SSDP code uses a
- * different port to advertise for responses for each instance and as the router
- * instances are already specified to use whatever ports are available the
- * different instances should not run into each other.
- *
- * __Open Issue:__ We need to confirm that the different instances will see
- * each other's SSDP advertisements and queries.
- *
- * @public
- * @constructor
- * @fires event:wifiPeerAvailabilityChanged
- * @fires event:networkChangedWifi
- * @fires discoveryAdvertisingStateUpdateWifiEvent
- */
-function ThaliWifiInfrastructure() {
-
-}
-
-/**
-=======
->>>>>>> d0ec5cf0
  * This method MUST be called before any other method here other than
  * registering for events on the emitter. This method only registers the router
  * object but otherwise doesn't really do anything. It's just here to mirror how
@@ -196,16 +165,12 @@
  * @returns {Promise<?Error>}
  */
 ThaliWifiInfrastructure.prototype.start = function (router) {
-<<<<<<< HEAD
-  return new Promise();
-=======
   if (this.started === true) {
     return Promise.reject(new Error('Call Stop!'));
   }
   this.started = true;
   this.router = router;
   return Promise.resolve();
->>>>>>> d0ec5cf0
 };
 
 /**
@@ -220,9 +185,6 @@
  * @returns {Promise<?Error>}
  */
 ThaliWifiInfrastructure.prototype.stop = function () {
-<<<<<<< HEAD
-  return new Promise();
-=======
   var self = this;
   if (self.started === false) {
     return Promise.resolve();
@@ -231,7 +193,6 @@
   return self.stopAdvertisingAndListening().then(function () {
     return self.stopListeningForAdvertisements();
   });
->>>>>>> d0ec5cf0
 };
 
 /**
@@ -253,12 +214,6 @@
  *
  * @returns {Promise<?Error>}
  */
-<<<<<<< HEAD
-ThaliWifiInfrastructure.prototype.startListeningForAdvertisements =
-  function () {
-    return new Promise();
-  };
-=======
 ThaliWifiInfrastructure.prototype.startListeningForAdvertisements = function () {
   var self = this;
   if (self.listening) {
@@ -271,7 +226,6 @@
     });
   });
 };
->>>>>>> d0ec5cf0
 
 /**
  * This will stop the local Wi-Fi Infrastructure Mode discovery mechanism
@@ -291,9 +245,6 @@
  * @returns {Promise<?Error>}
  */
 ThaliWifiInfrastructure.prototype.stopListeningForAdvertisements = function () {
-<<<<<<< HEAD
-  return new Promise();
-=======
   var self = this;
   if (!self.listening) {
     return Promise.resolve();
@@ -304,22 +255,12 @@
       resolve();
     });
   });
->>>>>>> d0ec5cf0
 };
 
 /**
  * This method will start advertising the peer's presence over the local Wi-Fi
  * Infrastructure Mode discovery mechanism (currently SSDP). When creating the
  * UDP socket for SSDP the socket MUST be "udp4". When socket.bind is called to
-<<<<<<< HEAD
- * bind the socket to the SSDP multicast address and port, a random port will
- * automatically be picked by Node.js to bind the UDP port to locally. This
- * address is needed in order to set the location header in SSDP messages. This
- * port can be discovered via socket.address().port in the callback to the
- * socket.bind call. Note that we MUST make sure that the SSDP local UDP port is
- * picked randomly so we do not have collisions between multiple instances of
- * {@link module:ThaliWifiInfrastructure}. Also note that the implementation of
-=======
  * bind the socket the SSDP multicast address 239.255.255.250 and port 1900 MUST
  * be chosen as they are the reserved address and port for SSDP.
  * 
@@ -329,7 +270,6 @@
  * block us.
  *
  * Also note that the implementation of
->>>>>>> d0ec5cf0
  * SSDP MUST recognize advertisements from its own instance and ignore them.
  * However it is possible to have multiple independent instances of
  * ThaliWiFiInfrastructure on the same device and we MUST process advertisements
@@ -372,10 +312,6 @@
  *
  * @returns {Promise<?Error>}
  */
-<<<<<<< HEAD
-ThaliWifiInfrastructure.prototype.startUpdateAdvertisingAndListening = function() {
-  return new Promise();
-=======
 ThaliWifiInfrastructure.prototype.startUpdateAdvertisingAndListening = function () {
   var self = this;
   if (self.started === false) {
@@ -430,7 +366,6 @@
     self.routerServer = self.expressApp.listen(self.port, listeningHandler);
     self.routerServer.on('error', startErrorListener);
   });
->>>>>>> d0ec5cf0
 };
 
 /**
@@ -448,9 +383,6 @@
  * @returns {Promise<?Error>}
  */
 ThaliWifiInfrastructure.prototype.stopAdvertisingAndListening = function() {
-<<<<<<< HEAD
-  return new Promise();
-=======
   var self = this;
   if (!self.advertising) {
     return Promise.resolve();
@@ -470,7 +402,6 @@
       });
     });
   });
->>>>>>> d0ec5cf0
 };
 
 /**
