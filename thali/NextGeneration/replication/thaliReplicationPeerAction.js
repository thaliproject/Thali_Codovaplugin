--- conflicted
+++ resolved
@@ -6,18 +6,11 @@
 var actionState = ThaliPeerAction.actionState;
 var assert = require('assert');
 var thaliConfig = require('../thaliConfig');
-<<<<<<< HEAD
-var logger = require('../../thalilogger')('thaliReplicationPeerAction');
-var ForeverAgent = require('forever-agent');
-var LocalSeqManager = require('./localSeqManager');
-var RefreshTimerManager = require('./utilities').RefreshTimerManager;
-=======
 var logger = require('../../thaliLogger')('thaliReplicationPeerAction');
 var ForeverAgent = require('forever-agent');
 var LocalSeqManager = require('./localSeqManager');
 var RefreshTimerManager = require('./utilities').RefreshTimerManager;
 var thaliConfig = require('../thaliConfig');
->>>>>>> 9e36f59f
 
 /** @module thaliReplicationPeerAction */
 
@@ -33,15 +26,9 @@
  * use.
  * @param {string} dbName The name of the DB we will use both for local use as
  * well as remote use. Note that we will get the name for the remote database by
-<<<<<<< HEAD
- * taking dbName and appending it to http://[hostAddress]:[portNumber]/db/
- * [name] where hostAddress and portNumber are from the peerAdvertisesDataForUs
- * argument.
-=======
  * taking dbName and appending it to http://[hostAddress]:[portNumber] / +
  * thaliConfig.BASE_DB_PATH + / [name] where hostAddress and portNumber are from
  * the peerAdvertisesDataForUs argument.
->>>>>>> 9e36f59f
  * @param {Buffer} ourPublicKey The buffer containing our ECDH public key
  * @constructor
  */
@@ -259,12 +246,8 @@
       it seems to work.
        */
       var remoteUrl = 'https://' + self._peerAdvertisesDataForUs.hostAddress +
-<<<<<<< HEAD
-        ':' + self._peerAdvertisesDataForUs.portNumber + '/db/' + self._dbName;
-=======
         ':' + self._peerAdvertisesDataForUs.portNumber +
         thaliConfig.BASE_DB_PATH +'/' + self._dbName;
->>>>>>> 9e36f59f
       var ajaxOptions = {
         ajax : {
           agentClass: ForeverAgent.SSL,
