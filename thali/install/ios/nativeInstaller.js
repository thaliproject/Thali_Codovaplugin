--- conflicted
+++ resolved
@@ -1,5 +1,3 @@
-'use strict';
-
 //
 // The MIT License (MIT)
 //
@@ -31,6 +29,8 @@
 //  license. See LICENSE.txt file in the project root for full license
 //  information.
 //
+
+'use strict';
 
 var exec = require('child-process-promise').exec;
 var fs = require('fs-extra-promise');
@@ -154,7 +154,6 @@
           );
 
           if (buildWithTests) {
-<<<<<<< HEAD
             var testingFiles =
               fs.readdirSync(testingInfrastructureDir)
                 .filter(function (file) {
@@ -168,17 +167,6 @@
               .forEach(function (file) {
                 xcodeProject.addSourceFile(file);
               });
-=======
-            console.log('Adding XCTest.framework');
-            var xcTestFrameworkPath = '/Applications/Xcode.app/Contents/Developer/Platforms/iPhoneOS.platform/Developer/Library/Frameworks/XCTest.framework';
-            // var xcTestFrameworkPath =
-            // '/Applications/Xcode.app/Contents/Developer/Platforms/
-            // iPhoneSimulator.platform/Developer/Library/Frameworks/XCTest
-            // .framework';
-            xcodeProject.addFramework(
-              xcTestFrameworkPath,
-              {customFramework: true, embed: true, link: true, sign: true});
->>>>>>> d080070e
           }
 
           resolve(xcodeProject);
