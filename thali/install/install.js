'use strict';
var exec = require('child_process').exec;
var spawn = require('child_process').spawn;
var path = require('path');
var https = require('https');
var unzip = require('unzip');
var Promise = require('lie');
var fs = require('fs-extra-promise');
var url = require('url');
var FILE_NOT_FOUND = 'ENOENT';

// If this file exists in the thaliDontCheckIn directory then
// we will copy the Cordova plugin from a sibling Thali_CordovaPlugin
// project to this Cordova project.
var MAGIC_DIRECTORY_NAME_FOR_LOCAL_DEPLOYMENT = 'localdev';

// I tried child-process-promise but it failed without errors and I just don't
// have time to fight with it right now.
function childProcessExecPromise(command, currentWorkingDirectory) {
  return new Promise(function (resolve, reject) {
    exec(command, { cwd: currentWorkingDirectory },
      function (error, stdout, stderr) {
        if (error) {
          reject(error);
          return;
        }
        // Log output even if command doesn't exit with an error,
        // because otherwise useful debugging information might get lost.
        if (stdout) { console.log(stdout); }
        if (stderr) { console.log(stderr); }
        resolve();
      });
  });
}

// Unfortunately the obvious library, request-promise, doesn't handle streams
// well so it would take the multi-megabyte ZIP response file and turn it into
// an in-memory string. So we use this instead.
function httpRequestPromise(method, urlObject) {
  if (method !== 'GET' && method !== 'HEAD') {
    return Promise.reject(new Error('We only support GET or HEAD requests'));
  }

  return new Promise(function (resolve, reject) {
    var httpsRequestOptions = {
      host: urlObject.host,
      method: method,
      path: urlObject.path,
      keepAlive: true
    };

    var req = https.request(httpsRequestOptions, function (res) {
      if (res.statusCode !== 200) {
        reject(new Error('Did not get 200 for ' + urlObject.href +
          ', instead got ' + res.statusCode));
        return;
      }

      resolve(res);
    }).on('error', function (e) {
      reject(new Error('Got error on ' + urlObject.href + ' - ' + e));
    });

    req.end();
  });
}

function getEtagFileLocation(depotName, branchName, directoryToInstallIn) {
  return path.join(directoryToInstallIn,
                   'etag-' + depotName + '-' + branchName);
}

function getEtagFromEtagFile(depotName, branchName, directoryToInstallIn) {
  var etagFileLocation =
    getEtagFileLocation(depotName, branchName, directoryToInstallIn);
  return fs.readFileAsync(etagFileLocation)
    .catch(function (err) {
      if (err.code !== FILE_NOT_FOUND) {
        return Promise.reject(err);
      } else {
        return Promise.resolve();
      }
    });
}

/**
 * This method is used to retrieve the release configuration data
 * stored in the releaseConfig.json
 *
 * @returns {Promise}
 */
function getReleaseConfig() {
  var configFileName = path.join(__dirname, '../', 'package.json');

  return fs.readFileAsync(configFileName, "utf-8")
    .then(function (data) {
      var conf;
      try {
        conf = JSON.parse(data);
        if (conf && conf.thaliInstall) {
          return conf.thaliInstall;
        }
        return Promise.reject("Configuration error!");
      }
      catch (err) {
        return Promise.reject(new Error(err));
      }
    });
}

function returnEtagFromResponse(httpResponse) {
  // The etag value is returned with quotes but when we set the header it adds
  // its own quotes so we need to strip those quotes here
  return httpResponse && httpResponse.headers && httpResponse.headers.etag &&
    httpResponse.headers.etag.substring(1,
                                        httpResponse.headers.etag.length - 1);
}

function writeToEtagFile(depotName, branchName, directoryToInstallIn,
                         httpResponse) {
  var etag = returnEtagFromResponse(httpResponse);

  if (etag == null) {
    return Promise.reject(
      new Error('Did not get ETag header, something is wrong because Github' +
        'always sends one!'));
  }

  var etagFileLocation =
    getEtagFileLocation(depotName, branchName, directoryToInstallIn);
  return fs.writeFileAsync(etagFileLocation, etag);
}

function getGitHubZipUrlObject(projectName, depotName, branchName) {
  return url.parse('https://codeload.github.com/' + projectName + '/' +
    depotName + '/zip/' + branchName);
}

/**
 * This method is a hack because I'm having trouble getting GitHub to respect
 * if-none-match headers. So instead I'm doing a HEAD request and manually
 * checking if the etags match.
 *
 * @param {string} projectName
 * @param {string} depotName
 * @param {string} branchName
 * @param {string} directoryToInstallIn
 * @returns {boolean}
 */
function doGitHubEtagsMatch(projectName, depotName, branchName,
                            directoryToInstallIn) {
  return getEtagFromEtagFile(depotName, branchName, directoryToInstallIn)
    .then(function (etagFromFile) {
      if (!etagFromFile) {
        return false;
      }

      return httpRequestPromise('HEAD',
        getGitHubZipUrlObject(projectName, depotName, branchName))
        .then(function (res) {
          var etagFromHeadRequest = returnEtagFromResponse(res);
          return etagFromFile === etagFromHeadRequest;
        });
    });
}

function createUnzippedDirectoryPath(depotName, branchName,
                                     directoryToInstallIn) {
  return path.join(directoryToInstallIn, depotName + '-' + branchName);
}

function createGitHubZipResponse(depotName, branchName, directoryToInstallIn,
                                 directoryUpdated) {
  return {
    unzipedDirectory: createUnzippedDirectoryPath(depotName, branchName,
                                                  directoryToInstallIn),
    directoryUpdated: directoryUpdated
  };
}

function installGitHubZip(projectName, depotName, branchName,
                          directoryToInstallIn) {
  var gitHubZipUrlObject = getGitHubZipUrlObject(projectName, depotName,
                                                 branchName);

  return doGitHubEtagsMatch(projectName, depotName, branchName,
                            directoryToInstallIn)
    .then(function (doTheEtagsMatch) {
      if (doTheEtagsMatch) {
        return createGitHubZipResponse(depotName, branchName,
                                       directoryToInstallIn, false);
      }
      console.log('Starting to download Thali Cordova plugin from: ' +
                  gitHubZipUrlObject.href);
      return httpRequestPromise('GET', gitHubZipUrlObject)
        .then(function (res) {
          return new Promise(function (resolve, reject) {
            res.pipe(unzip.Extract({ path: directoryToInstallIn}))
              .on('close', function () {
                resolve();
              }).on('error', function (e) {
                reject(new Error('Could not extract zip file from ' +
                                 gitHubZipUrlObject.href + ', error was ' + e));
              });
          }).then(function () {
              return writeToEtagFile(depotName, branchName,
                                     directoryToInstallIn, res);
            }).then(function () {
              return createGitHubZipResponse(depotName, branchName,
                                             directoryToInstallIn, true);
            });
        });
    });
}

function uninstallPluginsIfNecessary(weAddedPluginsFile, appRootDirectory) {
  return fs.readFileAsync(weAddedPluginsFile).catch(function (err) {
    if (err) {
      if (err.code === FILE_NOT_FOUND) {
        return Promise.resolve(false);
      }
      return Promise.reject(err);
    }
    return Promise.resolve(true);
  }).then(function (doWeNeedToUninstall) {
    if (!doWeNeedToUninstall) {
      return Promise.resolve();
    }
    console.log('Trying to remove previously installed Thali Cordova plugin');
    var pluginRemoveCommand = 'cordova plugin remove org.thaliproject.p2p';
    return childProcessExecPromise(pluginRemoveCommand, appRootDirectory)
    .catch(function (err) {
      console.log('Ignoring a non-critical error: ' + err);
      // Resolve the promise even if plugin removal fails, because it is
      // possible that the user has removed the plugin outside of this install
      // script, but there is still the left-over file that says this script has
      // added the plugins.
      return Promise.resolve();
    });
  });
}

/**
 * This will copy the contents of a Thali_CordovaPlugin local depot to the right
 * directory in the current Cordova project so it will be installed. This is
 * used for local development only.
 *
 * @param {string} appRootDirectory
 * @param {string} thaliDontCheckIn
 * @param {string} depotName
 * @param {string} branchName
 * @returns {Promise<Object|Error>}
 */
function copyDevelopmentThaliCordovaPluginToProject(appRootDirectory,
                                                    thaliDontCheckIn,
                                                    depotName,
                                                    branchName) {
  var targetDirectory = createUnzippedDirectoryPath(depotName, branchName,
                                                    thaliDontCheckIn);
  var sourceDirectory = path.join(appRootDirectory, '../Thali_CordovaPlugin');
  return new Promise(function (resolve, reject) {
    fs.remove(targetDirectory, function (err) {
      if (err) {
        reject(new Error('copyDevelopmentThaliCordovaPluginToProject remove ' +
                         'failed with ' + err));
        return;
      }
      console.log('Copying files from ' + sourceDirectory + ' to ' +
                  targetDirectory);
      fs.copy(sourceDirectory, targetDirectory, function (err) {
        if (err) {
          reject(
            new Error('copyDevelopmentThaliCordovaPluginToProject failed with' +
                      err));
          return;
        }
        resolve(createGitHubZipResponse(depotName, branchName, thaliDontCheckIn,
                                        true));
      });
    });
  });
}

function doesMagicDirectoryNamedExist(thaliDontCheckIn) {
  var magicFileLocation = path.join(thaliDontCheckIn,
    MAGIC_DIRECTORY_NAME_FOR_LOCAL_DEPLOYMENT);
  return fs.existsSync(magicFileLocation);
}

function fetchAndInstallJxCoreCordovaPlugin(baseDir, jxCoreVersionNumber) {
  return new Promise(function (resolve, reject) {
    console.log('Trying to install jxcore-cordova version: ' +
                jxCoreVersionNumber);
    var jxcBin =
      path.join(__dirname, 'node_modules', 'jxc', 'bin', 'jxc.bin.js');
    var jxcInstall =
      spawn('jx',
        [
          jxcBin, 'install', jxCoreVersionNumber,
          '--use-url',
          'http://jxcore.azureedge.net/jxcore-cordova/0.1.2/release/io.jxcore.node.jx'
        ],
        { cwd: baseDir }
      );
    jxcInstall.stdout.on('data', function (data) {
      console.log(data + '');
    });
    jxcInstall.stderr.on('data', function (data) {
      console.log(data + '');
    });
    jxcInstall.on('close', function (code) {
      if (code === 0) {
        resolve();
      } else {
        reject('jxc install exited with code: ' + code);
      }
    });
  });
}

module.exports = function (callback, appRootDirectory) {
  // Get the app root as an argument or from app/www/jxcore/node_modules/thali.
  // Passing as argument can be leveraged in local development and testing
  // scenarios.
  appRootDirectory = appRootDirectory ||
                     path.join(__dirname, '../../../../../');
  var thaliDontCheckIn = path.join(appRootDirectory, 'thaliDontCheckIn' );
  var appScriptsFolder =
    path.join(appRootDirectory, 'plugins/org.thaliproject.p2p/scripts');

<<<<<<< HEAD
=======
  var jxCoreVersionNumber = '0.1.2';
>>>>>>> 8ecccd02

  var thaliProjectName, thaliDepotName, thaliBranchName, btconnectorlib2;

  getReleaseConfig(thaliDontCheckIn)
    .then(function (conf) {

      thaliProjectName = conf.thali.projectName;
      thaliDepotName = conf.thali.depotName;
      thaliBranchName = conf.thali.branchName;
      btconnectorlib2 = conf.btconnectorlib2;

      return fetchAndInstallJxCoreCordovaPlugin(appRootDirectory, conf["jxcore-cordova"])
    })
    .then(function () {
      if (doesMagicDirectoryNamedExist(thaliDontCheckIn)) {
        return copyDevelopmentThaliCordovaPluginToProject(appRootDirectory,
                                                          thaliDontCheckIn,
                                                          thaliDepotName,
                                                          thaliBranchName);
      } else {
        return installGitHubZip(thaliProjectName, thaliDepotName,
                                thaliBranchName, thaliDontCheckIn);
      }
    }).then(function(thaliCordovaPluginUnZipResult){
      // This step is used to prepare the gradle.properties file
      // containing the btconnectorlib2 version
      var projectDir = createUnzippedDirectoryPath(thaliDepotName, thaliBranchName, thaliDontCheckIn);
      var gradleFileName = path.join(projectDir, 'src', 'android', 'gradle.properties');

      return fs.writeFileAsync(gradleFileName,
        "btconnectorlib2Version=" + btconnectorlib2)
        .then(function() {
          return thaliCordovaPluginUnZipResult;
        });
    })
    .then(function (thaliCordovaPluginUnZipResult) {
      if (thaliCordovaPluginUnZipResult.directoryUpdated) {
        var weAddedPluginsFile = path.join(thaliDontCheckIn, 'weAddedPlugins');
        return uninstallPluginsIfNecessary(weAddedPluginsFile, appRootDirectory)
          .then(function () {
            console.log('Adding Thali Cordova plugin from: ' +
              thaliCordovaPluginUnZipResult.unzipedDirectory);
            return childProcessExecPromise('cordova plugins add ' +
              thaliCordovaPluginUnZipResult.unzipedDirectory,
              appRootDirectory);
          }).then(function () {
            // The step below is required, because the Android after prepare
            // Cordova hook depends on external node modules that need to be
            // installed.
            console.log('Running jx npm install in: ' + appScriptsFolder);
            return childProcessExecPromise('jx npm install --autoremove "*.gz"',
                                           appScriptsFolder);
          }).then(function () {
            return fs.writeFileAsync(weAddedPluginsFile, 'yes');
          });
      }
    })
    .then(function () {
      // Success
      callback();
    })
    .catch(function (error) {
      callback(error, null);
    });
};<|MERGE_RESOLUTION|>--- conflicted
+++ resolved
@@ -328,10 +328,7 @@
   var appScriptsFolder =
     path.join(appRootDirectory, 'plugins/org.thaliproject.p2p/scripts');
 
-<<<<<<< HEAD
-=======
   var jxCoreVersionNumber = '0.1.2';
->>>>>>> 8ecccd02
 
   var thaliProjectName, thaliDepotName, thaliBranchName, btconnectorlib2;
 
