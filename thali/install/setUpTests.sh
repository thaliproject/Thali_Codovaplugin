--- conflicted
+++ resolved
@@ -3,28 +3,13 @@
 # Exit immediately if a command exits with a non-zero status.
 set -e
 
-ERROR_ABORT()
-{
-  if [[ $? != 0 ]]; then
-    exit -1
-  fi
-}
+# Check if we are running in MinGW
+runningInMinGw=false
 
-# Check the platform we are running
-IS_MINIGW_PLATFORM=false
-IS_DARWIN_PLATFORM=false
-
-if test x"$(uname -s | cut -c 1-5)" == xMINGW ; then
-  echo "Running in MinGW"
-
-  IS_MINIGW_PLATFORM=true
-elif test x"`uname`" = xDarwin ; then
-  echo "Running in macOS"
-
-  IS_DARWIN_PLATFORM=true
+if [ "$(uname -s | cut -c 1-5)" == "MINGW" ]; then
+    echo "Running in MinGW"
+    runningInMinGw=true
 fi
-
-TEST_PROJECT_NAME=ThaliTest
 
 # The first argument must be the name of the test file to make into the app.js
 # The second argument is optional and specifies a string with an IP address to
@@ -34,119 +19,6 @@
 
 cd `dirname $0`
 cd ../..
-<<<<<<< HEAD
-REPO_ROOT_DIR=$(pwd)
-TEST_PROJECT_ROOT_DIR=${REPO_ROOT_DIR}/../${TEST_PROJECT_NAME}
-
-# Prepares test project
-prepare_project()
-{
-  echo "Preparing ${TEST_PROJECT_NAME} Cordova project"
-
-  cd $REPO_ROOT_DIR/test/TestServer
-  jx npm install
-  jx generateServerAddress.js $2
-  cd $REPO_ROOT_DIR/..
-  cordova create $TEST_PROJECT_NAME com.test.thalitest $TEST_PROJECT_NAME;ERROR_ABORT
-  mkdir -p $TEST_PROJECT_NAME/thaliDontCheckIn/localdev;ERROR_ABORT
-
-  if [ $IS_MINIGW_PLATFORM == true ]; then
-      # The thali package might be installed as link and there will
-      # be troubles later on if this link is tried to be copied so
-      # remove it here.
-      rm -rf $REPO_ROOT_DIR/test/www/jxcore/node_modules/thali;ERROR_ABORT
-      cp -R $REPO_ROOT_DIR/test/www/ $TEST_PROJECT_NAME/;ERROR_ABORT
-  else
-      rsync -a --no-links $REPO_ROOT_DIR/test/www/ $TEST_PROJECT_NAME/www;ERROR_ABORT
-  fi
-}
-
-install_thali()
-{
-  echo "Installing Thali into ${TEST_PROJECT_NAME}"
-
-  cd $TEST_PROJECT_ROOT_DIR/www/jxcore;ERROR_ABORT
-  jx npm install $REPO_ROOT_DIR/thali --save --no-optional --autoremove "*.gz";ERROR_ABORT
-
-  if [ $IS_MINIGW_PLATFORM == true ]; then
-      # On Windows the package.json file will contain an invalid local file URI for Thali,
-      # which needs to be replaced with a valid value. Otherwise the build process
-      # will be aborted. Restore write permission after running sed in case
-      # Windows security settings removed it.
-      sed -i 's/"thali": ".*"/"thali": "*"/g' package.json
-      chmod 644 package.json
-  fi
-
-  # SuperTest which is used by some of the BVTs include a PEM file (for private
-  # keys) that makes Android unhappy so we remove it below in addition to the gz
-  # files.
-  jx npm install --no-optional --autoremove "*.gz,*.pem";ERROR_ABORT
-
-  # In case autoremove fails to delete the files, delete them explicitly.
-  find . -name "*.gz" -delete
-  find . -name "*.pem" -delete
-
-  cp -v $1 app.js;ERROR_ABORT
-}
-
-add_android_platform()
-{
-  echo "Adding Android platform into ${TEST_PROJECT_NAME}"
-
-  cd $TEST_PROJECT_ROOT_DIR
-
-  cordova platform add android
-
-  # A file that identifies the current build as a UT build
-  touch platforms/android/unittests
-}
-
-build_android()
-{
-  echo "Building Android app"
-
-  cd $TEST_PROJECT_ROOT_DIR
-
-  cordova build android --release --device;ERROR_ABORT
-}
-
-# Adds iOS platform when we're running on macOS
-add_ios_platform_if_possible()
-{
-  if [ $IS_DARWIN_PLATFORM == true ]; then
-    echo "Adding iOS platform into ${TEST_PROJECT_NAME}"
-
-    cd $TEST_PROJECT_ROOT_DIR
-
-    cordova platform add ios;ERROR_ABORT
-
-    # A file that identifies the current build as a UT build
-    touch platforms/ios/unittests;ERROR_ABORT
-  fi
-}
-
-# Builds iOS platform when we're running on macOS
-build_ios_if_possible()
-{
-  if [ $IS_DARWIN_PLATFORM == true ]; then
-    echo "Building iOS app"
-
-    cd $TEST_PROJECT_ROOT_DIR
-
-    # cordova really doesn't have any flexibility in making builds via CLAIM
-    # they're using their xcconfig that doesn't work in our case
-    # in ideal case we just run the command below
-    # `cordova build ios --device`
-    #
-    # in our case we have to build directly using xcode cli
-    # since we have some required project settings
-    # we've analyzed `cordova build` source code
-    # and emulated it's behaviour
-    #
-    # according to cordova build documentation
-    # it's a shortcut for `cordova prepare` + `cordova compile`
-    # so we have to run cordova prepare and xcodebuild then
-=======
 repositoryRoot=$(pwd)
 cd test/TestServer
 jx npm install --no-optional
@@ -181,38 +53,26 @@
     sed -i 's/"thali": ".*"/"thali": "*"/g' package.json
     chmod 644 package.json
 fi
->>>>>>> 6d740a6e
 
-    cordova prepare ios --device;ERROR_ABORT
+# SuperTest which is used by some of the BVTs include a PEM file (for private
+# keys) that makes Android unhappy so we remove it below in addition to the gz
+# files.
+jx npm install --no-optional --autoremove "*.gz,*.pem"
 
-    TEST_PROJECT_DIR=$TEST_PROJECT_ROOT_DIR/platforms/ios
-    TEST_PROJECT_PATH=$TEST_PROJECT_DIR/$TEST_PROJECT_NAME.xcodeproj
+# In case autoremove fails to delete the files, delete them explicitly.
+find . -name "*.gz" -delete
+find . -name "*.pem" -delete
 
-    echo "Building project: ${TEST_PROJECT_PATH}"
+cp -v $1 app.js
 
-    (\
-    cd $TEST_PROJECT_DIR && \
-    xcodebuild \
-      -xcconfig $REPO_ROOT_DIR/thali/install/ios/build-ci.xcconfig \
-      -project $TEST_PROJECT_NAME.xcodeproj \
-      -target $TEST_PROJECT_NAME \
-      -configuration Debug \
-      -destination 'platform=iOS' \
-      build \
-      CONFIGURATION_BUILD_DIR="${TEST_PROJECT_DIR}/build/device" \
-      SHARED_PRECOMPS_DIR="${TEST_PROJECT_DIR}/build/sharedpch" \
-    )
-    ERROR_ABORT
+# A file that identifies the current build as a UT build, which results in copying Android native UT files to the platform folder
+touch ../../platforms/android/unittests
 
-  fi
-}
+cordova build android --release --device
 
-# Please note that functions order is important
-prepare_project $1 $2
-add_android_platform
-add_ios_platform_if_possible
-install_thali $1 $2
-build_android
-build_ios_if_possible
+# TODO Temporarily disabling ios build
+#if [ $runningInMinGw == false ]; then
+#    cordova build ios --device
+#fi
 
 echo "Remember to start the test coordination server by running jx index.js"