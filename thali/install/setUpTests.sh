--- conflicted
+++ resolved
@@ -66,14 +66,9 @@
   echo "Installing Thali into ${TEST_PROJECT_NAME}"
 
   cd $TEST_PROJECT_ROOT_DIR/www/jxcore;ERROR_ABORT
-<<<<<<< HEAD
-  jx installCustomPouchDB.js 
-  jx npm install $REPO_ROOT_DIR/thali --save --no-optional --autoremove "*.gz";ERROR_ABORT
-=======
   node installCustomPouchDB.js;ERROR_ABORT
   jx npm install $REPO_ROOT_DIR/thali --save --no-optional --production;ERROR_ABORT
   find . -name "*.gz" -delete
->>>>>>> 82606e93
 
   if [ $IS_MINIGW_PLATFORM == true ]; then
       # On Windows the package.json file will contain an invalid local file URI for Thali,
