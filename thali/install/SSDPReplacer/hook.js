'use strict';

var util   = require('util');
var format = util.format;

var findit = require('findit');
var fs     = require('fs-extra-promise');

var uuid         = require('node-uuid');
var randomString = require('randomstring');
var Promise      = require('bluebird');

// ponyfills
var endsWith = require('end-with');

require('./process');

var THALI_DIRECTORY = './thaliDontCheckIn';


// We want to find the first path that ends with 'name'.
function findFirstFile (name) {
  return new Promise(function (resolve, reject) {
    var resultPath;

    function end() {
      if (resultPath) {
        resolve(resultPath);
      } else {
        reject(new Error(
          format('file is not found, name: \'%s\'', name)
        ));
      }
    }

    var finder = findit(THALI_DIRECTORY)
    .on('file', function (path) {
      // We can receive here 'path': 'a/b/my-file', 'a/b/bad-my-file',
      //  'my-file', 'bad-my-file'.
      // Both 'a/b/my-file' and 'my-file' should be valid.
      if (path === name || endsWith(path, '/' + name)) {
        resultPath = path;
        finder.stop();
      }
    })
    .on('error', function (error) {
      reject(new Error(error));
    })
    .on('stop', end)
    .on('end', end);
  })
    .catch(function (error) {
      console.error(
        'finder failed, error: \'%s\', stack: \'%s\'',
        error.toString(), error.stack
      );
      return Promise.reject(error);
    });
}

function replaceContent(path, content, replacements) {
  // String.prototype.replace in javascript is defected by design.
  // https://stackoverflow.com/questions/5257000/how-to-know-if-javascript-string-replace-did-anything
  function replace(string, pattern, replacement) {
    var isReplaced = false;

    var result = string.replace(pattern, function () {
      isReplaced = true;

      // arguments are $0, $1, ..., offset, string
      return Array.prototype.slice.call(arguments, 1, -2)
        .reduce(function (pattern, match, index) {
          // '$1' from strings like '$11 $12' shouldn't be replaced.
          return pattern.replace(
            new RegExp('\\$' + (index + 1) + '(?=[^\\d]|$)', 'g'),
            match
          );
        }, replacement);
    });

    if (!isReplaced) {
      throw new Error(
        format(
          'we couldn\'t replace pattern: \'%s\' with value: \'%s\' ' +
          'in file: \'%s\'',
          pattern, replacement, path
        )
      );
    }
    return result;
  }

  return replacements.reduce(function (content, replacement) {
    return replace(content, replacement.pattern, replacement.value);
  }, content);
}

// We want to replace multiple 'strings' in file.
// 'replacements' will be an array:
// [{ pattern: /pattern/, value: 'replacement' }]
function replaceStringsInFile(name, replacements) {
  return findFirstFile(name)
  .then(function (path) {

    return fs.readFileAsync(path, 'utf8')
    .then(function (content) {
      return replaceContent(path, content, replacements);
    })
    .then(function (content) {
      return fs.writeFileAsync(path, content, 'utf8');
    });

  })
  .catch(function (error) {
    console.error(
      'we couldn\'t replace strings in file, error: \'%s\', stack: \'%s\'',
      error.toString(), error.stack
    );
    return Promise.reject(error);
  });
}

// Our task is to replace 'b' between 'a' and 'c' with other value.
// We couldn't use the simpliest solution:
//   'abc'.replace(/(?<=a)(b)(?=c)/, 'q')
// (?<=...) is not supported in nodejs (we don't want to require 'pcre' here).
// So we have to use:
//   'abc'.replace(/(a)(b)(c)/, '$1q$3')

function replaceThaliConfig () {
  // example: 'SSDP_NT: process.env.SSDP_NT || 'http://www.thaliproject.org/ssdp','
  // or: SSDP_NT: 'http://www.thaliproject.org/ssdp',
  // We want to replace it with random string.
  var value = randomString.generate({
    length: 'http://www.thaliproject.org/ssdp'.length
  });
  var replacement = {
    pattern: new RegExp(
      [
        '(',
        'SSDP_NT', '\\s*', ':',
        ')',
        '(',
        '\\s*', '.*?', ',',
        ')'
      ].join('')
    ),
    value: '$1 \'' + value + '\','
  };
  return replaceStringsInFile('thaliConfig.js', [replacement]);
}

function replaceConnectionHelper () {
  var replacements = [];

  // Example: 'private static final String BLE_SERVICE_UUID_AS_STRING =
  // "b6a44ad1-d319-4b3a-815d-8b805a47fb51";'
  // We want to replace 'b6a44ad1-d319-4b3a-815d-8b805a47fb51' with new uuid.v4.

  replacements.push({
    pattern: new RegExp(
      [
        '(',
          ['static', 'final', 'String', 'BLE_SERVICE_UUID_AS_STRING']
            .join('\\s+'),
        '\\s*', '=', '\\s*',
        ')',
        '(',
        '"', '.*?', '"',
        ')'
      ].join('')
    ),
    value: '$1"' + uuid.v4() + '"'
  });

  function getRandomNumber (min, max) {
    return Math.floor(Math.random() * (max - min + 1)) + min;
  }

  // Example: 'private static final int MANUFACTURER_ID = 7413;'
  // We want to replace 7413 with random number, 1100 <= number <= 65534.
  replacements.push({
    pattern: new RegExp(
      [
        '(',
          ['static', 'final', 'int', 'MANUFACTURER_ID'].join('\\s+'),
        '\\s*', '=',
        ')',
        '(',
        '\\s*', '.*?', ';',
        ')'
      ].join('')
    ),
    value: '$1 ' + getRandomNumber(1100, 65534) + ';'
  });

  return replaceStringsInFile('ConnectionHelper.java', replacements);
}

function replaceJXcoreExtension() {
  // example:
  // 'appContext = [[AppContext alloc] initWithServiceType:@"thaliproject"];'
  // We want to replace 'thaliproject' here with random alphabetic string.
  var value = randomString.generate({
    length:  'thaliproject'.length,
    charset: 'alphabetic'
  });
  var replacement = {
    pattern: new RegExp(
      [
        '(',
        ['initWithServiceType', ':', '@'].join('\\s*'),
        ')',
        '(',
        '"', '.*?', '"',
        ')'
      ].join('')
    ),
    value: '$1"' + value + '"'
  };
  return replaceStringsInFile('JXcoreExtension.m', [replacement]);
}

Promise.all([
  replaceThaliConfig(),
<<<<<<< HEAD
  replaceConnectionHelper(),
  replaceJXcoreExtension()
=======
  replaceConnectionHelper()
  // In our current branch 'JXcoreExtension.m' is old and we shouldn't
  // try to replace it.
  // replaceJXcoreExtension()
>>>>>>> bb7816da
])
.then(function () {
  console.info('We have replaced hardcoded ids with random values.');
});<|MERGE_RESOLUTION|>--- conflicted
+++ resolved
@@ -223,15 +223,8 @@
 
 Promise.all([
   replaceThaliConfig(),
-<<<<<<< HEAD
   replaceConnectionHelper(),
   replaceJXcoreExtension()
-=======
-  replaceConnectionHelper()
-  // In our current branch 'JXcoreExtension.m' is old and we shouldn't
-  // try to replace it.
-  // replaceJXcoreExtension()
->>>>>>> bb7816da
 ])
 .then(function () {
   console.info('We have replaced hardcoded ids with random values.');
