--- conflicted
+++ resolved
@@ -27,14 +27,9 @@
       "depotName": "Thali_CordovaPlugin",
       "branchName": "npmv2.1.0"
     },
-<<<<<<< HEAD
     "btconnectorlib2": "0.3.1",
-    "jxcore-cordova": "0.1.1"
-=======
-    "btconnectorlib2": "0.3.0",
     "jxcore-cordova": "0.1.2",
     "jxcore-cordova-url": "http://jxcore.azureedge.net/jxcore-cordova/0.1.2/release/io.jxcore.node.jx"
->>>>>>> d695c741
   },
   "scripts": {
     "prepublish": "jx install/prePublishThaliCordovaPlugin.js",
