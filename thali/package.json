--- conflicted
+++ resolved
@@ -31,16 +31,12 @@
       "depotName": "Thali_CordovaPlugin",
       "branchName": "iOS"
     },
-<<<<<<< HEAD
-    "btconnectorlib2": "0.3.5",
-=======
     "androidConfig": {
       "minSdkVersion": "21",
       "buildToolsVersion": "25.0.0",
       "compileSdkVersion": "android-23"
     },
     "btconnectorlib2": "0.3.6-alpha",
->>>>>>> d080070e
     "jxcore-cordova": "0.1.7",
     "jxcore-cordova-url": "http://jxcore.azureedge.net/jxcore-cordova/0.1.7/release/io.jxcore.node.jx"
   },
