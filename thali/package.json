{
  "name": "thali",
<<<<<<< HEAD
  "version": "2.0.1",
=======
  "version": "1.0.22",
>>>>>>> 1695a31e
  "description": "Thali Cordova Plugin",
  "main": "thalireplicationmanager.js",
  "dependencies": {
    "body-parser": "^1.13.3",
    "express": "4.13.3",
    "javascript-state-machine": "^2.3.5",
    "lie": "^3.0.1",
    "multiplex": "^6.2.2",
    "request": "^2.64.0",
    "winston": "^1.0.2"
  },
  "scripts": {
    "prepublish": "jx install/prePublishThaliCordovaPlugin.js",
    "postpublish": "jx install/postPublishThaliCordovaPlugin.js",
    "postinstall": "jx installCordovaPlugin.js"
  },
  "repository": {
    "type": "git",
    "url": "git+https://github.com/thaliproject/Thali_CordovaPlugin.git"
  },
  "keywords": [
    "Thali",
    "JXCore",
    "PouchDB",
    "Multiplex",
    "cordova",
    "Plugin",
    "P2P",
    "BlueTooth",
    "WiFi-Direct",
    "node.js"
  ],
  "author": "Microsoft Corporation",
  "license": "MIT",
  "bugs": {
    "url": "https://github.com/thaliproject/Thali_CordovaPlugin/issues"
  },
  "homepage": "https://github.com/thaliproject/Thali_CordovaPlugin/tree/story_00#readme"
}<|MERGE_RESOLUTION|>--- conflicted
+++ resolved
@@ -1,10 +1,6 @@
 {
   "name": "thali",
-<<<<<<< HEAD
   "version": "2.0.1",
-=======
-  "version": "1.0.22",
->>>>>>> 1695a31e
   "description": "Thali Cordova Plugin",
   "main": "thalireplicationmanager.js",
   "dependencies": {
